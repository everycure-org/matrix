--- conflicted
+++ resolved
@@ -1,10 +1,7 @@
 deployment:
   # The version below should be automatically updated by "update-basepath.cjs" script, that is triggered in the Makefile
-<<<<<<< HEAD
-  basePath: /versions/v0.10.4/evidence
-=======
   basePath: /versions/v0.11.3/evidence
->>>>>>> 77ea79f9
+
 
 plugins: 
   
