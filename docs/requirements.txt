mkdocs-material~=9.0
mkdocs-material-extensions
pymdown-extensions
mkdocs-glightbox
mkdocs-git-revision-date-localized-plugin
mkdocs-awesome-pages-plugin
mkdocs-table-reader-plugin
mkdocs-blogging-plugin
mkdocs-simple-hooks
mkdocs-jupyter
openpyxl
jupyter
pyyaml
mkdocs-drawio
# TODO, not currently used but would be nice
# pinned due to https://github.com/ojacques/mkdocs-git-committers-plugin-2/issues/72
mkdocs-git-committers-plugin-2<2.4.0
# alternative to above, just takes names from git, not github profiles
mkdocs-git-authors-plugin
<<<<<<< HEAD
semver
=======
pytest
>>>>>>> c20b7855
<|MERGE_RESOLUTION|>--- conflicted
+++ resolved
@@ -17,8 +17,5 @@
 mkdocs-git-committers-plugin-2<2.4.0
 # alternative to above, just takes names from git, not github profiles
 mkdocs-git-authors-plugin
-<<<<<<< HEAD
-semver
-=======
 pytest
->>>>>>> c20b7855
+semver