--- conflicted
+++ resolved
@@ -3,13 +3,10 @@
 # Makefile that builds or serves the docs.
 .PHONY: build serve
 
-<<<<<<< HEAD
 .ONESHELL:
-=======
 venv:
 	if [ ! -d .venv ]; then uv venv -p 3.11; fi
 	uv run python -m ensurepip --upgrade || true
->>>>>>> 9a944047
 
 build: install
 	.venv/bin/mkdocs build -s # build in strict mode, all links must function
