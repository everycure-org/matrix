--- conflicted
+++ resolved
@@ -299,7 +299,6 @@
 2) Generally, you can also run make with `TARGET_PLATFORM=linux/arm64` which ensures you build a docker image that is actually efficient for your device.
 
 !!! note 
-<<<<<<< HEAD
     We currently do not push the arm64 image to the registry because our cluster runs on intel CPUs. So this is only meant for local development.
 
 ## Permission denied error when trying to connect to Docker daemon on WSL
@@ -329,7 +328,3 @@
 sudo chmod 660 /var/run/docker.sock
 ```
 Note that these permissions might reset when Docker or WSL is restarted, and you may need to reapply them.
-
-=======
-    We currently do not push the arm64 image to the registry because our cluster runs on intel CPUs. So this is only meant for local development.
->>>>>>> 13ae265d
