
nav:
    - index.md
    - kubernetes_cluster.md
    - public_data_zone.md
    - observability.md
    - gcp.md
    - git-crypt.md
    - iap.md
    - setup.md
    - runbooks
    - architecture_decision_records
<<<<<<< HEAD
    - gcp_cloudbuild.md
=======
    
>>>>>>> c60d3506
<|MERGE_RESOLUTION|>--- conflicted
+++ resolved
@@ -10,8 +10,4 @@
     - setup.md
     - runbooks
     - architecture_decision_records
-<<<<<<< HEAD
-    - gcp_cloudbuild.md
-=======
-    
->>>>>>> c60d3506
+    - gcp_cloudbuild.md