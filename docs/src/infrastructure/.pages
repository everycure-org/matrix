
nav:
    - index.md
    - kubernetes_cluster.md
    - public_data_zone.md
    - observability.md
    - gcp.md
    - git-crypt.md
    - iap.md
    - setup.md
    - runbooks
    - architecture_decision_records
<<<<<<< HEAD
    - gcp_cloudbuild.md
=======
    - billing-labels.md
    - gke-safe-eviction.md
>>>>>>> 024d773a
<|MERGE_RESOLUTION|>--- conflicted
+++ resolved
@@ -10,9 +10,6 @@
     - setup.md
     - runbooks
     - architecture_decision_records
-<<<<<<< HEAD
     - gcp_cloudbuild.md
-=======
     - billing-labels.md
-    - gke-safe-eviction.md
->>>>>>> 024d773a
+    - gke-safe-eviction.md