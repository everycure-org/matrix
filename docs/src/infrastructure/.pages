--- conflicted
+++ resolved
@@ -1,21 +1,12 @@
 
 nav:
     - index.md
-<<<<<<< HEAD
-    - glossary.md
     - kubernetes_cluster.md
-    - observability.md
     - public_data_zone.md
-    - gcp.md
-    - git-crypt.md
-    - runbooks
-=======
-    - compute_cluster.md
     - observability.md
     - gcp.md
     - git-crypt.md
     - runbooks
     - argo_workflows_locally.md
     - glossary.md
-    - architecture_decision_records.md
->>>>>>> 6852e1cb
+    - architecture_decision_records.md