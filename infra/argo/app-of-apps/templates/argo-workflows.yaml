--- conflicted
+++ resolved
@@ -11,12 +11,7 @@
   source:
     path: {{ .Values.spec.source.repoPath }}/workflows
     repoURL: {{ .Values.spec.source.repoURL }}
-<<<<<<< HEAD
-    # targetRevision: {{ .Values.spec.source.targetRevision }}
-    targetRevision: develop
-=======
     targetRevision: {{ .Values.spec.source.targetRevision }}
->>>>>>> 417f5cec
   syncPolicy:
     syncOptions:     # Sync options which modifies sync behavior
     - CreateNamespace=true # Namespace Auto-Creation ensures that namespace specified as the application destination exists in the destination cluster.
