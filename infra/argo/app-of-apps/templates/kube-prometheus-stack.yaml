apiVersion: argoproj.io/v1alpha1
kind: Application
metadata:
  name: kube-prometheus-stack
  namespace: argocd
spec:
  destination:
    namespace: observability
    server: {{ .Values.spec.destination.server }}
  project: default
  source:
    path: {{ .Values.spec.source.repoPath }}/kube-prometheus-stack
    repoURL: {{ .Values.spec.source.repoURL }}
    targetRevision: {{ .Values.spec.source.targetRevision }}
  syncPolicy:
    syncOptions:     # Sync options which modifies sync behavior
    - CreateNamespace=true # Namespace Auto-Creation ensures that namespace specified as the application destination exists in the destination cluster.
<<<<<<< HEAD
    - ServerSideApply=true # to ensure CRDs are deployed
=======
    - ServerSideApply=true
    - Replace=true
>>>>>>> 7ea8cb2a
    automated: 
      prune: true<|MERGE_RESOLUTION|>--- conflicted
+++ resolved
@@ -15,11 +15,7 @@
   syncPolicy:
     syncOptions:     # Sync options which modifies sync behavior
     - CreateNamespace=true # Namespace Auto-Creation ensures that namespace specified as the application destination exists in the destination cluster.
-<<<<<<< HEAD
     - ServerSideApply=true # to ensure CRDs are deployed
-=======
-    - ServerSideApply=true
     - Replace=true
->>>>>>> 7ea8cb2a
     automated: 
       prune: true