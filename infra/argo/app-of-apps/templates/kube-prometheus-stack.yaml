apiVersion: argoproj.io/v1alpha1
kind: Application
metadata:
  name: kube-prometheus-stack
  namespace: argocd
spec:
  destination:
    namespace: observability
    server: {{ .Values.spec.destination.server }}
  project: default
  source:
    path: {{ .Values.spec.source.repoPath }}/kube-prometheus-stack
    repoURL: {{ .Values.spec.source.repoURL }}
    targetRevision: {{ .Values.spec.source.targetRevision }}
    helm:
      parameters:
        - name: spec.source.targetRevision
          value: {{ .Values.spec.source.targetRevision}}
        - name: spec.source.environment
          value: {{ .Values.spec.source.environment}}
        - name: spec.source.project_id
          value: {{ .Values.spec.source.project_id}}
  syncPolicy:
    syncOptions:     # Sync options which modifies sync behavior
    - CreateNamespace=true # Namespace Auto-Creation ensures that namespace specified as the application destination exists in the destination cluster.
    - ServerSideApply=true # to ensure CRDs are deployed
    - PruneLast=true
    - Replace=true
<<<<<<< HEAD
    - ApplyOutOfSyncOnly=true
    automated: 
=======
    automated:
>>>>>>> 1bbae911
      prune: true<|MERGE_RESOLUTION|>--- conflicted
+++ resolved
@@ -26,10 +26,6 @@
     - ServerSideApply=true # to ensure CRDs are deployed
     - PruneLast=true
     - Replace=true
-<<<<<<< HEAD
     - ApplyOutOfSyncOnly=true
-    automated: 
-=======
     automated:
->>>>>>> 1bbae911
       prune: true