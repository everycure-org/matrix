neo4j: # the name of the helm dependency
  # see https://github.com/neo4j/helm-charts/issues/313
  # and https://github.com/neo4j/helm-charts/blob/f19b4f9f18e99442bfdd50a2e67a779d7b56ff3d/neo4j/values.yaml#L11
  disableLookups: true
  podSpec:
    tolerations:
      - key: "node-memory-size"
        operator: "Equal"
        value: "large"
        effect: "NoSchedule"
  neo4j: # config level
    edition: "enterprise"
    passwordFromSecret: neo4j-password
    acceptLicenseAgreement: "yes"
    name: neo4j
    resources:
      requests:
        cpu: "0.5"
        memory: "32Gi"
      limits:
        cpu: "16"
<<<<<<< HEAD
        memory: "64Gi"
=======
        memory: "32Gi"
  # configuration for neo4j services
  # FUTURE do not expose as IP
>>>>>>> bfb66508
  services:
    neo4j:
      enabled: true
      annotations:
        external-dns.alpha.kubernetes.io/hostname: dummy-replaced-by-helm-override-from-app-of-apps
        external-dns.alpha.kubernetes.io/ttl: "300"
      spec:
        type: LoadBalancer
      ports:
        # exposing via standard http port
        http:
          enabled: true
          port: 80
          targetPort: 7474
          name: http
        # exposing via standard https port
        https:
          enabled: true
          port: 443
          targetPort: 7473
          name: https
        bolt:
          enabled: true
          port: 7687
          targetPort: 7687
          name: bolt
  # enables prometheus service monitor
  serviceMonitor:
    enabled: false
  # configuration of ssl certificates for neo4j
  ssl:
    bolt:
      privateKey:
        secretName: neo4j-tls
        subPath: tls.key
      publicCertificate:
        secretName: neo4j-tls
        subPath: tls.crt
    https:
      privateKey:
        secretName: neo4j-tls
        subPath: tls.key
      publicCertificate:
        secretName: neo4j-tls
        subPath: tls.crt
    cluster:
      privateKey:
        secretName: neo4j-tls
        subPath: tls.key
      publicCertificate:
        secretName: neo4j-tls
        subPath: tls.crt
  # configuration of volumes for neo4j
  volumes:
    data:
      mode: "dynamic"
      dynamic:
        # In GKE;
        # * premium-rwo provisions SSD disks (recommended)
        # * standard-rwo provisions balanced SSD-backed disks
        # * standard provisions HDD disks
        storageClassName: premium-rwo
        # storageClassName: hyperdisk-balanced
        # https://neo4j.com/docs/operations-manual/current/kubernetes/persistent-volumes/#persistent-volumes-types
        requests:
          storage: 1500Gi
    licenses:
      mode: volume
      disableSubPathExpr: true
      volume:
        secret:
          secretName: neo4j-licenses
          items:
            - key: bloom.license
              path: bloom.license
  # FUTURE add env variables here to enable plugins for neo4j
  # https://neo4j.com/docs/operations-manual/current/kubernetes/plugins/
  env:
    NEO4J_PLUGINS: '["apoc", "graph-data-science", "apoc-extended", "bloom"]'
  config:
    # NOTE: This block supports all the configuration options from the config file
    # https://neo4j.com/docs/operations-manual/current/kubernetes/configuration/#_config
    # https://neo4j.com/docs/operations-manual/current/configuration/configuration-settings/
    dbms.security.procedures.unrestricted: "gds.*, apoc.*, bloom.*"
    dbms.security.procedures.allowlist: "apoc.*, bloom.*"
    dbms.security.procedures.whitelist: "gds.*, apoc.*"
    dbms.security.allow_csv_import_from_file_urls: "true"
    # server.directories.import: /var/lib/neo4j/import
    server.default_advertised_address: dummy-replaced-by-helm-override-from-app-of-apps
    server.bolt.advertised_address: dummy-replaced-by-helm-override-from-app-of-apps

    # Enable SSL/TLS
    # https://neo4j.com/developer/kb/how-do-i-enable-remote-https-access-with-neo4j-30x/
    # dbms.connector.https.address: 0.0.0.0:7473
    # dbms.ssl.policy.bolt.enabled: "true"
    # dbms.ssl.policy.https.enabled: "true"
    
    # Configure client certificate authentication (optional)
    # dbms.ssl.policy.bolt.client_auth: "NONE"
    # dbms.ssl.policy.https.client_auth: "NONE"
    dbms.ssl.policy.client_auth: "NONE"
    
    # Base directory for SSL/TLS certificates
    # dbms.ssl.policy.bolt.base_directory: "/ssl/bolt"
    # dbms.ssl.policy.https.base_directory: "/ssl/https"

    server.unmanaged_extension_classes: "com.neo4j.bloom.server=/bloom,semantics.extension=/rdf"
    dbms.security.http_auth_allowlist: "/,/browser.*,/bloom.*"
    dbms.bloom.license_file: "/licenses/bloom.license"

  apoc_config:
    apoc.import.file.enabled: "true"
    apoc.export.file.enabled: "true"
    apoc.import.file.use_neo4j_config: "true"

  logging:
    serverLogsXml: |-
      <?xml version="1.0" encoding="UTF-8"?>
      <!-- Example JSON logging configuration -->
      <Configuration status="ERROR" monitorInterval="30" packages="org.neo4j.logging.log4j">
          <Appenders>
              <!-- Default debug.log, please keep -->
              <RollingRandomAccessFile name="DebugLog" fileName="${config:server.directories.logs}/debug.log"
                                       filePattern="$${config:server.directories.logs}/debug.log.%02i">
                  <JsonTemplateLayout eventTemplateUri="classpath:org/neo4j/logging/StructuredLayoutWithMessage.json"/>
                  <Policies>
                      <SizeBasedTriggeringPolicy size="20 MB"/>
                  </Policies>
                  <DefaultRolloverStrategy fileIndex="min" max="7"/>
              </RollingRandomAccessFile>

              <RollingRandomAccessFile name="HttpLog" fileName="${config:server.directories.logs}/http.log"
                                       filePattern="$${config:server.directories.logs}/http.log.%02i">
                  <JsonTemplateLayout eventTemplateUri="classpath:org/neo4j/logging/StructuredLayoutWithMessage.json"/>
                  <Policies>
                      <SizeBasedTriggeringPolicy size="20 MB"/>
                  </Policies>
                  <DefaultRolloverStrategy fileIndex="min" max="5"/>
              </RollingRandomAccessFile>

              <RollingRandomAccessFile name="SecurityLog" fileName="${config:server.directories.logs}/security.log"
                                       filePattern="$${config:server.directories.logs}/security.log.%02i">
                  <JsonTemplateLayout eventTemplateUri="classpath:org/neo4j/logging/StructuredLayoutWithMessage.json"/>
                  <Policies>
                      <SizeBasedTriggeringPolicy size="20 MB"/>
                  </Policies>
                  <DefaultRolloverStrategy fileIndex="min" max="7"/>
              </RollingRandomAccessFile>
          </Appenders>

          <Loggers>
              <!-- Log levels. One of DEBUG, INFO, WARN, ERROR or OFF -->

              <!-- The debug log is used as the root logger to catch everything -->
              <Root level="INFO">
                  <AppenderRef ref="DebugLog"/> <!-- Keep this -->
              </Root>
              <!-- The http request log, must be named "HttpLogger" -->
              <Logger name="HttpLogger" level="INFO" additivity="false">
                  <AppenderRef ref="HttpLog"/>
              </Logger>
              <!-- The security log, must be named "SecurityLogger" -->
              <Logger name="SecurityLogger" level="INFO" additivity="false">
                  <AppenderRef ref="SecurityLog"/>
              </Logger>
              <!-- The query log, must be named "QueryLogger" -->
              <Logger name="QueryLogger" level="OFF" additivity="false">
                  <AppenderRef ref="QueryLog"/>
              </Logger>
          </Loggers>
      </Configuration>
 <|MERGE_RESOLUTION|>--- conflicted
+++ resolved
@@ -19,13 +19,9 @@
         memory: "32Gi"
       limits:
         cpu: "16"
-<<<<<<< HEAD
         memory: "64Gi"
-=======
-        memory: "32Gi"
   # configuration for neo4j services
   # FUTURE do not expose as IP
->>>>>>> bfb66508
   services:
     neo4j:
       enabled: true
