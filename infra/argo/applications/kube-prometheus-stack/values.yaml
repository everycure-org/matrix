kube-prometheus-stack:
  prometheus:
    prometheusSpec:
      retention: 180d
      # Schedule Prometheus on management nodes
      nodeSelector:
        workload-type: management
      # Add billing labels to Prometheus pods
      podMetadata:
        labels:
          cost-center: infrastructure-management
          workload-category: platform-services
          service-tier: management
          billing-category: infrastructure
          component: prometheus
      storageSpec:
        volumeClaimTemplate:
          metadata:
            labels:
              cost-center: infrastructure-management
              workload-category: platform-services
              service-tier: management
              billing-category: infrastructure-storage
              component: prometheus
          spec:
            # by default prometheus uses a local storage, which is not persistent
            storageClassName: standard-rwo # balanced 
            accessModes: ["ReadWriteOnce"]
            resources:
              requests:
                storage: 100Gi
      # add service monitors for argo-workflows which thus also get collected by prometheus
      additionalServiceMonitors:
        - name: argo-workflows
          selector:
            matchLabels:
              app.kubernetes.io/name: argo-workflows-server
          namespaceSelector:
            matchNames:
              - argo-workflows 
          endpoints:
            - port: metrics
              path: /metrics
        - name: argo-workflows-controller
          selector:
            matchLabels:
              app.kubernetes.io/name: argo-workflows-workflow-controller
          namespaceSelector:
            matchNames:
              - argo-workflows  
          endpoints:
            - port: metrics
              path: /metrics
        # DCGM DaemonSet monitoring (cluster-wide GPU monitoring)
        - name: dcgm-exporter-daemonset
          selector:
            matchLabels:
              app.kubernetes.io/name: dcgm-exporter
          namespaceSelector:
            matchNames:
              - monitoring
          endpoints:
            - port: metrics
              path: /metrics
              interval: 15s
              scrapeTimeout: 10s
              honorLabels: true
        
        # Generic DCGM monitoring for any pods with dcgm-exporter label
        - name: dcgm-exporter-pods
          selector:
            matchLabels:
              app: dcgm-exporter
          namespaceSelector:
            any: true
          endpoints:
            - port: metrics
              path: /metrics
              interval: 15s
              scrapeTimeout: 10s
              honorLabels: true
        
        # Add pod monitor for direct pod scraping (alternative approach)
      additionalPodMonitors:
        - name: dcgm-sidecar-pods
          selector:
            matchLabels:
              app: kedro-argo
          namespaceSelector:
            matchNames:
              - argo-workflows
          podMetricsEndpoints:
            - port: gpu-metrics
              path: /metrics
              interval: 15s
              scrapeTimeout: 10s
  grafana:
    # Schedule Grafana on management nodes
    nodeSelector:
      workload-type: management
    # Add billing labels to Grafana pods
    podLabels:
      cost-center: infrastructure-management
      workload-category: platform-services
      service-tier: management
      billing-category: infrastructure
      component: grafana
    persistence:
      enabled: true
      type: sts
      storageClassName: standard-rwo
      accessModes:
        - ReadWriteOnce
      size: 30Gi
      finalizers:
        - kubernetes.io/pvc-protection
      # Add billing labels to Grafana storage
      labels:
        cost-center: infrastructure-management
        workload-category: platform-services
        service-tier: management
        billing-category: infrastructure-storage
        component: grafana
    sidecar:
      dashboards:
        enabled: true
      defaultFolderName: "General"
      label: grafana_dashboard
      labelValue: "1"
      folderAnnotation: grafana_folder
      searchNamespace: ALL
      provider:
        foldersFromFilesStructure: true
<<<<<<< HEAD

  # Schedule AlertManager on management nodes
  alertmanager:
    alertmanagerSpec:
      nodeSelector:
        workload-type: management
      # Add billing labels to AlertManager pods
      podMetadata:
        labels:
          cost-center: infrastructure-management
          workload-category: platform-services
          service-tier: management
          billing-category: infrastructure
          component: alertmanager

  # Schedule Prometheus Operator on management nodes
  prometheusOperator:
    nodeSelector:
      workload-type: management

  # Schedule Kube State Metrics on management nodes
  kubeStateMetrics:
    nodeSelector:
      workload-type: management

  # Configure Node Exporter to run on compute nodes only (scales with compute nodes)
  # This allows monitoring when compute nodes are active, and scales to zero when they're not
  nodeExporter:
    nodeSelector:
      workload-type: compute
    # Allow node-exporter to be evicted during node scale-down
    podAnnotations:
      cluster-autoscaler.kubernetes.io/safe-to-evict: "true"
=======
  # Configure kube-state-metrics to expose pod labels
  kube-state-metrics:
    metricLabelsAllowlist:
      - pods=[*]
    collectors:
      - pods
    extraArgs:
      - --metric-labels-allowlist=pods=[*]
>>>>>>> 0a6393a7
<|MERGE_RESOLUTION|>--- conflicted
+++ resolved
@@ -131,7 +131,6 @@
       searchNamespace: ALL
       provider:
         foldersFromFilesStructure: true
-<<<<<<< HEAD
 
   # Schedule AlertManager on management nodes
   alertmanager:
@@ -165,7 +164,7 @@
     # Allow node-exporter to be evicted during node scale-down
     podAnnotations:
       cluster-autoscaler.kubernetes.io/safe-to-evict: "true"
-=======
+
   # Configure kube-state-metrics to expose pod labels
   kube-state-metrics:
     metricLabelsAllowlist:
@@ -173,5 +172,4 @@
     collectors:
       - pods
     extraArgs:
-      - --metric-labels-allowlist=pods=[*]
->>>>>>> 0a6393a7
+      - --metric-labels-allowlist=pods=[*]