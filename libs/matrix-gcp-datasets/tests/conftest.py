--- conflicted
+++ resolved
@@ -5,7 +5,6 @@
 import os
 import random
 import string
-
 from pathlib import Path
 from unittest.mock import MagicMock
 
@@ -17,10 +16,11 @@
     """
     Session-scoped fixture for integration test setup and cleanup.
 
-<<<<<<< HEAD
     Yields:
         dict: Repository configuration
-=======
+        
+    """
+    
     # For library testing, we don't need a full Kedro session
     # Just return a mock object that has the necessary attributes
     class MockKedroContext:
@@ -44,10 +44,7 @@
 
         def _get_context(self):
             return self._context
->>>>>>> 77ea79f9
-
-    The fixture handles cleanup of the created repository automatically.
-    """
+    
     # Generate 3-5 character random suffix
     suffix_length = random.randint(3, 5)
     suffix = "".join(random.choices(string.ascii_lowercase + string.digits, k=suffix_length))
