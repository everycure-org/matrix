name: Scheduled Sampling Pipeline

on:
  schedule:
    - cron: '0 0 * * *'  # daily at 5am GMT
  workflow_dispatch: 
    inputs:
      release_version:
        description: 'Version to deploy in format vX.Y.Z'
        required: true
        type: string
env:
  project_id: 'mtrx-hub-dev-3of'
  workload_identity_provider: 'projects/938607797672/locations/global/workloadIdentityPools/matrix-pool-rw/providers/matrix-gh-provider-rw'
  service_account: 'sa-github-actions-rw@mtrx-hub-dev-3of.iam.gserviceaccount.com'
  region: 'us-central1'
  cluster: 'compute-cluster'
  # release version from input
  RELEASE_VERSION: ${{ inputs.release_version }}

jobs:

  submit_sampling_pipeline:
    runs-on: 
      labels: ubuntu-24.04
    name: Submit the Sampling Pipeline Periodically
    environment: dev
    permissions:
      contents: 'write'
      id-token: 'write'
      pull-requests: 'write'
 
    steps:
      - name: Checkout
        uses: actions/checkout@v4
        with:
          fetch-tags: true
          fetch-depth: 0  # full depth needed so we can pass the AI all logs since the last release.
          submodules: recursive
          token: ${{ secrets.PAT }}

      - name: Set RELEASE_VERSION from latest tag if not set
        run: |
          if [ -z "${RELEASE_VERSION}" ]; then
            git fetch --tags
            LATEST_TAG=$(
              git ls-remote --tags origin | \
              grep -v '{}' | \
              grep '^.*refs/tags/v[0-9]*\.[0-9]*\.[0-9]*$' | cut -d'/' -f3 | \
              sort -V | \
              tail -n1
            )
            echo "RELEASE_VERSION=${LATEST_TAG}" >> "$GITHUB_ENV"
            echo "Setting RELEASE_VERSION to latest tag: ${LATEST_TAG}"
          else
            echo "Using provided RELEASE_VERSION: ${RELEASE_VERSION}"
          fi

      - name: Remove unnecessary files
        # debug: remove unnecessary files to free up disk space for building and pushing docker images
        # ref: https://github.com/actions/runner-images/issues/2840
        run: |
          sudo rm -rf \
           /usr/local/.ghcup \
           /usr/local/lib/android/sdk/ndk \
           "$AGENT_TOOLSDIRECTORY" && \
          df -h
      
      - name: Set up Python
        uses: actions/setup-python@v5
        with:
          python-version: '3.11'

      - name: Install Argo & Python dependencies
        working-directory: pipelines/matrix
        run: |
          make install_argo
          pip install -r requirements.txt

      - name: Authenticate with Google Cloud for access_token
        id: auth
        uses: 'google-github-actions/auth@v2'
        with:
          project_id: ${{env.project_id}}
          workload_identity_provider: ${{env.workload_identity_provider}}
          service_account: ${{env.service_account}}
          token_format: access_token

      - uses: google-github-actions/get-gke-credentials@v1
      # configure authentication to a GKE cluster (configure kubectl)
        with:
          cluster_name: ${{env.cluster}}
          location: ${{env.region}}
          project_id: ${{env.project_id}}

      - name: Login to Google Artifact Registry
        uses: docker/login-action@v3
        with:
          registry: ${{env.region}}-docker.pkg.dev
          username: oauth2accesstoken
          password: ${{ steps.auth.outputs.access_token }}

      - name: Authenticate with Google Cloud for ID token
        id: id_auth
        uses: 'google-github-actions/auth@v2'
        with:
          project_id: ${{env.project_id}}
          workload_identity_provider: ${{env.workload_identity_provider}}
          service_account: ${{env.service_account}}
          token_format: id_token
          id_token_audience: ${{ secrets.GCP_ID_TOKEN_AUDIENCE }}
          id_token_include_email: true


      - name: Run the kedro sampling pipeline
        working-directory: pipelines/matrix
        env:
          GH_TOKEN: ${{ secrets.PAT }}
          GCP_SA_KEY: ${{ secrets.GCP_SA_KEY }}
<<<<<<< HEAD
          GCP_TOKEN: ${{ steps.auth.outputs.access_token }}
=======
          GCP_TOKEN: ${{ steps.id_auth.outputs.id_token }}
>>>>>>> 2d855853
        run: |
          
          DATE=$(date +%Y%m%d)
          echo "Run the kedro sampling pipeline"
          kedro experiment run \
            -e sample \
            -p test_sample \
            --experiment-name scheduled-sampled-run \
            --run-name sample-run-${DATE} \
            --username github_actions_bot \
            --release-version "${{ env.RELEASE_VERSION }}" \
            --headless \
            --quiet<|MERGE_RESOLUTION|>--- conflicted
+++ resolved
@@ -117,11 +117,7 @@
         env:
           GH_TOKEN: ${{ secrets.PAT }}
           GCP_SA_KEY: ${{ secrets.GCP_SA_KEY }}
-<<<<<<< HEAD
-          GCP_TOKEN: ${{ steps.auth.outputs.access_token }}
-=======
           GCP_TOKEN: ${{ steps.id_auth.outputs.id_token }}
->>>>>>> 2d855853
         run: |
           
           DATE=$(date +%Y%m%d)
