--- conflicted
+++ resolved
@@ -41,17 +41,12 @@
         run: |
           pip install pre-commit
           pre-commit install --install-hooks
-<<<<<<< HEAD
-=======
-
       - name: Print all requirements
         run: |
           pip freeze
 
-      # FUTURE: Check if we can do ruff instead
       - name: Run pre-commit hooks
         run: |
->>>>>>> 1b02ffe6
           git fetch origin main
           # run pre-commit on everything that's different from main
           pre-commit run -s origin/main -o HEAD
@@ -72,12 +67,7 @@
           save-always: true
       - name: Run unit tests 
         run: |
-<<<<<<< HEAD
           .venv/bin/pytest --testmon -v tests/
-=======
-          ENV_NAME='CI' pytest -v tests/
->>>>>>> 1b02ffe6
-
       - name: Run integration tests 
         run: |
            .venv/bin/kedro run -p fabricator
