name: Automate kedro submit release run periodically

on:
  schedule:
<<<<<<< HEAD
    - cron: '30 11 1 * 2' # At 10:25 CET on the 1st day of the month and on Tuesday.
=======
    - cron: '0 11 1 * 2' # At 10:25 CET on the 1st day of the month and on Tuesday.
>>>>>>> fea2f76e

env:
  project_id: 'mtrx-hub-dev-3of'
  workload_identity_provider: 'projects/938607797672/locations/global/workloadIdentityPools/matrix-pool-rw/providers/matrix-gh-provider-rw'
  service_account: 'sa-github-actions-rw@mtrx-hub-dev-3of.iam.gserviceaccount.com'
  region: 'us-central1'
  cluster: 'compute-cluster'

jobs:

  submit_data_release_periodically:
    runs-on: 
      labels: ubuntu-24.04
    name: Submit the Kedro Pipeline Periodically
    permissions:
      contents: 'write'
      id-token: 'write'
      pull-requests: 'write'
 
    steps:
      - name: Checkout
        uses: actions/checkout@main
        with:
          fetch-tags: true
          fetch-depth: 0  # full depth needed so we can pass the AI all logs since the last release.

      - name: Configure Git
        run: |
          git config --global user.email "releasebot@everycure.org"
          git config --global user.name "All of us at Every Cure"
          git config --global push.autosetupremote true

      - name: Remove unnecessary files
        # debug: remove unnecessary files to free up disk space for building and pushing docker images
        # ref: https://github.com/actions/runner-images/issues/2840
        run: |
          sudo rm -rf \
              /usr/local/.ghcup \
              /usr/local/lib/android/sdk/ndk \
              "$AGENT_TOOLSDIRECTORY" && \
          df -h
      
      - name: Set up Python
        uses: actions/setup-python@v5
        with:
          python-version: '3.11'

      - name: Set up kedro project dependencies
        working-directory: pipelines/matrix
        run: |
          curl -sLO https://github.com/argoproj/argo-workflows/releases/latest/download/argo-linux-amd64.gz
          gunzip argo-linux-amd64.gz
          chmod +x argo-linux-amd64
          sudo mv argo-linux-amd64 /usr/local/bin/argo
          argo version
          pip install -r requirements.txt

      - name: Authenticate with Google Cloud
        id: auth
        uses: 'google-github-actions/auth@v2'
        with:
          project_id: ${{env.project_id}}
          workload_identity_provider: ${{env.workload_identity_provider}}
          service_account: ${{env.service_account}}
          token_format: access_token

      - uses: google-github-actions/get-gke-credentials@v1 
      # configure authentication to a GKE cluster (configure kubectl)
        with:
          cluster_name: ${{env.cluster}}
          location: ${{env.region}}
          project_id: ${{env.project_id}}

      - name: Login to Google Artifact Registry 
        uses: docker/login-action@v3
        with:
          registry: ${{env.region}}-docker.pkg.dev
          username: oauth2accesstoken
          password: ${{ steps.auth.outputs.access_token }}

      - name: Fetch latest tag
        id: fetch_latest_tag
        run: |
          latest_tag=$(git tag --list --sort="v:refname" | tail -n 1)
          echo "latest_tag=${latest_tag}" >> "$GITHUB_ENV"
          echo "Latest tag is ${latest_tag}"

      - name: Increment version
        working-directory: docs/scripts
        run: |
          pip install semver
          # If it's the first of the month, it's a minor bump, even if it's Tuesday. On all other Tuesdays, it's a patch.
          [[ $(date +%-d) -eq 1 ]] && BUMP_TYPE='minor' || BUMP_TYPE='patch'
          echo "Bumping version with type: ${BUMP_TYPE}"
          python bump_version.py --type="${BUMP_TYPE}" >> "$GITHUB_ENV"

      - name: Branch off
        run: |
          git switch -C release/${{env.release_version}} "${{github.ref_name}}"
          git add gha-kubeconfig* 
          git commit -m "add kubeconfig file generated while authentication"
          git status

      - name: Submit the kedro pipeline
        working-directory: pipelines/matrix
        run: |
          echo "Submit the kedro pipeline"
          kedro submit \
            --username GH-Actions-bot \
            --namespace argo-workflows \
            --run-name auto-kg-release \
            --release-version "${{ env.release_version }}" \
            --pipeline kg_release \
            --headless<|MERGE_RESOLUTION|>--- conflicted
+++ resolved
@@ -2,11 +2,7 @@
 
 on:
   schedule:
-<<<<<<< HEAD
     - cron: '30 11 1 * 2' # At 10:25 CET on the 1st day of the month and on Tuesday.
-=======
-    - cron: '0 11 1 * 2' # At 10:25 CET on the 1st day of the month and on Tuesday.
->>>>>>> fea2f76e
 
 env:
   project_id: 'mtrx-hub-dev-3of'
@@ -120,4 +116,5 @@
             --run-name auto-kg-release \
             --release-version "${{ env.release_version }}" \
             --pipeline kg_release \
-            --headless+            --headless \
+            --run-from-gh