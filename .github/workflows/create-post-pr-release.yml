--- conflicted
+++ resolved
@@ -44,11 +44,7 @@
       - name: Discover Latest Official Release on GitHub
         run: |
           latest_official_release=$(gh release list --jq '.[0].tagName' --json tagName --order desc)
-<<<<<<< HEAD
-          echo "latest_official_release=${latest_official_release}" >> "$GITHUB_ENV"
-=======
           echo "latest_official_release=${latest_official_release}" >> "$GITHUB_ENV"  
->>>>>>> 72093cc2
 
       - name: Create GitHub release
         env:
@@ -57,28 +53,15 @@
         run: |
           set -euxo pipefail
           echo "Creating release"
-<<<<<<< HEAD
-          # Check if notes file exists, because there's no notes generated for patch bump
-          NOTES_FILE="${GITHUB_WORKSPACE}/${POSTS_DIR}/${{ env.latest_tag }}/notes.md"
-          if [ -f "$NOTES_FILE" ]; then
-            gh release create "${{ env.latest_tag }}" \
-              --notes-file "$NOTES_FILE" \
-              --title "${{ env.latest_tag }}" \
-              --latest
-          else
-            echo "Notes file not found, using empty notes."
-            gh release create "${{ env.latest_tag }}" \
-              --notes "This is weekly patch bump." \
-              --title "${{ env.latest_tag }}" \
-              --latest
-          fi
-=======
           # If intended release comes after latest_official_release, flag it with --latest. Otherwise, don't.
           highest_version=$(echo -e "${{env.intended_tag}}\n${{env.latest_official_release}}" | sort --version-sort | tail -n1)
-          if [ "${{ env.intended_tag }}" = "${highest_version}" ]; then ARGS=" --latest"; else ARGS=""; fi
+          if [ "${{ env.intended_tag }}" = "${highest_version}" ]; then ARG_LATEST=" --latest"; else ARG_LATEST=""; fi
           
+          NOTES_FILE="${GITHUB_WORKSPACE}/${POSTS_DIR}/${{ env.intended_tag }}/notes.md"
+          if [ -f "$NOTES_FILE" ]; then ARG_NOTES="--notes-file ${NOTES_FILE}"; else ARG_NOTES="--notes 'This is a patch bump.'"; fi
+
           gh release create "${{ env.intended_tag }}" \
             --notes-file "${GITHUB_WORKSPACE}/${POSTS_DIR}/${{ env.intended_tag }}/notes.md" \
             --title "${{ env.intended_tag }}" \
-            "${ARGS}"
->>>>>>> 72093cc2
+            "${ARG_NOTES}" \
+            "${ARG_LATEST}"