--- conflicted
+++ resolved
@@ -44,18 +44,12 @@
     runs-on: 'ubuntu-latest'
     permissions: 
       pull-requests: read
-<<<<<<< HEAD
-    outputs: 
-      changed: ${{ steps.changes.outputs.src }}
-    steps:
-=======
       contents: 'read'
     outputs: 
       changed: ${{ steps.changes.outputs.src }}
     steps:
       - name: 'Checkout'
         uses: actions/checkout@v4
->>>>>>> c137c7f2
       - uses: dorny/paths-filter@v3
         id: changes
         with:
