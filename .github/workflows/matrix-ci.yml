# This workflow assumes a self hosted runner is set up with python and uv already. 
# This drastically increases the CI speed but at the cost of some pre-setup

# to connect to the worker use
# gcloud compute ssh --zone "us-central1-c" "github-actions-runner" --tunnel-through-iap --project "mtrx-hub-dev-3of"

# sudo apt install python3-pip pipx  openjdk-17-jdk
# curl -fsSL https://get.docker.com -o get-docker.sh
# sudo sh get-docker.sh
# pipx install uv
# pipx ensurepath
# sudo cp $(which uv) /usr/local/bin/uv

name: CI pipline

on:
  pull_request:
    # Sequence of patterns matched against refs/heads
    branches:
      - main
      - develop
    # from https://github.com/reviewdog/action-eslint/issues/29#issuecomment-985939887
    types:
      - opened
      - reopened
      - synchronize
      - ready_for_review

  push:
    branches:
      - main
    paths: 
      - pipelines/matrix/**
      - .github/workflows/matrix-ci.yml
      - .github/workflows/matrix-push.yml

concurrency:
  group: ${{ github.workflow }}-${{ github.ref }}
  cancel-in-progress: true

env:
  TQDM_DISABLE: 1

jobs:
  # leveraging a paths-filter approach to be able to make this run required for all PRs while still
  # not blocking merging with "Expected" for those runs that have a paths filter
  # FUTURE eventually github will likely fix this
  # https://github.com/orgs/community/discussions/26698
  paths_filter:
    if: github.event.pull_request.draft == false || github.ref == 'refs/heads/main'
    runs-on: 'ubuntu-latest'
    permissions: 
      pull-requests: read
      contents: 'read'
    outputs: 
      changed: ${{ steps.changes.outputs.src }}
    steps:
      - name: 'Checkout'
        uses: actions/checkout@v4
        with: 
          sparse-checkout: |
            pipelines/
            .github/
      - uses: dorny/paths-filter@v3
        id: changes
        with:
          filters: |
            src:
              - pipelines/matrix/**
              - .github/workflows/matrix-ci.yml
              - .github/workflows/matrix-push.yml

  ci:
<<<<<<< HEAD
    runs-on: 'ubuntu-latest' #'self-hosted'
=======
    runs-on:  'ubuntu-latest' # 'self-hosted'
>>>>>>> 2d4bee4f
    needs: [paths_filter]
    if: needs.paths_filter.outputs.changed == 'true' && (github.event.pull_request.draft == false || github.ref == 'refs/heads/main')
    # https://docs.github.com/en/actions/writing-workflows/workflow-syntax-for-github-actions#concurrency
    # Map a step output to a job output
    outputs:
      status: ${{ steps.finally.outputs.status }}

    defaults:
      run:
        working-directory: ./pipelines/matrix
    steps:
      - uses: actions/checkout@v4
        with: 
          sparse-checkout: |
            pipelines/matrix/

      # On every PR
      - run: env | sort # prints out all env variables, helpful for debugging
<<<<<<< HEAD
      - run: pip install uv # Hack to get GitHub runner to work 
=======
      - run: pip install uv
>>>>>>> 2d4bee4f
      - run: make venv
      - run: make install
      - run: make precommit
      - run: make full_test
      - run: make compose_down # ensures containers & state are removed
      - run: make docker_test GIT_SHA=${GITHUB_SHA:0:7} #we overwrite the GIT_SHA in the Makefile
        # only if PR is labelled with "ready" or if branch is main
        # if: contains(github.event.pull_request.labels.*.name, 'ready') || github.ref == 'refs/heads/main'
      # workaround as the `failure()` call did not work in downstream matrix_ci_check
      - id: finally
        if: failure()
        run: echo "status=failure" >> "$GITHUB_OUTPUT"
  
  # we use this check as required in our PRs to ensure that CI runs but only for our paths. 
  matrix_ci_check:
    name: Matrix CI PR Check
    runs-on: 'ubuntu-latest'
    if: always()
    needs: [paths_filter, ci]
    steps:
      - if: ${{ needs.paths_filter.outputs.changed == 'true' && needs.ci.outputs.status == 'failure' }}
        run: echo "CI failed, we are exiting" && exit 1
      - run: echo "Either no files were changed or we had happy CI, continuing"

      

  push_image:
    needs: [ci]
    if: github.ref == 'refs/heads/main'
<<<<<<< HEAD
    runs-on: 'ubuntu-latest' # "self-hosted"
=======
    runs-on: 'ubuntu-latest' # 'self-hosted'
>>>>>>> 2d4bee4f
    environment: dev
    permissions: write-all
    defaults:
      run:
        working-directory: ./pipelines/matrix

    steps:
      - uses: 'google-github-actions/auth@v2'
        with:
          project_id: ${{vars.project_id}}
          workload_identity_provider: ${{vars.workload_identity_provider}}
          service_account: ${{vars.service_account}}

      - name: "Set up Cloud SDK"
        uses: "google-github-actions/setup-gcloud@v1"

      - name: "Docker auth"
        run: |-
          gcloud auth configure-docker ${{ vars.region }}-docker.pkg.dev --quiet

      - run: make docker_push TAG=latest
  
  # check for license violations
  # licenses:
  #   needs: [ci]
  #   # if: github.ref == 'refs/heads/main'
  #   runs-on: "self-hosted"
  #   defaults:
  #     run:
  #       working-directory: ./pipelines/matrix
  #   steps:
  #     - run: make licenses_container
  
  # Add this new job at the end of your jobs section
  # following this tutorial: https://github.com/slackapi/slack-github-action?tab=readme-ov-file
  notify_failure:
    needs: [ci, push_image]
    # This condition ensures it runs only if any previous job fails
    # we notify on main branches only
    if: failure() && github.ref == 'refs/heads/main' 
    runs-on: "self-hosted"
    steps:
      - name: Post to a Slack channel
        id: slack
        uses: slackapi/slack-github-action@v1.26.0
        with:
          # Slack channel id, channel name, or user id to post message.
          # See also: https://api.slack.com/methods/chat.postMessage#channels
          # You can pass in multiple channels to post to by providing a comma-delimited list of channel IDs.
          channel-id: 'C07HU35MKAQ' #github-notifications
          # For posting a simple plain text message
          slack-message: |
            GitHub Build Failed on Main branch! 🚨

            👩‍💻 Code URL: ${{ github.event.pull_request.html_url || github.event.head_commit.url }}
            🚀 Action run link: ${{ github.server_url }}/${{ github.repository }}/actions/runs/${{ github.run_id }}
        env:
          SLACK_BOT_TOKEN: ${{ secrets.SLACK_BOT_TOKEN }}<|MERGE_RESOLUTION|>--- conflicted
+++ resolved
@@ -71,11 +71,7 @@
               - .github/workflows/matrix-push.yml
 
   ci:
-<<<<<<< HEAD
-    runs-on: 'ubuntu-latest' #'self-hosted'
-=======
     runs-on:  'ubuntu-latest' # 'self-hosted'
->>>>>>> 2d4bee4f
     needs: [paths_filter]
     if: needs.paths_filter.outputs.changed == 'true' && (github.event.pull_request.draft == false || github.ref == 'refs/heads/main')
     # https://docs.github.com/en/actions/writing-workflows/workflow-syntax-for-github-actions#concurrency
@@ -94,11 +90,7 @@
 
       # On every PR
       - run: env | sort # prints out all env variables, helpful for debugging
-<<<<<<< HEAD
-      - run: pip install uv # Hack to get GitHub runner to work 
-=======
       - run: pip install uv
->>>>>>> 2d4bee4f
       - run: make venv
       - run: make install
       - run: make precommit
@@ -128,11 +120,7 @@
   push_image:
     needs: [ci]
     if: github.ref == 'refs/heads/main'
-<<<<<<< HEAD
-    runs-on: 'ubuntu-latest' # "self-hosted"
-=======
     runs-on: 'ubuntu-latest' # 'self-hosted'
->>>>>>> 2d4bee4f
     environment: dev
     permissions: write-all
     defaults:
