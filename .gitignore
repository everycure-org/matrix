venv
*.DS_Store
<<<<<<< HEAD
neo4j_db/


data/
.venv/

**/.terraform/
**/.terragrunt-cache/
=======
.vscode/
neo4j_db/
>>>>>>> fd1e48df
<|MERGE_RESOLUTION|>--- conflicted
+++ resolved
@@ -1,15 +1,18 @@
-venv
+# OS
 *.DS_Store
-<<<<<<< HEAD
+
+
+# IDE
+.vscode/
+
+# Data
+data/
 neo4j_db/
 
+# python
+**/.venv/
+**/venv/
 
-data/
-.venv/
-
+# terraform
 **/.terraform/
-**/.terragrunt-cache/
-=======
-.vscode/
-neo4j_db/
->>>>>>> fd1e48df
+**/.terragrunt-cache/