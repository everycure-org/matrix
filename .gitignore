--- conflicted
+++ resolved
@@ -53,11 +53,7 @@
 **/*.gen.tf
 /provider.tf
 
-<<<<<<< HEAD
-.claude/*
 **/*.egg-info/
-=======
 
 # ignoring all claude related files for now
-.claude/**
->>>>>>> ce076daa
+.claude/**