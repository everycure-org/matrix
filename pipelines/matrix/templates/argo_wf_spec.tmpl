{# <project_root>/templates/argo_spec.tmpl #}
apiVersion: argoproj.io/v1alpha1
kind: WorkflowTemplate
metadata:
  namespace: {{namespace}}
  name: {{run_name}}
spec:
  workflowMetadata:
    labels:
      run: {% raw %}'{{ workflow.parameters.run_name }}'
      {% endraw %}
      username: "{{ username }}"
  entrypoint: "{{ pipeline_for_execution }}"
  arguments:
    parameters:
      - name: image
        value: "{{ image }}"
      - name: image_tag
        value: "{{ image_tag }}"
      # - name: experiment
      #  value: "Default"
      # we use the image tag as the release version as a default
      - name: run_name
        value: "{{ image_tag }}"
      - name: neo4j_host
        value: "bolt://neo4j.neo4j.svc.cluster.local:7687"
      - name: mlflow_endpoint
        value: "http://mlflow-tracking.mlflow.svc.cluster.local:80"
      - name: openai_endpoint
        value: "https://api.openai.com/v1"
      - name: env
        value: "cloud"
  templates:
  - name: kedro
    affinity:
      {% if use_gpus %}
      nodeAffinity:
      {% else %}
      nodeAntiAffinity:
      {% endif %}
        requiredDuringSchedulingIgnoredDuringExecution:
          nodeSelectorTerms:
          - matchExpressions:
            - key: gpu_node
              operator: In
              values:
              - "true"
    metadata:
      labels:
        {# Add label to have an ability to remove Kedro Pods easily #}
        app: kedro-argo
    inputs:
      parameters:
      - name: kedro_nodes
    container:
      imagePullPolicy: Always
      image: {% raw %} "{{workflow.parameters.image}}:{{workflow.parameters.image_tag}}"        # {{workflow...}} etc. are placeholders within the template. These placeholders will be dynamically substituted with real values when the workflow is submitted, not during the kubectl apply command.
      {% endraw %}
      resources: # limit the resources
        requests:
<<<<<<< HEAD
          memory: {{ 32 if use_gpus else 64 }}Gi
          cpu: 4
          nvidia.com/gpu: {{ 1 if use_gpus else 0 }}
        limits:
          memory: {{ 32 if use_gpus else 64 }}Gi
          cpu: 16
          nvidia.com/gpu: {{ 1 if use_gpus else 0 }}
=======
          memory: {{ default_execution_resources.memory_request }}
          cpu: {{ default_execution_resources.cpu_request }}
          nvidia.com/gpu: {{ default_execution_resources.num_gpus }}
        limits:
          memory: {{ default_execution_resources.memory_limit }}
          cpu: {{ default_execution_resources.cpu_limit }}
          nvidia.com/gpu: {{ default_execution_resources.num_gpus }}
>>>>>>> 6ab295b6
      env:
        - name: WORKFLOW_ID
          valueFrom:
            fieldRef:
              fieldPath: metadata.labels['workflows.argoproj.io/workflow']
        - name: RUN_NAME
          value: {% raw %} "{{workflow.parameters.run_name}}" 
          {% endraw %}
        #- name: EXPERIMENT
        #  value: {% raw %} "{{workflow.parameters.experiment}}" 
        #  {% endraw %}

        - name: NEO4J_HOST
          value: {% raw %} "{{workflow.parameters.neo4j_host}}" 
          {% endraw %}
        - name: MLFLOW_ENDPOINT
          value: {% raw %} "{{workflow.parameters.mlflow_endpoint}}" 
          {% endraw %}
        - name: NEO4J_USER
          valueFrom:
            secretKeyRef:
              name: matrix-secrets
              key: NEO4J_USER
        - name: NEO4J_PASSWORD
          valueFrom:
            secretKeyRef:
              name: matrix-secrets
              key: NEO4J_PASSWORD
        - name: OPENAI_ENDPOINT
          value: {% raw %} "{{workflow.parameters.openai_endpoint}}" 
          {% endraw %}
        - name: OPENAI_API_KEY
          valueFrom:
            secretKeyRef:
              name: matrix-secrets
              key: OPENAI_API_KEY
        - name: GCP_PROJECT_ID
          valueFrom:
            configMapKeyRef:
              name: matrix-config
              key: GCP_PROJECT_ID
        - name: GCP_BUCKET
          valueFrom:
            configMapKeyRef:
              name: matrix-config
              key: GCP_BUCKET
      command: [kedro]
      args: ["run", "-p", "{{ pipeline_name }}", "-e", {% raw %}"{{workflow.parameters.env}}"{% endraw %}, "-n", {% raw %}"{{inputs.parameters.kedro_nodes}}"{% endraw %}]

  - name: neo4j
    inputs:
      parameters:
      - name: kedro_nodes
    container:
      resources: # limit the resources
        requests:
          memory: 120Gi
          cpu: 32
        # limits:
        #   memory: 120Gi
        #   cpu: 32
      env:
        - name: WORKFLOW_ID
          valueFrom:
            fieldRef:
              fieldPath: metadata.labels['workflows.argoproj.io/workflow']
        - name: RUN_NAME
          value: {% raw %} "{{workflow.parameters.run_name}}" 
          {% endraw %}
        # - name: EXPERIMENT
        #  value: {% raw %} "{{workflow.parameters.experiment}}" 
        #  {% endraw %}
        
        - name: MLFLOW_ENDPOINT
          value: {% raw %} "{{workflow.parameters.mlflow_endpoint}}" 
          {% endraw %}
        - name: NEO4J_USER
          value: "neo4j"
        - name: NEO4J_PASSWORD
          value: "admin"
        - name: GCP_PROJECT_ID
          valueFrom:
            configMapKeyRef:
              name: matrix-config
              key: GCP_PROJECT_ID
        - name: GCP_BUCKET
          valueFrom:
            configMapKeyRef:
              name: matrix-config
              key: GCP_BUCKET
        - name: OPENAI_API_KEY
          value: "foo"
        - name: OPENAI_ENDPOINT
          value: {% raw %} "{{workflow.parameters.openai_endpoint}}" 
          {% endraw %}
        - name: OPENAI_API_KEY
          valueFrom:
            secretKeyRef:
              name: matrix-secrets
              key: OPENAI_API_KEY
      imagePullPolicy: Always
      image: {% raw %} "{{workflow.parameters.image}}:{{workflow.parameters.image_tag}}" {% endraw %}

      command: ["/bin/sh", "-c"]
      args:
        - |
            echo "Waiting for Neo4j to be ready..."
            until curl -s http://localhost:7474/ready; do
              echo "Waiting..."
              sleep 5
            done
            echo "Neo4j is ready. Starting main application..."
            kedro run -p {{ pipeline_name }} -e {% raw %}"{{workflow.parameters.env}}"{% endraw %} -n {% raw %}"{{inputs.parameters.kedro_nodes}}"{% endraw %}
    
    volumes:
      - name: gds-key
        secret:
          secretName: gds-secret
          items:
            - key: gds_key
              path: gds-key
    sidecars:
      # Neo4j enterprise sidecar
      - name: neo4j
        image: neo4j:5.21.0-enterprise
        volumeMounts:
          - name: gds-key
            mountPath: /licences
            readOnly: true
        env:
        - name: NEO4J_AUTH
          value: "neo4j/admin"
        - name: NEO4J_gds_enterprise_license__file
          value: "/licences/gds-key"
        - name: NEO4J_apoc_export_file_enabled
          value: "true"
        - name: NEO4J_apoc_import_file_enabled
          value: "true"
        - name: NEO4J_apoc_import_file_use__neo4j__config
          value: "true"
        - name: NEO4J_PLUGINS
          value: '["apoc", "graph-data-science", "apoc-extended"]'
        - name: NEO4J_dbms_security_auth__minimum__password__length
          value: "4"
        - name: NEO4J_dbms_security_procedures_whitelist
          value: "gds.*, apoc.*"
        - name: NEO4J_dbms_security_procedures_unrestricted
          value: "gds.*, apoc.*"
        - name: NEO4J_db_logs_query_enabled
          value: "OFF"
        - name: NEO4J_ACCEPT_LICENSE_AGREEMENT
          value: "yes"
        - name: NEO4J_dbms_memory_heap_initial__size
          value: "100G"
        - name: NEO4J_dbms_memory_heap_max__size
          value: "100G"
  {% for pipeline, tasks in pipelines.items() %}
  - name: {{ pipeline }}
    dag:
      tasks:
      {% for task in tasks %}
      - name: {{ task.name }}
        template: {{ task.get('template', 'kedro') }}
        {% if task.resources %}
        container:  
          resources: # limit the resources
            requests:
              memory: {{ task.get('resources', {}).get('memory_request', '64Gi') }}
              cpu: {{ task.get('resources', {}).get('cpu_request', 4) }}
              nvidia.com/gpu: {{ task.get('resources', {}).get('num_gpus', 0) }}
            limits:
              memory: {{ task.get('resources', {}).get('memory_limit', '64Gi') }}
              cpu: {{ task.get('resources', {}).get('cpu_limit', 16) }}
              nvidia.com/gpu: {{ task.get('resources', {}).get('num_gpus', 0) }}
        {% endif %}
        {% if task.get('resources', {}).get('num_gpus', 0) > 0 %}
        affinity:
          nodeAffinity:
            requiredDuringSchedulingIgnoredDuringExecution:
              nodeSelectorTerms:
                - matchExpressions:
                  - key: gpu_node
                    operator: In
                    values:
                    - "true"
        {% endif %}
        {% if task.deps %}
        dependencies:
        {% for dep in task.deps %}
          - {{ dep }}
        {% endfor %}
        {% endif %}
        arguments:
          parameters:
          - name: pipeline
            value: {{ pipeline }}
          - name: kedro_nodes
            value: {{ task.nodes }}
      {% endfor %}
  {% endfor %}<|MERGE_RESOLUTION|>--- conflicted
+++ resolved
@@ -58,15 +58,6 @@
       {% endraw %}
       resources: # limit the resources
         requests:
-<<<<<<< HEAD
-          memory: {{ 32 if use_gpus else 64 }}Gi
-          cpu: 4
-          nvidia.com/gpu: {{ 1 if use_gpus else 0 }}
-        limits:
-          memory: {{ 32 if use_gpus else 64 }}Gi
-          cpu: 16
-          nvidia.com/gpu: {{ 1 if use_gpus else 0 }}
-=======
           memory: {{ default_execution_resources.memory_request }}
           cpu: {{ default_execution_resources.cpu_request }}
           nvidia.com/gpu: {{ default_execution_resources.num_gpus }}
@@ -74,7 +65,6 @@
           memory: {{ default_execution_resources.memory_limit }}
           cpu: {{ default_execution_resources.cpu_limit }}
           nvidia.com/gpu: {{ default_execution_resources.num_gpus }}
->>>>>>> 6ab295b6
       env:
         - name: WORKFLOW_ID
           valueFrom:
