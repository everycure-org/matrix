{# <project_root>/templates/argo_spec.tmpl #}
apiVersion: argoproj.io/v1alpha1
kind: WorkflowTemplate
metadata:
  namespace: {{namespace}}
  name: {{run_name}}
spec:
  workflowMetadata:
    labels:
      run: {% raw %}'{{ workflow.parameters.run_name }}'
      {% endraw %}
      username: "{{ username }}"
      pipeline_name: "{{ pipeline_name }}"
      trigger_release: "{{ trigger_release }}"
      release_version: "{{ release_version }}"
      git_sha: "{{ git_sha }}"
  entrypoint: "pipeline"
  arguments:
    parameters:
      - name: image
        value: "{{ image }}"
      - name: image_tag
        value: "{{ image_tag }}"
      - name: run_name
        value: "{{ image_tag }}"
      - name: neo4j_host
        value: "bolt+ssc://neo4j.neo4j.svc.cluster.local:7687"
      - name: mlflow_endpoint
        value: "http://mlflow-tracking.mlflow.svc.cluster.local:80"
      - name: openai_endpoint
        value: "https://api.openai.com/v1"
      - name: env
        value: "{{ environment }}"
      - name: release_folder_name
        value: "{{ release_folder_name }}"
      - name: mlflow_experiment_id
        value: {{ mlflow_experiment_id }}
      - name: mlflow_run_id
        value: "{{ mlflow_run_id }}"
      - name: mlflow_url
        value: "{{ mlflow_url }}"
<<<<<<< HEAD
=======
      - name: include_private_datasets
        value: "{{ include_private_datasets }}"
>>>>>>> 0cabcb42
  templates:
  - &_kedro_template
    metrics:
        prometheus:
          - name: "argo_custom_workflow_error_counter"
            help: "Total number of failed workflows"
            labels:
              - key: pipeline_name
                value: "{{ pipeline_name }}"
            when: {% raw %}"{{ status }}  == Failed"
            {% endraw %}
            # Note that this should be 'workflow.status' not 'status' if docs are followed, but it doesn't work.
            # https://argo-workflows.readthedocs.io/en/latest/variables/#exit-handler
            counter:
              value: "1"
    name: kedro
    affinity:
      nodeAffinity:
        preferredDuringSchedulingIgnoredDuringExecution:
        - weight: 100
          preference:
            matchExpressions:
            - key: gpu_node
              operator: NotIn
              values:
              - "true"
    # Add tolerations for large memory nodes and GPU nodes
    tolerations:
    - key: "node-memory-size"
      operator: "Equal"
      value: "large"
      effect: "NoSchedule"
    - key: "nvidia.com/gpu"
      operator: "Equal" 
      value: "present"
      effect: "NoSchedule"
    metadata:
      labels:
        {# Add label to have an ability to remove Kedro Pods easily #}
        app: kedro-argo
    inputs:
      parameters:
      - name: kedro_nodes
      - name: num_gpus
      - name: memory_limit
      - name: memory_request
      - name: cpu_limit
      - name: cpu_request
      - name: ephemeral_storage_request
      - name: ephemeral_storage_limit
    podSpecPatch: |
      containers:
        - name: main
          resources:
            requests:
              memory: {% raw %} "{{inputs.parameters.memory_request}}Gi"
              {% endraw %}
              cpu: {% raw %} "{{inputs.parameters.cpu_request}}"
              {% endraw %}
              nvidia.com/gpu: {% raw %} "{{inputs.parameters.num_gpus}}"
              {% endraw %}
              ephemeral-storage: {% raw %} "{{inputs.parameters.ephemeral_storage_request}}Gi"
              {% endraw %}
            limits:
              memory: {% raw %} "{{inputs.parameters.memory_limit}}Gi"
              {% endraw %}
              cpu: {% raw %} "{{inputs.parameters.cpu_limit}}"
              {% endraw %}
              nvidia.com/gpu: {% raw %} "{{inputs.parameters.num_gpus}}"
              {% endraw %}
              ephemeral-storage: {% raw %} "{{inputs.parameters.ephemeral_storage_limit}}Gi"
              {% endraw %}
    container: &_kedro_container
      imagePullPolicy: Always
      image: {% raw %} "{{workflow.parameters.image}}:{{workflow.parameters.image_tag}}"
      {% endraw %}
      env:
        - name: WORKFLOW_ID
          valueFrom:
            fieldRef:
              fieldPath: metadata.labels['workflows.argoproj.io/workflow']
        - name: RUN_NAME
          value: {% raw %} "{{workflow.parameters.run_name}}" 
          {% endraw %}
        - name: RELEASE_VERSION
          value: "{{release_version}}"
        - name: RELEASE_FOLDER_NAME
          value: {% raw %} "{{workflow.parameters.release_folder_name}}" 
          {% endraw %}
        - name: NEO4J_HOST
          value: {% raw %} "{{workflow.parameters.neo4j_host}}" 
          {% endraw %}
        - name: MLFLOW_ENDPOINT
          value: {% raw %} "{{workflow.parameters.mlflow_endpoint}}" 
          {% endraw %}
        - name: MLFLOW_EXPERIMENT_ID
          value: {% raw %} "{{workflow.parameters.mlflow_experiment_id}}"
          {% endraw %}
        - name: MLFLOW_RUN_ID
          value: {% raw %} "{{workflow.parameters.mlflow_run_id}}"
          {% endraw %}
        - name: MLFLOW_URL
          value: {% raw %} "{{workflow.parameters.mlflow_url}}"
          {% endraw %}
<<<<<<< HEAD
=======
        - name: INCLUDE_PRIVATE_DATASETS
          value: {% raw %} "{{workflow.parameters.include_private_datasets}}"
          {% endraw %}
>>>>>>> 0cabcb42
        - name: NEO4J_USER
          valueFrom:
            secretKeyRef:
              name: matrix-secrets
              key: NEO4J_USER
        - name: NEO4J_PASSWORD
          valueFrom:
            secretKeyRef:
              name: matrix-secrets
              key: NEO4J_PASSWORD
        - name: OPENAI_ENDPOINT
          value: {% raw %} "{{workflow.parameters.openai_endpoint}}" 
          {% endraw %}
        - name: OPENAI_API_KEY
          valueFrom:
            secretKeyRef:
              name: matrix-secrets
              key: OPENAI_API_KEY
        - name: RUNTIME_GCP_PROJECT_ID
          valueFrom:
            configMapKeyRef:
              name: matrix-config
              key: GCP_PROJECT_ID
        - name: RUNTIME_GCP_BUCKET
          valueFrom:
            configMapKeyRef:
              name: matrix-config
              key: GCP_BUCKET
        - name: NUM_CPU
          value: {% raw %} "{{inputs.parameters.cpu_limit}}"
          {% endraw %}
        - name: SPARK_DRIVER_MEMORY
          value: {% raw %} "{{inputs.parameters.memory_limit}}"
          {% endraw %}
        - name: GH_TOKEN
          valueFrom:
            secretKeyRef:
              name: gh-password
              key: GH_CREDS
      command: [kedro]
      args: ["run", "-p", "{{ pipeline_name }}", "-e", {% raw %}"{{workflow.parameters.env}}"{% endraw %}, "-n", {% raw %}"{{inputs.parameters.kedro_nodes}}"{% endraw %}]

  - <<: *_kedro_template
    name: neo4j
    podSpecPatch: |
      containers:
        - name: main
          resources:
            requests:
              memory: 100Gi
            limits:
              memory: 100Gi
          env:
            - name: SPARK_DRIVER_MEMORY
              value: "60"
            # NOTE: We're passing in a regular bolt connection as emphemeral Neo4J has no SSL
            - name: NEO4J_HOST
              value: "bolt://127.0.0.1:7687"
        - name: neo4j
          resources:
            requests:
              memory: {% raw %} "{{inputs.parameters.memory_request}}Gi"
              {% endraw %}
              cpu: {% raw %} "{{inputs.parameters.cpu_request}}"
              {% endraw %}
              nvidia.com/gpu: {% raw %} "{{inputs.parameters.num_gpus}}"
              {% endraw %}
              ephemeral-storage: {% raw %} "{{inputs.parameters.ephemeral_storage_request}}Gi"
              {% endraw %}
            limits:
              memory: {% raw %} "{{inputs.parameters.memory_limit}}Gi"
              {% endraw %}
              cpu: {% raw %} "{{inputs.parameters.cpu_limit}}"
              {% endraw %}
              nvidia.com/gpu: {% raw %} "{{inputs.parameters.num_gpus}}"
              {% endraw %}
              ephemeral-storage: {% raw %} "{{inputs.parameters.ephemeral_storage_limit}}Gi"
              {% endraw %}
    container: 
      <<: *_kedro_container
      command: ["/bin/sh", "-c"]
      args:
        - |
            echo "Waiting for Neo4j to be ready..."
            until curl -s http://localhost:7474/ready; do
              echo "Waiting..."
              sleep 5
            done
            echo "Neo4j is ready. Starting main application..."
            kedro run -p {{ pipeline_name }} -e {% raw %}"{{workflow.parameters.env}}"{% endraw %} -n {% raw %}"{{inputs.parameters.kedro_nodes}}"{% endraw %}
    
    volumes:
      - name: gds-key
        secret:
          secretName: gds-secret
          items:
            - key: gds_key
              path: gds-key
    sidecars:
      # Neo4j enterprise sidecar
      - name: neo4j
        image: neo4j:5.21.0-enterprise
        volumeMounts:
          - name: gds-key
            mountPath: /licences
            readOnly: true
        env:
        - name: NEO4J_AUTH
          valueFrom:
            secretKeyRef:
              name: matrix-secrets
              key: NEO4J_AUTH
        - name: NEO4J_gds_enterprise_license__file
          value: "/licences/gds-key"
        - name: NEO4J_apoc_export_file_enabled
          value: "true"
        - name: NEO4J_apoc_import_file_enabled
          value: "true"
        - name: NEO4J_apoc_import_file_use__neo4j__config
          value: "true"
        - name: NEO4J_PLUGINS
          value: '["apoc", "graph-data-science", "apoc-extended"]'
        - name: NEO4J_dbms_security_auth__minimum__password__length
          value: "4"
        - name: NEO4J_dbms_security_procedures_whitelist
          value: "gds.*, apoc.*"
        - name: NEO4J_dbms_security_procedures_unrestricted
          value: "gds.*, apoc.*"
        - name: NEO4J_db_logs_query_enabled
          value: "OFF"
        - name: NEO4J_ACCEPT_LICENSE_AGREEMENT
          value: "yes"
        - name: NEO4J_dbms_memory_heap_initial__size
          value: {% raw %} "{{= sprig.int(inputs.parameters.memory_limit) * 0.7 }}G"
          {% endraw %}
        - name: NEO4J_dbms_memory_heap_max__size
          value: {% raw %} "{{= sprig.int(inputs.parameters.memory_limit) * 0.7 }}G"
          {% endraw %}

  - name: pipeline
    dag:
      tasks:
      {% for task in pipeline_tasks %}
      - name: {{ task.name }}
        template: {{ task.get('template', 'kedro') }}
        {% if task.deps %}
        dependencies:
        {% for dep in task.deps %}
          - {{ dep }}
        {% endfor %}
        {% endif %}
        arguments:
          parameters:
          - name: pipeline
            value: {{ pipeline_name }}
          - name: kedro_nodes
            value: {{ task.nodes }}
          - name: num_gpus
            value: {{ task.resources.num_gpus }}
          - name: memory_request
            value: {{ task.resources.memory_request }}
          - name: memory_limit
            value: {{ task.resources.memory_limit }}
          - name: cpu_request
            value: {{ task.resources.cpu_request }}
          - name: cpu_limit
            value: {{ task.resources.cpu_limit }}
          - name: ephemeral_storage_request
            value: {{ task.resources.ephemeral_storage_request }}
          - name: ephemeral_storage_limit
            value: {{ task.resources.ephemeral_storage_limit }}

      {% endfor %}<|MERGE_RESOLUTION|>--- conflicted
+++ resolved
@@ -39,11 +39,8 @@
         value: "{{ mlflow_run_id }}"
       - name: mlflow_url
         value: "{{ mlflow_url }}"
-<<<<<<< HEAD
-=======
       - name: include_private_datasets
         value: "{{ include_private_datasets }}"
->>>>>>> 0cabcb42
   templates:
   - &_kedro_template
     metrics:
@@ -148,12 +145,9 @@
         - name: MLFLOW_URL
           value: {% raw %} "{{workflow.parameters.mlflow_url}}"
           {% endraw %}
-<<<<<<< HEAD
-=======
         - name: INCLUDE_PRIVATE_DATASETS
           value: {% raw %} "{{workflow.parameters.include_private_datasets}}"
           {% endraw %}
->>>>>>> 0cabcb42
         - name: NEO4J_USER
           valueFrom:
             secretKeyRef:
