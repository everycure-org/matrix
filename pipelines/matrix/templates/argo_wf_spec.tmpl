{# <project_root>/templates/argo_spec.tmpl #}
apiVersion: argoproj.io/v1alpha1
kind: WorkflowTemplate
metadata:
  namespace: {{namespace}}
  name: {{run_name}}
spec:
  workflowMetadata:
    labels:
      run: {% raw %}'{{ workflow.parameters.run_name }}'
      {% endraw %}
      username: "{{ username }}"
  entrypoint: __default__
  arguments:
    parameters:
      - name: image
        value: "{{ image }}"
      - name: image_tag
        value: "{{ image_tag }}"
      # - name: experiment
      #  value: "Default"
      # we use the image tag as the release version as a default
      - name: run_name
        value: "{{ image_tag }}"
      - name: neo4j_host
        value: "bolt://neo4j.neo4j.svc.cluster.local:7687"
      - name: mlflow_endpoint
        value: "http://mlflow-tracking.mlflow.svc.cluster.local:80"
      - name: openai_endpoint
        value: "https://api.openai.com/v1"
      - name: env
        value: "cloud"
  templates:
  - name: kedro
    backoff:
      duration: "1"      # Must be a string. Default unit is seconds. Could also be a Duration, e.g.: "2m", "6h", "1d"
      factor: 2
      maxDuration: "1m"  # Must be a string. Default unit is seconds. Could also be a Duration, e.g.: "2m", "6h", "1d"
    affinity:
      nodeAntiAffinity: {}
    metadata:
      labels:
        {# Add label to have an ability to remove Kedro Pods easily #}
        app: kedro-argo
    inputs:
      parameters:
      - name: kedro_nodes
      - name: pipeline
    container:
      imagePullPolicy: Always
      image: {% raw %} "{{workflow.parameters.image}}:{{workflow.parameters.image_tag}}"        # {{workflow...}} etc. are placeholders within the template. These placeholders will be dynamically substituted with real values when the workflow is submitted, not during the kubectl apply command.
      {% endraw %}
      resources: # limit the resources
        requests:
          memory: 64Gi
          cpu: 4
        limits:
          memory: 64Gi
          cpu: 16
      env:
        - name: WORKFLOW_ID
          valueFrom:
            fieldRef:
              fieldPath: metadata.labels['workflows.argoproj.io/workflow']
        - name: RUN_NAME
          value: {% raw %} "{{workflow.parameters.run_name}}" 
          {% endraw %}
        #- name: EXPERIMENT
        #  value: {% raw %} "{{workflow.parameters.experiment}}" 
        #  {% endraw %}

        - name: NEO4J_HOST
          value: {% raw %} "{{workflow.parameters.neo4j_host}}" 
          {% endraw %}
        - name: MLFLOW_ENDPOINT
          value: {% raw %} "{{workflow.parameters.mlflow_endpoint}}" 
          {% endraw %}
        - name: NEO4J_USER
          valueFrom:
            secretKeyRef:
              name: matrix-secrets
              key: NEO4J_USER
        - name: NEO4J_PASSWORD
          valueFrom:
            secretKeyRef:
              name: matrix-secrets
              key: NEO4J_PASSWORD
        - name: OPENAI_ENDPOINT
          value: {% raw %} "{{workflow.parameters.openai_endpoint}}" 
          {% endraw %}
        - name: OPENAI_API_KEY
          valueFrom:
            secretKeyRef:
              name: matrix-secrets
              key: OPENAI_API_KEY
        - name: GCP_PROJECT_ID
          valueFrom:
            configMapKeyRef:
              name: matrix-config
              key: GCP_PROJECT_ID
        - name: GCP_BUCKET
          valueFrom:
            configMapKeyRef:
              name: matrix-config
              key: GCP_BUCKET
      command: [kedro]
      args: ["run", "-p", {% raw %}"{{inputs.parameters.pipeline}}"{% endraw %}, "-e", {% raw %}"{{workflow.parameters.env}}"{% endraw %}, "-n", {% raw %}"{{inputs.parameters.kedro_nodes}}"{% endraw %}]

  - name: neo4j
    inputs:
      parameters:
      - name: kedro_nodes
      - name: pipeline
    container:
      resources: # limit the resources
        requests:
          memory: 120Gi
          cpu: 32
        limits:
          memory: 120Gi
          cpu: 32
      env:
        - name: WORKFLOW_ID
          valueFrom:
            fieldRef:
              fieldPath: metadata.labels['workflows.argoproj.io/workflow']
        - name: RUN_NAME
          value: {% raw %} "{{workflow.parameters.run_name}}" 
          {% endraw %}
        # - name: EXPERIMENT
        #  value: {% raw %} "{{workflow.parameters.experiment}}" 
        #  {% endraw %}
        
        - name: MLFLOW_ENDPOINT
          value: {% raw %} "{{workflow.parameters.mlflow_endpoint}}" 
          {% endraw %}
        - name: NEO4J_USER
          value: "neo4j"
        - name: NEO4J_PASSWORD
          value: "admin"
        - name: GCP_PROJECT_ID
          valueFrom:
            configMapKeyRef:
              name: matrix-config
              key: GCP_PROJECT_ID
        - name: GCP_BUCKET
          valueFrom:
            configMapKeyRef:
              name: matrix-config
              key: GCP_BUCKET
        - name: OPENAI_API_KEY
          value: "foo"
        - name: OPENAI_ENDPOINT
          value: {% raw %} "{{workflow.parameters.openai_endpoint}}" 
          {% endraw %}
        - name: OPENAI_API_KEY
          valueFrom:
            secretKeyRef:
              name: matrix-secrets
              key: OPENAI_API_KEY
      imagePullPolicy: Always
      image: {% raw %} "{{workflow.parameters.image}}:{{workflow.parameters.image_tag}}" {% endraw %}

      command: ["/bin/sh", "-c"]
      args:
        - |
          echo "Waiting for Neo4j to be ready..."
          until curl -s http://localhost:7474/ready; do
            echo "Waiting..."
            sleep 5
          done
          echo "Neo4j is ready. Starting main application..."
          kedro run -p {% raw %}"{{inputs.parameters.pipeline}}"{% endraw %} -e {% raw %}"{{workflow.parameters.env}}"{% endraw %} -n {% raw %}"{{inputs.parameters.kedro_nodes}}"{% endraw %}
    
    volumes:
      - name: gds-key
        secret:
          secretName: gds-secret
          items:
            - key: gds_key
              path: gds-key
    sidecars:
      # Neo4j enterprise sidecar
      - name: neo4j
        image: neo4j:5.21.0-enterprise
        volumeMounts:
          - name: gds-key
            mountPath: /licences
            readOnly: true
        env:
        - name: NEO4J_AUTH
          value: "neo4j/admin"
        - name: NEO4J_gds_enterprise_license__file
          value: "/licences/gds-key"
        - name: NEO4J_apoc_export_file_enabled
          value: "true"
        - name: NEO4J_apoc_import_file_enabled
          value: "true"
        - name: NEO4J_apoc_import_file_use__neo4j__config
          value: "true"
        - name: NEO4J_PLUGINS
          value: '["apoc", "graph-data-science", "apoc-extended"]'
        - name: NEO4J_dbms_security_auth__minimum__password__length
          value: "4"
        - name: NEO4J_dbms_security_procedures_whitelist
          value: "gds.*, apoc.*"
        - name: NEO4J_dbms_security_procedures_unrestricted
          value: "gds.*, apoc.*"
        - name: NEO4J_db_logs_query_enabled
          value: "OFF"
        - name: NEO4J_ACCEPT_LICENSE_AGREEMENT
          value: "yes"
<<<<<<< HEAD
        - name: NEO4J_dbms_memory_heap_initial__size
          value: "100G"
        - name: NEO4J_dbms_memory_heap_max__size
          value: "100G"
  {% for pipeline, tasks in pipes.items() %}
=======
  {% for pipeline, tasks in pipelines.items() %}
>>>>>>> a8edae8c
  - name: {{ pipeline }}
    dag:
      tasks:
      {% for task in tasks %}
      - name: {{ task.name }}
        template: {{ task.get('template', 'kedro') }}
        {% if task.deps %}
        dependencies:
        {% for dep in task.deps %}
          - {{ dep }}
        {% endfor %}
        {% endif %}
        arguments:
          parameters:
          - name: pipeline
            value: {{ pipeline }}
          - name: kedro_nodes
            value: {{ task.nodes }}
      {% endfor %}
  {% endfor %}<|MERGE_RESOLUTION|>--- conflicted
+++ resolved
@@ -10,7 +10,7 @@
       run: {% raw %}'{{ workflow.parameters.run_name }}'
       {% endraw %}
       username: "{{ username }}"
-  entrypoint: __default__
+  entrypoint: __pipeline__
   arguments:
     parameters:
       - name: image
@@ -210,19 +210,14 @@
           value: "OFF"
         - name: NEO4J_ACCEPT_LICENSE_AGREEMENT
           value: "yes"
-<<<<<<< HEAD
         - name: NEO4J_dbms_memory_heap_initial__size
           value: "100G"
         - name: NEO4J_dbms_memory_heap_max__size
           value: "100G"
-  {% for pipeline, tasks in pipes.items() %}
-=======
-  {% for pipeline, tasks in pipelines.items() %}
->>>>>>> a8edae8c
-  - name: {{ pipeline }}
+  - name: __pipeline__
     dag:
       tasks:
-      {% for task in tasks %}
+      {% for task in pipeline %}
       - name: {{ task.name }}
         template: {{ task.get('template', 'kedro') }}
         {% if task.deps %}
@@ -237,5 +232,4 @@
             value: {{ pipeline }}
           - name: kedro_nodes
             value: {{ task.nodes }}
-      {% endfor %}
-  {% endfor %}+      {% endfor %}