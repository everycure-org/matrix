--- conflicted
+++ resolved
@@ -118,54 +118,6 @@
       command: [kedro]
       args: ["run", "-p", "{{ pipeline_for_execution }}", "-e", {% raw %}"{{workflow.parameters.env}}"{% endraw %}, "-n", {% raw %}"{{inputs.parameters.kedro_nodes}}"{% endraw %}]
 
-<<<<<<< HEAD
-  - name: neo4j
-    inputs:
-      parameters:
-      - name: kedro_nodes
-      - name: num_gpus
-      - name: memory_limit
-      - name: memory_request
-      - name: cpu_limit
-      - name: cpu_request
-    container:
-      imagePullPolicy: Always
-      image: {% raw %} "{{workflow.parameters.image}}:{{workflow.parameters.image_tag}}"
-      {% endraw %}
-      env:
-        - name: WORKFLOW_ID
-          valueFrom:
-            fieldRef:
-              fieldPath: metadata.labels['workflows.argoproj.io/workflow']
-        - name: RUN_NAME
-          value: {% raw %} "{{workflow.parameters.run_name}}" 
-          {% endraw %}
-        - name: MLFLOW_ENDPOINT
-          value: {% raw %} "{{workflow.parameters.mlflow_endpoint}}" 
-        {% endraw %}
-        - name: NEO4J_USER
-          value: "neo4j"
-        - name: NEO4J_PASSWORD
-          value: "admin"
-        - name: OPENAI_ENDPOINT
-          value: {% raw %} "{{workflow.parameters.openai_endpoint}}" 
-          {% endraw %}
-        - name: OPENAI_API_KEY
-          valueFrom:
-            secretKeyRef:
-              name: matrix-secrets
-              key: OPENAI_API_KEY
-        - name: GCP_PROJECT_ID
-          valueFrom:
-            configMapKeyRef:
-              name: matrix-config
-              key: GCP_PROJECT_ID
-        - name: GCP_BUCKET
-          valueFrom:
-            configMapKeyRef:
-              name: matrix-config
-              key: GCP_BUCKET
-=======
   - <<: *_kedro_template
     name: neo4j
     podSpecPatch: |
@@ -188,7 +140,6 @@
               {% endraw %}
     container: 
       <<: *_kedro_container
->>>>>>> b4173e17
       command: ["/bin/sh", "-c"]
       args:
         - |
