--- conflicted
+++ resolved
@@ -72,28 +72,7 @@
               {% endraw %}
               nvidia.com/gpu: {% raw %} "{{inputs.parameters.num_gpus}}"
               {% endraw %}
-<<<<<<< HEAD
-        # repeating the above because yaml ankers don't work easily inside of podSpecPatch'es
-        - name: neo4j
-          resources:
-            requests:
-              memory: {% raw %} "{{inputs.parameters.memory_request}}"
-              {% endraw %}
-              cpu: {% raw %} "{{inputs.parameters.cpu_request}}"
-              {% endraw %}
-              nvidia.com/gpu: {% raw %} "{{inputs.parameters.num_gpus}}"
-              {% endraw %}
-            limits:
-              memory: {% raw %} "{{inputs.parameters.memory_limit}}"
-              {% endraw %}
-              cpu: {% raw %} "{{inputs.parameters.cpu_limit}}"
-              {% endraw %}
-              nvidia.com/gpu: {% raw %} "{{inputs.parameters.num_gpus}}"
-              {% endraw %}
-    container:
-=======
     container: &_kedro_container
->>>>>>> 605cc2d1
       imagePullPolicy: Always
       image: {% raw %} "{{workflow.parameters.image}}:{{workflow.parameters.image_tag}}"
       {% endraw %}
