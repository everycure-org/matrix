--- conflicted
+++ resolved
@@ -72,7 +72,6 @@
               {% endraw %}
               nvidia.com/gpu: {% raw %} "{{inputs.parameters.num_gpus}}"
               {% endraw %}
-<<<<<<< HEAD
         # repeating the above because yaml ankers don't work easily inside of podSpecPatch'es
         - name: neo4j
           resources:
@@ -90,10 +89,7 @@
               {% endraw %}
               nvidia.com/gpu: {% raw %} "{{inputs.parameters.num_gpus}}"
               {% endraw %}
-    container: &_kedro_container
-=======
     container:
->>>>>>> 071116b0
       imagePullPolicy: Always
       image: {% raw %} "{{workflow.parameters.image}}:{{workflow.parameters.image_tag}}"
       {% endraw %}
@@ -166,11 +162,7 @@
               sleep 5
             done
             echo "Neo4j is ready. Starting main application..."
-<<<<<<< HEAD
-            kedro run -p {{ pipeline_name }} -e {% raw %}"{{workflow.parameters.env}}"{% endraw %} -n {% raw %}"{{inputs.parameters.kedro_nodes}}"{% endraw %}
-=======
             NEO4J_HOST="bolt://127.0.0.1:7687" kedro run -p {{ pipeline_for_execution }} -e {% raw %}"{{workflow.parameters.env}}"{% endraw %} -n {% raw %}"{{inputs.parameters.kedro_nodes}}"{% endraw %}
->>>>>>> 071116b0
     
     volumes:
       - name: gds-key
