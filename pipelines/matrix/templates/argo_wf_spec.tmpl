{# <project_root>/templates/argo_spec.tmpl #}
apiVersion: argoproj.io/v1alpha1
kind: WorkflowTemplate
metadata:
  namespace: {{namespace}}
  name: {{run_name}}
spec:
<<<<<<< HEAD
  podGC:
    strategy: OnPodCompletion
=======
  archiveLogs: true
>>>>>>> ca520253
  workflowMetadata:
    labels:
      run: {% raw %}'{{ workflow.parameters.run_name }}'
      {% endraw %}
      workflow_name: {% raw %}'{{ workflow.parameters.run_name }}'
      {% endraw %}
      username: "{{ username }}"
      pipeline_name: "{{ pipeline_name }}"
      trigger_release: "{{ trigger_release }}"
      release_version: "{{ release_version }}"
      git_sha: "{{ git_sha }}"
  entrypoint: "pipeline"
  arguments:
    parameters:
      - name: image
        value: "{{ image }}"
      - name: run_name
        value: "{{ run_name }}"
      - name: pipeline_name
        value: "{{ pipeline_name }}"
      - name: neo4j_host
        value: "bolt+ssc://neo4j.neo4j.svc.cluster.local:7687"
      - name: mlflow_endpoint
        value: "http://mlflow-tracking.mlflow.svc.cluster.local:80"
      - name: openai_endpoint
        value: "https://api.openai.com/v1"
      - name: env
        value: "{{ environment }}"
      - name: release_folder_name
        value: "{{ release_folder_name }}"
      - name: mlflow_experiment_id
        value: {{ mlflow_experiment_id }}
      - name: mlflow_run_id
        value: "{{ mlflow_run_id }}"
      - name: mlflow_url
        value: "{{ mlflow_url }}"
      - name: include_private_datasets
        value: "{{ include_private_datasets }}"
  templates:
  - &_kedro_template
    metrics:
        prometheus:
          - name: "argo_custom_workflow_error_counter"
            help: "Total number of failed workflows"
            labels:
              - key: pipeline_name
                value: "{{ pipeline_name }}"
            when: {% raw %}"{{ status }}  == Failed"
            {% endraw %}
            # Note that this should be 'workflow.status' not 'status' if docs are followed, but it doesn't work.
            # https://argo-workflows.readthedocs.io/en/latest/variables/#exit-handler
            counter:
              value: "1"
    name: kedro
    affinity:
      nodeAffinity:
          preferredDuringSchedulingIgnoredDuringExecution:
          - weight: 100
            preference:
              matchExpressions:
              - key: cloud.google.com/gke-spot
                operator: In
                values:
                - "true"
    # Add tolerations for large memory nodes and GPU nodes
    tolerations:
    - key: "workload"
      operator: "Equal"
      value: "true"
      effect: "NoSchedule"
    - key: "node-memory-size"
      operator: "Equal"
      value: "large"
      effect: "NoSchedule"
    - key: "spot"
      operator: "Equal"
      value: "true"
      effect: "NoSchedule"
    metadata:
      labels:
        {# Add label to have an ability to remove Kedro Pods easily #}
        app: kedro-argo
        workflow_name: {% raw %}'{{ workflow.parameters.run_name }}'
        {% endraw %}
        kedro_nodes: {% raw %}'{{ inputs.parameters.trimmed_kedro_nodes }}'
        {% endraw %}
        cost-center: "matrix-pipeline"
        environment: {% raw %}'{{ workflow.parameters.env }}'
        {% endraw %}
        pipeline: {% raw %}'{{ workflow.parameters.pipeline_name }}'
        {% endraw %}
    retryStrategy:
      limit: 3
      expression: |
        (
          lastRetry.message matches '.*pod deleted.*' ||
          lastRetry.message matches '.*imminent node shutdown.*' ||
          lastRetry.message matches '.*node is draining.*'
        {# code 137 is for OOM. We are explicitly mention it so that in case of failure it is not retried #}
        ) && lastRetry.exitCode != 137
      backoff:
        duration: "1"
        factor: "5"
    inputs:
      parameters:
      - name: kedro_nodes
      - name: trimmed_kedro_nodes
      - name: num_gpus
      - name: memory_limit
      - name: memory_request
      - name: cpu_limit
      - name: cpu_request
      - name: ephemeral_storage_request
      - name: ephemeral_storage_limit
    podSpecPatch: |
      volumes:
          - name: scratch
            ephemeral:
              volumeClaimTemplate:
                spec:
                  accessModes: ["ReadWriteOnce"]
                  resources:
                    requests:
                      storage: {% raw %}"{{inputs.parameters.ephemeral_storage_limit}}Gi"
      {% endraw %}
      terminationGracePeriodSeconds: 30
      tolerations:
        - key: "node-memory-size"
          operator: "Equal"
          value: "large"
          effect: "NoSchedule"
        - key: "workload"
          operator: "Equal"
          value: "true"
          effect: "NoSchedule"
        - key: "spot"
          operator: "Equal"
          value: "true"
          effect: "NoSchedule"
      containers:
        - name: main
        # Add tolerations for large memory nodes and GPU nodes
          resources:
            requests:
              memory: {% raw %} "{{inputs.parameters.memory_request}}Gi"
              {% endraw %}
              cpu: {% raw %} "{{inputs.parameters.cpu_request}}"
              {% endraw %}
              nvidia.com/gpu: {% raw %} "{{inputs.parameters.num_gpus}}"
              {% endraw %}
              ephemeral-storage: {% raw %} "{{inputs.parameters.ephemeral_storage_request}}Gi"
              {% endraw %}
            limits:
              memory: {% raw %} "{{inputs.parameters.memory_limit}}Gi"
              {% endraw %}
              cpu: {% raw %} "{{inputs.parameters.cpu_limit}}"
              {% endraw %}
              nvidia.com/gpu: {% raw %} "{{inputs.parameters.num_gpus}}"
              {% endraw %}
              ephemeral-storage: {% raw %} "{{inputs.parameters.ephemeral_storage_limit}}Gi"
              {% endraw %}
            volumeMounts:
              - name: scratch
                mountPath: /scratch
    container: &_kedro_container
      imagePullPolicy: Always
      image: {% raw %} "{{workflow.parameters.image}}"
      {% endraw %}
      env:
        - name: WORKFLOW_ID
          valueFrom:
            fieldRef:
              fieldPath: metadata.labels['workflows.argoproj.io/workflow']
        - name: RUN_NAME
          value: {% raw %} "{{workflow.parameters.run_name}}" 
          {% endraw %}
        - name: RELEASE_VERSION
          value: "{{release_version}}"
        - name: RELEASE_FOLDER_NAME
          value: {% raw %} "{{workflow.parameters.release_folder_name}}" 
          {% endraw %}
        - name: NEO4J_HOST
          value: {% raw %} "{{workflow.parameters.neo4j_host}}" 
          {% endraw %}
        - name: MLFLOW_ENDPOINT
          value: {% raw %} "{{workflow.parameters.mlflow_endpoint}}" 
          {% endraw %}
        - name: MLFLOW_EXPERIMENT_ID
          value: {% raw %} "{{workflow.parameters.mlflow_experiment_id}}"
          {% endraw %}
        - name: MLFLOW_RUN_ID
          value: {% raw %} "{{workflow.parameters.mlflow_run_id}}"
          {% endraw %}
        - name: MLFLOW_URL
          value: {% raw %} "{{workflow.parameters.mlflow_url}}"
          {% endraw %}
        - name: INCLUDE_PRIVATE_DATASETS
          value: {% raw %} "{{workflow.parameters.include_private_datasets}}"
          {% endraw %}
        - name: NEO4J_USER
          valueFrom:
            secretKeyRef:
              name: matrix-secrets
              key: NEO4J_USER
        - name: NEO4J_PASSWORD
          valueFrom:
            secretKeyRef:
              name: matrix-secrets
              key: NEO4J_PASSWORD
        - name: OPENAI_ENDPOINT
          value: {% raw %} "{{workflow.parameters.openai_endpoint}}" 
          {% endraw %}
        - name: OPENAI_API_KEY
          valueFrom:
            secretKeyRef:
              name: matrix-secrets
              key: OPENAI_API_KEY
        - name: RUNTIME_GCP_PROJECT_ID
          valueFrom:
            configMapKeyRef:
              name: matrix-config
              key: GCP_PROJECT_ID
        - name: RUNTIME_GCP_BUCKET
          valueFrom:
            configMapKeyRef:
              name: matrix-config
              key: GCP_BUCKET
        - name: NUM_CPU
          value: {% raw %} "{{inputs.parameters.cpu_limit}}"
          {% endraw %}
        - name: SPARK_DRIVER_MEMORY
          value: {% raw %} "{{inputs.parameters.memory_limit}}"
          {% endraw %}
        - name: GH_TOKEN
          valueFrom:
            secretKeyRef:
              name: gh-password
              key: GH_CREDS
      command: [kedro]
      args: ["run", "-p", "{{ pipeline_name }}", "-e", {% raw %}"{{workflow.parameters.env}}"{% endraw %}, "-n", {% raw %}"{{inputs.parameters.kedro_nodes}}"{% endraw %}]

  - <<: *_kedro_template
    name: neo4j
    podSpecPatch: |
      volumes:
          - name: scratch
            ephemeral:
              volumeClaimTemplate:
                spec:
                  accessModes: ["ReadWriteOnce"]
                  resources:
                    requests:
                      storage: {% raw %}"{{inputs.parameters.ephemeral_storage_limit}}Gi"
        {% endraw %}
      terminationGracePeriodSeconds: 30
      tolerations:
        - key: "node-memory-size"
          operator: "Equal"
          value: "large"
          effect: "NoSchedule"
        - key: "workload"
          operator: "Equal"
          value: "true"
          effect: "NoSchedule"
        - key: "spot"
          operator: "Equal"
          value: "true"
          effect: "NoSchedule"
      metadata:
        labels:
          app: kedro-argo
          workflow_name: {% raw %}"{{ workflow.parameters.run_name }}"
          {% endraw %}
          kedro_nodes: {% raw %}"{{ inputs.parameters.trimmed_kedro_nodes }}"
          {% endraw %}
          cost-center: "matrix-pipeline"
          environment: {% raw %}"{{ workflow.parameters.env }}"
          {% endraw %}
          pipeline: {% raw %}"{{ workflow.parameters.pipeline_name }}"
          {% endraw %}
          template: "neo4j"
      containers:
        - name: main
          resources:
            requests:
              memory: 100Gi
            limits:
              memory: 100Gi
          env:
            - name: SPARK_DRIVER_MEMORY
              value: "60"
            # NOTE: We're passing in a regular bolt connection as ephemeral Neo4J has no SSL
            - name: NEO4J_HOST
              value: "bolt://127.0.0.1:7687"
            volumeMounts
              - name: scratch
                mountPath: /scratch
        - name: neo4j
          resources:
            requests:
              memory: {% raw %} "{{inputs.parameters.memory_request}}Gi"
              {% endraw %}
              cpu: {% raw %} "{{inputs.parameters.cpu_request}}"
              {% endraw %}
              nvidia.com/gpu: {% raw %} "{{inputs.parameters.num_gpus}}"
              {% endraw %}
              ephemeral-storage: {% raw %} "{{inputs.parameters.ephemeral_storage_request}}Gi"
              {% endraw %}
            limits:
              memory: {% raw %} "{{inputs.parameters.memory_limit}}Gi"
              {% endraw %}
              cpu: {% raw %} "{{inputs.parameters.cpu_limit}}"
              {% endraw %}
              nvidia.com/gpu: {% raw %} "{{inputs.parameters.num_gpus}}"
              {% endraw %}
              ephemeral-storage: {% raw %} "{{inputs.parameters.ephemeral_storage_limit}}Gi"
              {% endraw %}
    container: 
      <<: *_kedro_container
      command: ["/bin/sh", "-c"]
      args:
        - |
            echo "Waiting for Neo4j to be ready..."
            until curl -s http://localhost:7474/ready; do
              echo "Waiting..."
              sleep 5
            done
            echo "Neo4j is ready. Starting main application..."
            kedro run -p {{ pipeline_name }} -e {% raw %}"{{workflow.parameters.env}}"{% endraw %} -n {% raw %}"{{inputs.parameters.kedro_nodes}}"{% endraw %}
    
    volumes:
      - name: gds-key
        secret:
          secretName: gds-secret
          items:
            - key: gds_key
              path: gds-key
    sidecars:
      # Neo4j enterprise sidecar
      - name: neo4j
        image: neo4j:5.21.0-enterprise
        volumeMounts:
          - name: gds-key
            mountPath: /licences
            readOnly: true
          - name: scratch
            mountPath: /data

        env:
        - name: NEO4J_AUTH
          valueFrom:
            secretKeyRef:
              name: matrix-secrets
              key: NEO4J_AUTH
        - name: NEO4J_gds_enterprise_license__file
          value: "/licences/gds-key"
        - name: NEO4J_apoc_export_file_enabled
          value: "true"
        - name: NEO4J_apoc_import_file_enabled
          value: "true"
        - name: NEO4J_apoc_import_file_use__neo4j__config
          value: "true"
        - name: NEO4J_PLUGINS
          value: '["apoc", "graph-data-science", "apoc-extended"]'
        - name: NEO4J_dbms_security_auth__minimum__password__length
          value: "4"
        - name: NEO4J_dbms_security_procedures_whitelist
          value: "gds.*, apoc.*"
        - name: NEO4J_dbms_security_procedures_unrestricted
          value: "gds.*, apoc.*"
        - name: NEO4J_db_logs_query_enabled
          value: "OFF"
        - name: NEO4J_ACCEPT_LICENSE_AGREEMENT
          value: "yes"
        - name: NEO4J_dbms_memory_heap_initial__size
          value: {% raw %} "{{= sprig.int(inputs.parameters.memory_limit) * 0.7 }}G"
          {% endraw %}
        - name: NEO4J_dbms_memory_heap_max__size
          value: {% raw %} "{{= sprig.int(inputs.parameters.memory_limit) * 0.7 }}G"
          {% endraw %}

  - name: pipeline
    dag:
      tasks:
      {% for task in pipeline_tasks %}
      - name: {{ task.name }}
        template: {{ task.get('template', 'kedro') }}
        {% if task.deps %}
        dependencies:
        {% for dep in task.deps %}
          - {{ dep }}
        {% endfor %}
        {% endif %}
        arguments:
          parameters:
          - name: pipeline
            value: {{ pipeline_name }}
          - name: kedro_nodes
            value: {{ task.nodes }}
          - name: trimmed_kedro_nodes
            value: {{ task.nodes[:63].replace(',', '-').rstrip('_-.') }}
          - name: num_gpus
            value: {{ task.resources.num_gpus }}
          - name: memory_request
            value: {{ task.resources.memory_request }}
          - name: memory_limit
            value: {{ task.resources.memory_limit }}
          - name: cpu_request
            value: {{ task.resources.cpu_request }}
          - name: cpu_limit
            value: {{ task.resources.cpu_limit }}
          - name: ephemeral_storage_request
            value: {{ task.resources.ephemeral_storage_request }}
          - name: ephemeral_storage_limit
            value: {{ task.resources.ephemeral_storage_limit }}

      {% endfor %}<|MERGE_RESOLUTION|>--- conflicted
+++ resolved
@@ -5,12 +5,9 @@
   namespace: {{namespace}}
   name: {{run_name}}
 spec:
-<<<<<<< HEAD
   podGC:
     strategy: OnPodCompletion
-=======
   archiveLogs: true
->>>>>>> ca520253
   workflowMetadata:
     labels:
       run: {% raw %}'{{ workflow.parameters.run_name }}'
