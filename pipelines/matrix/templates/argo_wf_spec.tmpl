--- conflicted
+++ resolved
@@ -84,7 +84,6 @@
         - name: RUN_NAME
           value: {% raw %} "{{workflow.parameters.run_name}}" 
           {% endraw %}
-<<<<<<< HEAD
         - name: RELEASE_FOLDER_NAME
           value: {% raw %} "{{workflow.parameters.release_folder_name}}" 
           {% endraw %}
@@ -92,8 +91,6 @@
         #  value: {% raw %} "{{workflow.parameters.experiment}}" 
         #  {% endraw %}
 
-=======
->>>>>>> 1381eb1f
         - name: NEO4J_HOST
           value: {% raw %} "{{workflow.parameters.neo4j_host}}" 
           {% endraw %}
@@ -134,62 +131,7 @@
   - <<: *_kedro_template
     name: neo4j
     container:
-<<<<<<< HEAD
-      resources: # limit the resources
-        requests:
-          memory: 120Gi
-          cpu: 32
-        # limits:
-        #   memory: 120Gi
-        #   cpu: 32
-      env:
-        - name: WORKFLOW_ID
-          valueFrom:
-            fieldRef:
-              fieldPath: metadata.labels['workflows.argoproj.io/workflow']
-        - name: RELEASE_FOLDER_NAME
-          value: {% raw %} "{{workflow.parameters.release_folder_name}}" 
-          {% endraw %}
-        - name: RUN_NAME
-          value: {% raw %} "{{workflow.parameters.run_name}}" 
-          {% endraw %}
-        # - name: EXPERIMENT
-        #  value: {% raw %} "{{workflow.parameters.experiment}}" 
-        #  {% endraw %}
-        
-        - name: MLFLOW_ENDPOINT
-          value: {% raw %} "{{workflow.parameters.mlflow_endpoint}}" 
-          {% endraw %}
-        - name: NEO4J_USER
-          value: "neo4j"
-        - name: NEO4J_PASSWORD
-          value: "admin"
-        - name: GCP_PROJECT_ID
-          valueFrom:
-            configMapKeyRef:
-              name: matrix-config
-              key: GCP_PROJECT_ID
-        - name: GCP_BUCKET
-          valueFrom:
-            configMapKeyRef:
-              name: matrix-config
-              key: GCP_BUCKET
-        - name: OPENAI_API_KEY
-          value: "foo"
-        - name: OPENAI_ENDPOINT
-          value: {% raw %} "{{workflow.parameters.openai_endpoint}}" 
-          {% endraw %}
-        - name: OPENAI_API_KEY
-          valueFrom:
-            secretKeyRef:
-              name: matrix-secrets
-              key: OPENAI_API_KEY
-      imagePullPolicy: Always
-      image: {% raw %} "{{workflow.parameters.image}}:{{workflow.parameters.image_tag}}" {% endraw %}
-
-=======
       <<: *_kedro_container
->>>>>>> 1381eb1f
       command: ["/bin/sh", "-c"]
       args:
         - |
