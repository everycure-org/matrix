--- conflicted
+++ resolved
@@ -56,17 +56,10 @@
           valueFrom:
             fieldRef:
               fieldPath: metadata.labels['workflows.argoproj.io/workflow']
-<<<<<<< HEAD
         - name: RUN_NAME
           value:  "{{workflow.parameters.run_name}}" 
-        - name: EXPERIMENT
-          value:  "{{workflow.parameters.experiment}}" 
-=======
-        - name: RELEASE_VERSION
-          value:  "{{workflow.parameters.release_version}}" 
         # - name: EXPERIMENT
         #   value:  "{{workflow.parameters.experiment}}" 
->>>>>>> 1002e5ea
         - name: NEO4J_HOST
           value:  "{{workflow.parameters.neo4j_host}}" 
         - name: MLFLOW_ENDPOINT
