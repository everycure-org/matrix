services:
  # Neo4J database
  neo4j:
    container_name: neo4j
    # note this works only on MacOS devices (or other ARM chipsets), check
    # `docker-compose.test.yml` for the override
    image: neo4j:5.21.0-enterprise
    # platform: ${DOCKER_PLATFORM:-linux/arm64}
    restart: unless-stopped
    ports:
      - 7474:7474
      - 7687:7687
    # https://neo4j.com/docs/operations-manual/current/docker/ref-settings/
    environment:
      - NEO4J_AUTH=neo4j/admin
      - NEO4J_apoc_export_file_enabled=true
      - NEO4J_apoc_import_file_enabled=true
      - NEO4J_apoc_import_file_use__neo4j__config=true
      - NEO4J_PLUGINS=["apoc", "graph-data-science", "apoc-extended"]
      - NEO4J_dbms_security_auth__minimum__password__length=4
      - NEO4J_dbms_security_procedures_whitelist=gds.*, apoc.*
      - NEO4J_dbms_security_procedures_unrestricted=gds.*, apoc.*
      - NEO4J_db_logs_query_enabled=OFF
      - NEO4J_ACCEPT_LICENSE_AGREEMENT=yes
    volumes:
      - ./neo4j_data/data:/data
      - ./neo4j_data/logs:/logs
      - ./neo4j_data/import:/var/lib/neo4j/import
      - ./neo4j_data/plugins:/plugins
    healthcheck:
      test: wget http://localhost:7474 || exit 1
      interval: 10s
      timeout: 10s
      retries: 10
      start_period: 10s

  # Node synonymizer
  node-synonymizer:
    build: "../../../services/synonymizer"
    environment:
      DB_CONNECTION_STR: /usr/src/app/assets/node_synonymizer_v1.0_KG2.7.3.sqlite
    volumes:
      # NOTE: Asset files are really big, so mounting them in
      - "../../../services/synonymizer/assets:/usr/src/app/assets"
    ports:
      - 8081:8081

<<<<<<< HEAD
  # MockServer instance that is used to mock a GenAI API conform
  # the OpenAI API spec. This container is used to enable integration
  # testing.
  mock-genai:
=======

  # MockServer instance that is used to mock a openai embeddings endpoint as well a synonimizer API.
  # This is used for local development and integration testing
  mockserver:
>>>>>>> 646547ce
    image: mockserver/mockserver
    # platform: ${DOCKER_PLATFORM:-linux/arm64}
    container_name: mockserver
    restart: unless-stopped
    user: root
    ports:
      - 1080:1080
    environment:
      MOCKSERVER_WATCH_INITIALIZATION_JSON: "true"
      MOCKSERVER_ENABLE_CORS_FOR_API: "true"
      MOCKSERVER_ENABLE_CORS_FOR_ALL_RESPONSES: "true"
      MOCKSERVER_INITIALIZATION_JSON_PATH: /openapi/initializer.json
      MOCKSERVER_LOG_LEVEL: DEBUG
    volumes:
      - ./mockgenai-initializer.json:/openapi/initializer.json:ro

  mlflow:
    container_name: mlflow
    build: "services/mlflow"
    ports:
      - "5001:5000"
    command: mlflow server --host 0.0.0.0 --serve-artifacts
    healthcheck:
      test: wget http://localhost:5000/health || exit 1
      interval: 30s
      timeout: 10s
      retries: 5
      start_period: 30s

  # BioThings Explorer
  bte:
    container_name: bte-trapi
    restart: always
    image: ahueb1/bte-trapi
    ports:
      - "3000:3000"
    environment:
      - REDIS_HOST=redis
      - REDIS_PORT=6379
      - DEBUG=biomedical-id-resolver,bte*
      - DEBUG_COLORS=true
    depends_on:
      - redis

  # Redis for BioThings Explorer async queries
  redis:
    container_name: redis
    restart: always
    image: "redis:alpine"
    environment:
      - REDIS_MAXMEMORY=2gb<|MERGE_RESOLUTION|>--- conflicted
+++ resolved
@@ -45,17 +45,9 @@
     ports:
       - 8081:8081
 
-<<<<<<< HEAD
-  # MockServer instance that is used to mock a GenAI API conform
-  # the OpenAI API spec. This container is used to enable integration
-  # testing.
-  mock-genai:
-=======
-
   # MockServer instance that is used to mock a openai embeddings endpoint as well a synonimizer API.
   # This is used for local development and integration testing
   mockserver:
->>>>>>> 646547ce
     image: mockserver/mockserver
     # platform: ${DOCKER_PLATFORM:-linux/arm64}
     container_name: mockserver
