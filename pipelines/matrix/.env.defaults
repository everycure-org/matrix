# This file is used to set default values for environment variables.
# It is loaded first, then the .env file overwrites any values.
# If you want to set values only for yourself, create a .env file and put
# your overrides there.

# NOTE: This file is on .dockerignore, so changes will not be picked up by our pipeline run.
KEDRO_LOGGING_CONFIG=conf/logging.yml

# OpenAI configuration
OPENAI_API_KEY=dummy
OPENAI_ENDPOINT=http://localhost:1080/v1

# GitHub token
# https://docs.github.com/en/authentication/keeping-your-account-and-data-secure/managing-your-personal-access-tokens#creating-a-personal-access-token-classic
# requires repository contents scope
GH_TOKEN=add_token_with_repo_access

# Neo4J configuration
# NEO4J_PASSWORD=abc...

# by default, we disable the mlflow hook locally
KEDRO_HOOKS_DISABLE_MLFLOW=true
KEDRO_HOOKS_DISABLE_MLFLOW_KEDRO=true
KEDRO_HOOKS_DISABLE_RELEASE=true

# Allow us to override dynamic pipeline configuration based on the environment, should be
# used with extreme caution, and is only introduced to shorten duration of local tests.
KEDRO_DYNAMIC_PIPELINES_MAPPING_CROSS_VALIDATION_N_SPLITS=1
KEDRO_DYNAMIC_PIPELINES_MAPPING_MODELLING_XG_ENSEMBLE_NUM_SHARDS=1

<<<<<<< HEAD
# Release Info hooks should only run in the cloud env
KEDRO_HOOKS_DISABLE_RELEASE=true

# Allow us to override dynamic pipeline configuration based on the environment, should be 
# used with extreme caution, and is only introduced to shorten duration of local tests.
KEDRO_DYNAMIC_PIPELINES_MAPPING_CROSS_VALIDATION_N_SPLITS=1
KEDRO_DYNAMIC_PIPELINES_MAPPING_MODELLING_XG_ENSEMBLE_NUM_SHARDS=1

=======
>>>>>>> a2740d21
RUN_NAME=default    #defaults to local run, overwrite if you want to read from a remote specific run
WORKFLOW_ID=default #defaults to local workflow, overwrite if you want to read from a remote specific workflow

# MLFlow Run Name:
# (use for specifying a model for inference)
# ----------------
# WORKFLOW_ID=matrix-h2gf2

# GCP Configuration
# -----------------
# ensures all python code uses our read only service account and not an individual users'. This controls both spark and pandas!
GOOGLE_APPLICATION_CREDENTIALS=conf/local/service-account.json

# Hub project
GCP_PROJECT_ID=mtrx-hub-dev-3of
GCP_BUCKET=mtrx-us-central1-hub-dev-storage

# WG 1
# GCP_PROJECT_ID=mtrx-wg1-data-dev-nb5
# GCP_BUCKET=mtrx-us-central1-wg1-data-dev-storage

# WG 2
# GCP_PROJECT_ID=mtrx-wg1-data-dev-nb5
# GCP_BUCKET=mtrx-us-central1-wg2-data-dev-storage<|MERGE_RESOLUTION|>--- conflicted
+++ resolved
@@ -28,17 +28,6 @@
 KEDRO_DYNAMIC_PIPELINES_MAPPING_CROSS_VALIDATION_N_SPLITS=1
 KEDRO_DYNAMIC_PIPELINES_MAPPING_MODELLING_XG_ENSEMBLE_NUM_SHARDS=1
 
-<<<<<<< HEAD
-# Release Info hooks should only run in the cloud env
-KEDRO_HOOKS_DISABLE_RELEASE=true
-
-# Allow us to override dynamic pipeline configuration based on the environment, should be 
-# used with extreme caution, and is only introduced to shorten duration of local tests.
-KEDRO_DYNAMIC_PIPELINES_MAPPING_CROSS_VALIDATION_N_SPLITS=1
-KEDRO_DYNAMIC_PIPELINES_MAPPING_MODELLING_XG_ENSEMBLE_NUM_SHARDS=1
-
-=======
->>>>>>> a2740d21
 RUN_NAME=default    #defaults to local run, overwrite if you want to read from a remote specific run
 WORKFLOW_ID=default #defaults to local workflow, overwrite if you want to read from a remote specific workflow
 
