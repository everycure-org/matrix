# This file is used to set default values for environment variables.
# It is loaded first, then the .env file overwrites any values.
# If you want to set values only for yourself, create a .env file and put
# your overrides there.

# NOTE: This file is on .dockerignore, so changes will not be picked up by our pipeline run.
KEDRO_LOGGING_CONFIG=conf/logging.yml

# OpenAI configuration
OPENAI_API_KEY=dummy
OPENAI_ENDPOINT=http://localhost:1080/v1

# GitHub token
# https://docs.github.com/en/authentication/keeping-your-account-and-data-secure/managing-your-personal-access-tokens#creating-a-personal-access-token-classic
# requires repository contents scope
GH_TOKEN=add_token_with_repo_access

# Neo4J configuration
# NEO4J_PASSWORD=abc...

# by default, we disable the mlflow hook locally
KEDRO_HOOKS_DISABLE_MLFLOW=true
KEDRO_HOOKS_DISABLE_MLFLOW_KEDRO=true
KEDRO_HOOKS_DISABLE_RELEASE=true

# CAUTION: Use this with extreme care, setting these variables _does_ mess with `kedro submit` as the values
# from `.env.defaults` are used during Argo template generation, but are not copied into the Dockerfile. This 
# results in an Argo pipeline that is inconsistent with the pipeline docker container.
# Allow us to override dynamic pipeline configuration based on the environment, should be
<<<<<<< HEAD
# # used with extreme caution, and is only introduced to shorten duration of local tests.
# KEDRO_DYNAMIC_PIPELINES_MAPPING_CROSS_VALIDATION_N_CROSS_VAL_FOLDS=1
# KEDRO_DYNAMIC_PIPELINES_MAPPING_MODELLING_XG_ENSEMBLE_NUM_SHARDS=1
=======
# used with extreme caution, and is only introduced to shorten duration of local tests.
#KEDRO_DYNAMIC_PIPELINES_MAPPING_CROSS_VALIDATION_N_CROSS_VAL_FOLDS=1
#KEDRO_DYNAMIC_PIPELINES_MAPPING_MODELLING_XG_ENSEMBLE_NUM_SHARDS=1
>>>>>>> a2f46129

RUN_NAME=default    #defaults to local run, overwrite if you want to read from a remote specific run
WORKFLOW_ID=default #defaults to local workflow, overwrite if you want to read from a remote specific workflow

# MLFlow Run Name:
# (use for specifying a model for inference)
# ----------------
# WORKFLOW_ID=matrix-h2gf2

# GCP Configuration
# -----------------
# ensures all python code uses our read only service account and not an individual users'. This controls both spark and pandas!
GOOGLE_APPLICATION_CREDENTIALS=conf/local/service-account.json

# Hub project
GCP_PROJECT_ID=mtrx-hub-dev-3of
GCP_BUCKET=mtrx-us-central1-hub-dev-storage

# WG 1
# GCP_PROJECT_ID=mtrx-wg1-data-dev-nb5
# GCP_BUCKET=mtrx-us-central1-wg1-data-dev-storage

# WG 2
# GCP_PROJECT_ID=mtrx-wg1-data-dev-nb5
# GCP_BUCKET=mtrx-us-central1-wg2-data-dev-storage<|MERGE_RESOLUTION|>--- conflicted
+++ resolved
@@ -27,15 +27,9 @@
 # from `.env.defaults` are used during Argo template generation, but are not copied into the Dockerfile. This 
 # results in an Argo pipeline that is inconsistent with the pipeline docker container.
 # Allow us to override dynamic pipeline configuration based on the environment, should be
-<<<<<<< HEAD
 # # used with extreme caution, and is only introduced to shorten duration of local tests.
 # KEDRO_DYNAMIC_PIPELINES_MAPPING_CROSS_VALIDATION_N_CROSS_VAL_FOLDS=1
 # KEDRO_DYNAMIC_PIPELINES_MAPPING_MODELLING_XG_ENSEMBLE_NUM_SHARDS=1
-=======
-# used with extreme caution, and is only introduced to shorten duration of local tests.
-#KEDRO_DYNAMIC_PIPELINES_MAPPING_CROSS_VALIDATION_N_CROSS_VAL_FOLDS=1
-#KEDRO_DYNAMIC_PIPELINES_MAPPING_MODELLING_XG_ENSEMBLE_NUM_SHARDS=1
->>>>>>> a2f46129
 
 RUN_NAME=default    #defaults to local run, overwrite if you want to read from a remote specific run
 WORKFLOW_ID=default #defaults to local workflow, overwrite if you want to read from a remote specific workflow
