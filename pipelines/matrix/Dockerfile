ARG CUDA_IMAGE=ubuntu:24.04
FROM $CUDA_IMAGE AS build

ENV UV_LINK_MODE=copy

# ---------------------------------
# ------- GPU/System start ------
ENV DEBIAN_FRONTEND=noninteractive
ENV TZ=UTC

# Install required system packages
RUN apt-get update && \
    apt-get install -y --no-install-recommends \
    gcc curl g++ openjdk-17-jre-headless libomp-dev git && \
    apt-get clean
<<<<<<< HEAD

# Install ROBOT (ontology processing tool)
RUN curl -L -o /usr/local/bin/robot.jar https://github.com/ontodev/robot/releases/download/v1.9.6/robot.jar && \
    echo '#!/bin/sh' > /usr/local/bin/robot && \
    echo 'exec java -jar /usr/local/bin/robot.jar "$@"' >> /usr/local/bin/robot && \
    chmod +x /usr/local/bin/robot

# GPU setup
ENV NVIDIA_VISIBLE_DEVICES=all
ENV NVIDIA_DRIVER_CAPABILITIES=compute,utility
LABEL com.nvidia.volumes.needed="nvidia_driver"
=======
    
>>>>>>> 1e30bbfe
# ------- GPU/System end ----------
# ---------------------------------
# ------- Dependencies start ------
COPY --from=ghcr.io/astral-sh/uv:0.8.13 /uv /uvx /bin/

WORKDIR /matrix
COPY pyproject.toml uv.lock ./

# now we run this inside of the matrix pipeline folder.
WORKDIR /matrix/pipelines/matrix
COPY pipelines/matrix/pyproject.toml .
# We use --no-install-workspace to avoid re-installing the the entire workspace
# dependncies here, only installing the matrix pipeline dependencies
RUN --mount=type=cache,target=/root/.cache uv sync --frozen  --no-install-workspace
ENV PATH=/matrix/.venv/bin:$PATH

# Cache spark drivers as part of image
COPY pipelines/matrix/conf/base/spark.yml ./conf/base/spark.yml
COPY pipelines/matrix/scripts/maven-deps.py ./maven-deps.py
RUN --mount=type=cache,target=/root/.ivy2/cache python maven-deps.py

# We copy in the libs folder here and run a full sync which leads to only the delta
# being installed which are... just the libs. the matrix pipeline 
# pyproject.toml explicitly defines these as dependencies, thus it tries installing them now
COPY libs/ ../../libs/
RUN uv sync --frozen
# ---------- Dependencies end -----
# ---------------------------------

COPY pipelines/matrix/ .

# Set git commit sha as env variable LAST to avoid cache invalidation
# This should be the final layer that changes per commit
ARG GIT_SHA
ENV GIT_SHA=$GIT_SHA<|MERGE_RESOLUTION|>--- conflicted
+++ resolved
@@ -13,7 +13,6 @@
     apt-get install -y --no-install-recommends \
     gcc curl g++ openjdk-17-jre-headless libomp-dev git && \
     apt-get clean
-<<<<<<< HEAD
 
 # Install ROBOT (ontology processing tool)
 RUN curl -L -o /usr/local/bin/robot.jar https://github.com/ontodev/robot/releases/download/v1.9.6/robot.jar && \
@@ -25,9 +24,7 @@
 ENV NVIDIA_VISIBLE_DEVICES=all
 ENV NVIDIA_DRIVER_CAPABILITIES=compute,utility
 LABEL com.nvidia.volumes.needed="nvidia_driver"
-=======
-    
->>>>>>> 1e30bbfe
+
 # ------- GPU/System end ----------
 # ---------------------------------
 # ------- Dependencies start ------
