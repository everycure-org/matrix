from typing import Dict
import pytest
from kedro.pipeline import Pipeline
from matrix.pipeline_registry import register_pipelines


@pytest.fixture
def pipelines() -> Dict[str, Pipeline]:
    return register_pipelines()


def test_register_pipelines_returns_dict(pipelines: Dict[str, Pipeline]) -> None:
    assert isinstance(pipelines, dict)


def test_all_pipeline_names_present(pipelines: Dict[str, Pipeline]) -> None:
    expected_pipelines = [
        "kg_release",
        "modelling",
        "__default__",
    ]
    for pipeline_name in expected_pipelines:
        assert pipeline_name in pipelines


def test_all_pipelines_are_pipeline_objects(pipelines: Dict[str, Pipeline]) -> None:
    for pipeline in pipelines.values():
        assert isinstance(pipeline, Pipeline)


def test_default_pipeline_composition(pipelines: Dict[str, Pipeline]) -> None:
    default_pipeline = pipelines["__default__"]
    release_pipeline = pipelines["kg_release"]
<<<<<<< HEAD
    modelling_pipeline = pipelines["modelling"]

    assert (
        len(default_pipeline.nodes) == len(modelling_pipeline.nodes + release_pipeline.nodes)
    ), f"Default pipeline (len: {len(default_pipeline.nodes)}) should be the sum of release_pipeline (len: {len(release_pipeline.nodes)}) and make_modelling (len: {len(modelling_pipeline.nodes)})"

    assert default_pipeline.nodes == (release_pipeline + modelling_pipeline).nodes
=======
    embeddings_pipeline = pipelines["embeddings"]
    modelling_pipeline = pipelines["modelling_run"]
    pipelines_len = len(modelling_pipeline.nodes) + len(release_pipeline.nodes) + len(embeddings_pipeline.nodes)

    assert (
        len(default_pipeline.nodes) == pipelines_len
    ), f"Default pipeline (len: {len(default_pipeline.nodes)}) should be the sum of release_pipeline (len: {len(release_pipeline.nodes)}) and make_modelling (len: {len(modelling_pipeline.nodes)}) and embeddings (len: {len(embeddings_pipeline.nodes)})"

    assert default_pipeline.nodes == (release_pipeline + modelling_pipeline + embeddings_pipeline).nodes
>>>>>>> c4dab214
<|MERGE_RESOLUTION|>--- conflicted
+++ resolved
@@ -31,15 +31,6 @@
 def test_default_pipeline_composition(pipelines: Dict[str, Pipeline]) -> None:
     default_pipeline = pipelines["__default__"]
     release_pipeline = pipelines["kg_release"]
-<<<<<<< HEAD
-    modelling_pipeline = pipelines["modelling"]
-
-    assert (
-        len(default_pipeline.nodes) == len(modelling_pipeline.nodes + release_pipeline.nodes)
-    ), f"Default pipeline (len: {len(default_pipeline.nodes)}) should be the sum of release_pipeline (len: {len(release_pipeline.nodes)}) and make_modelling (len: {len(modelling_pipeline.nodes)})"
-
-    assert default_pipeline.nodes == (release_pipeline + modelling_pipeline).nodes
-=======
     embeddings_pipeline = pipelines["embeddings"]
     modelling_pipeline = pipelines["modelling_run"]
     pipelines_len = len(modelling_pipeline.nodes) + len(release_pipeline.nodes) + len(embeddings_pipeline.nodes)
@@ -48,5 +39,4 @@
         len(default_pipeline.nodes) == pipelines_len
     ), f"Default pipeline (len: {len(default_pipeline.nodes)}) should be the sum of release_pipeline (len: {len(release_pipeline.nodes)}) and make_modelling (len: {len(modelling_pipeline.nodes)}) and embeddings (len: {len(embeddings_pipeline.nodes)})"
 
-    assert default_pipeline.nodes == (release_pipeline + modelling_pipeline + embeddings_pipeline).nodes
->>>>>>> c4dab214
+    assert default_pipeline.nodes == (release_pipeline + modelling_pipeline + embeddings_pipeline).nodes