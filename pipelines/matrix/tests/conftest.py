import os
from pathlib import Path
from typing import Generator

import pyspark.sql as ps
import pytest
from kedro.config import OmegaConfigLoader
from kedro.framework.context import KedroContext
from kedro.framework.hooks import _create_hook_manager
from kedro.framework.project import configure_project, settings
from kedro.framework.session import KedroSession
from kedro.framework.startup import bootstrap_project
from matrix.resolvers import cast_to_int, if_null, merge_dicts
from matrix.settings import _load_setting
from omegaconf.resolvers import oc


@pytest.fixture(scope="session")
def matrix_root() -> Path:
    return Path(__file__).parent.parent


@pytest.fixture(scope="session")
def test_resources_root() -> Path:
    return Path(__file__).parent / "resources"


@pytest.fixture(scope="session")
def conf_source(matrix_root: Path) -> Path:
    return matrix_root / settings.CONF_SOURCE


def build_config_loader(env: str, conf_source: Path) -> OmegaConfigLoader:
    """Instantiate a config loader."""
    return OmegaConfigLoader(
        env=env,
        base_env="base",
        default_run_env="base",
        conf_source=conf_source,
        config_patterns={
            "spark": ["spark*", "spark*/**"],
            "globals": ["globals*", "globals*/**", "**/globals*"],
            "parameters": [
                "parameters*",
                "parameters*/**",
                "**/parameters*",
                "**/parameters*/**",
            ],
        },
        custom_resolvers={
            "merge": merge_dicts,
            "oc.env": oc.env,
            "setting": _load_setting,
            "oc.int": cast_to_int,
            "if_null": if_null,
        },
    )


def build_kedro_context(config_loader: OmegaConfigLoader) -> KedroContext:
    """Instantiate a KedroContext."""
    return KedroContext(
        env="cloud",
        package_name="matrix",
        project_path=Path.cwd(),
        config_loader=config_loader,
        hook_manager=_create_hook_manager(),
    )


@pytest.fixture(scope="session")
def cloud_config_loader(conf_source: Path) -> OmegaConfigLoader:
    return build_config_loader("cloud", conf_source)


@pytest.fixture(scope="session")
def base_config_loader(conf_source: Path) -> OmegaConfigLoader:
    return build_config_loader("base", conf_source)


@pytest.fixture(scope="session")
def cloud_kedro_context(conf_source: Path) -> KedroContext:
    config_loader = build_config_loader("cloud", conf_source)
    return build_kedro_context(config_loader)


@pytest.fixture(scope="session")
def base_kedro_context(conf_source: Path) -> KedroContext:
    config_loader = build_config_loader("base", conf_source)
    return build_kedro_context(config_loader)


@pytest.fixture(scope="session")
def spark() -> Generator[ps.SparkSession, None, None]:
    """Instantiate the Spark session."""
    spark = (
        ps.SparkSession.builder.config("spark.sql.shuffle.partitions", 1)
        .config("spark.executorEnv.PYTHONPATH", "src")
        .config("spark.driver.bindAddress", "127.0.0.1")
<<<<<<< HEAD
        .config("spark.ui.showConsoleProgress", "false")
=======
        # For the spark session tests that don't involve `OmegaConfig`, which in turns uses `spark.yml`
        # that takes care of adding the unit (`g`), we make sure that the raw env var has the correct unit added.
        .config("spark.driver.memory", f"{os.environ['SPARK_DRIVER_MEMORY']}g")
>>>>>>> dce7ab9c
        .master("local")
        .appName("tests")
        .getOrCreate()
    )
    yield spark


@pytest.fixture
def kedro_session(spark):  # Ensure we have the pytest SparkSession fixture.
    # If the spark fixture isn't added, the order in which tests are executed
    # matters, which is bad practice. We want the Spark Kedro Hook NOT to stop
    # the (test) SparkSession, and we don't want a full-blown SparkSession to
    # be started by the Kedro hook either.
    project_path = Path(__file__).resolve().parents[1]
    bootstrap_project(project_path)
    configure_project(project_path.name)

    with KedroSession.create(project_path) as session:
        session.load_context()

        yield session<|MERGE_RESOLUTION|>--- conflicted
+++ resolved
@@ -97,13 +97,10 @@
         ps.SparkSession.builder.config("spark.sql.shuffle.partitions", 1)
         .config("spark.executorEnv.PYTHONPATH", "src")
         .config("spark.driver.bindAddress", "127.0.0.1")
-<<<<<<< HEAD
         .config("spark.ui.showConsoleProgress", "false")
-=======
         # For the spark session tests that don't involve `OmegaConfig`, which in turns uses `spark.yml`
         # that takes care of adding the unit (`g`), we make sure that the raw env var has the correct unit added.
         .config("spark.driver.memory", f"{os.environ['SPARK_DRIVER_MEMORY']}g")
->>>>>>> dce7ab9c
         .master("local")
         .appName("tests")
         .getOrCreate()
