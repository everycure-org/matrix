import subprocess
import tempfile
from pathlib import Path
from unittest.mock import MagicMock, patch

import click
import pytest
import yaml
from click.testing import CliRunner
from kedro.pipeline import Pipeline
from kedro.pipeline.node import Node
from matrix.cli_commands.submit import (
    _submit,
    apply_argo_template,
    build_argo_template,
    build_push_docker,
    check_dependencies,
    command_exists,
    ensure_namespace,
    get_run_name,
    run_subprocess,
    save_argo_template,
    submit,
    submit_workflow,
)
from matrix.kedro4argo_node import ArgoResourceConfig


@pytest.fixture
def mock_run_subprocess():
    with patch("matrix.cli_commands.submit.run_subprocess") as mock:
        mock.return_value = MagicMock(stdout='{"metadata": {"name": "mocked-job-name"}}')
        yield mock


@pytest.fixture
def mock_dependencies():
    with patch("matrix.cli_commands.submit.check_dependencies") as _, patch(
        "matrix.cli_commands.submit.build_push_docker"
    ) as _, patch("matrix.cli_commands.submit.apply_argo_template") as _, patch(
        "matrix.cli_commands.submit.ensure_namespace"
    ):
        yield


@pytest.fixture(scope="function")
def mock_pipelines():
    pipeline_dict = {
        "__default__": MagicMock(),
        "mock_pipeline": MagicMock(),
        "mock_pipeline2": MagicMock(),
        "mock_pipeline3": MagicMock(),
    }

    with patch("matrix.cli_commands.submit.kedro_pipelines", new=pipeline_dict) as mock:
        yield mock


@pytest.fixture
def mock_submit_internal():
    with patch("matrix.cli_commands.submit._submit") as mock:
        yield mock


@pytest.fixture(scope="function")
def mock_multiple_pipelines():
    pipeline_dict = {
        "mock_pipeline": MagicMock(),
        "mock_pipeline2": MagicMock(),
        "mock_pipeline3": MagicMock(),
    }

    with patch("matrix.cli_commands.submit.kedro_pipelines", new=pipeline_dict) as mock:
        yield mock


def test_check_dependencies(mock_run_subprocess: None) -> None:
    mock_run_subprocess.return_value.returncode = 0
    mock_run_subprocess.return_value.stdout = "active_account"
    check_dependencies(verbose=True, run_from_gh=False)
    assert mock_run_subprocess.call_count > 0


<<<<<<< HEAD
def test_build_push_docker(mock_run_subprocess: None) -> None:
    build_push_docker("testuser", verbose=True)
    mock_run_subprocess.assert_called_once_with("make docker_push TAG=testuser", stream_output=False)


=======
>>>>>>> 3e7f65a5
@patch("matrix.cli_commands.submit.generate_argo_config")
def test_build_argo_template(mock_generate_argo_config: None) -> None:
    build_argo_template(
        "test_run", "testuser", "test_namespace", {"test": MagicMock()}, ArgoResourceConfig(), is_test=True
    )
    mock_generate_argo_config.assert_called_once()


def test_ensure_namespace_existing(mock_run_subprocess: None) -> None:
    mock_run_subprocess.return_value.returncode = 0
    ensure_namespace("existing_namespace", verbose=True)
    assert mock_run_subprocess.call_count == 1


def test_ensure_namespace_new(mock_run_subprocess: None) -> None:
    mock_run_subprocess.side_effect = [MagicMock(returncode=1), MagicMock(returncode=0)]
    ensure_namespace("new_namespace", verbose=True)
    assert mock_run_subprocess.call_count == 2


@pytest.fixture()
def temporary_directory():
    with tempfile.TemporaryDirectory() as temp_dir:
        yield Path(temp_dir)


def test_save_argo_template_creates_file(temporary_directory: Path) -> None:
    argo_template = "test template content"
    result = save_argo_template(argo_template, temporary_directory)

    assert Path(result).exists()
    assert Path(result).is_file()


def test_save_argo_template_content(temporary_directory: Path) -> None:
    argo_template = "test template content"

    file_path = save_argo_template(argo_template, temporary_directory)

    with open(file_path, "r") as f:
        content = f.read()

    assert content == argo_template


def test_save_argo_template_returns_string(temporary_directory: Path) -> None:
    argo_template = "test template content"

    result = save_argo_template(argo_template, temporary_directory)

    assert isinstance(result, str)


def test_apply_argo_template(mock_run_subprocess: None) -> None:
    apply_argo_template("test_namespace", Path("sample_template.yml"), verbose=True)
    mock_run_subprocess.assert_called_once()


def test_submit_workflow(mock_run_subprocess: None) -> None:
    mock_run_subprocess.return_value.stdout = '{"metadata": {"name": "test-job"}}'
    submit_workflow("test_run", "test_namespace", verbose=True)
    assert mock_run_subprocess.call_count == 1


@pytest.mark.parametrize(
    "input_name,expected_name",
    [
        ("custom_name", "custom-name"),
        ("custom-name", "custom-name"),
        ("custom@name!", "custom-name"),
    ],
)
def test_get_run_name_with_input(input_name: str, expected_name: str) -> None:
    assert expected_name in get_run_name(input_name)


@pytest.mark.skip(reason="Investigate why click is not correctly throwing up exceptions")
def test_pipeline_not_found(mock_multiple_pipelines):
    with pytest.raises(click.ClickException):
        # Given a CLI runner instance
        runner = CliRunner()

        # When invoking with non existing pipeline
        runner.invoke(submit, ["--username", "testuser", "--run-name", "test-run", "--pipeline", "not_exists"])


def test_command_exists(mock_run_subprocess: None) -> None:
    mock_run_subprocess.return_value.returncode = 0
    assert command_exists("existing_command") is True

    mock_run_subprocess.return_value.returncode = 1
    assert command_exists("non_existing_command") is False


def test_run_subprocess_error() -> None:
    with pytest.raises(subprocess.CalledProcessError) as exc_info:
        run_subprocess("invalid_command", stream_output=True)

    assert exc_info.value.returncode == 127
    assert exc_info.value.stdout is None


def test_run_subprocess_streaming() -> None:
    result = run_subprocess('echo "test"', stream_output=True)

    assert result.returncode == 0
    assert result.stdout == "test\n"
    assert result.stderr is None


def test_run_subprocess_no_streaming_2() -> None:
    result = run_subprocess('echo "test"', stream_output=False)

    assert result.returncode == 0
    assert result.stdout is None
    assert result.stderr is None


def test_run_subprocess_no_streaming_error() -> None:
    with pytest.raises(subprocess.CalledProcessError) as exc_info:
        run_subprocess("invalid_command", stream_output=False)

    assert exc_info.value.returncode == 127
    assert exc_info.value.stderr is None
    assert exc_info.value.stdout is None


@pytest.mark.parametrize("pipeline_for_execution", ["__default__", "test_pipeline"])
def test_workflow_submission(
    mock_run_subprocess: None, mock_dependencies: None, temporary_directory: Path, pipeline_for_execution: str
) -> None:
    def dummy_func(*args):
        """Dummy function for testing purposes."""
        return args

    pipeline_obj = Pipeline(
        nodes=[Node(func=dummy_func, inputs=["dataset_a", "dataset_b"], outputs="dataset_c", name="simple_node")]
    )
    pipeline_obj.name = pipeline_for_execution

    _submit(
        username="testuser",
        namespace="test_namespace",
        run_name="test-run",
        release_version="test_release",
        pipeline_obj=pipeline_obj,
        verbose=True,
        dry_run=False,
        template_directory=temporary_directory,
        allow_interactions=False,
    )

    yaml_file = temporary_directory / "argo-workflow-template.yml"
    assert yaml_file.is_file(), f"Expected {yaml_file} to be a file"

    with open(yaml_file, "r") as f:
        content = yaml.safe_load(f)

    assert isinstance(content, dict), "Parsed YAML content should be a dictionary"

    templates = content.get("spec", {}).get("templates", [])
    pipeline_templates = [t for t in templates if "dag" in t]

    assert len(pipeline_templates) == 1, "Expected one pipeline template (test and cloud)"

    pipeline_names = [t["name"] for t in pipeline_templates]
    assert "pipeline" in pipeline_names, "Expected 'pipeline' pipeline to be present"

    # Additional checks
    assert content["metadata"]["name"] == "test-run", "Expected 'test-run' as the workflow name"
    assert content["metadata"]["namespace"] == "test_namespace", "Expected 'test_namespace' as the namespace"

    # Check for the presence of tasks in each pipeline
    for pipeline in pipeline_templates:
        tasks = pipeline.get("dag", {}).get("tasks", [])
        assert len(tasks) > 0, f"Expected at least one task in the {pipeline['name']} pipeline"
    submit_cmd = " ".join(
        [
            "argo submit",
            "--name test-run",
            "-n test_namespace",
            "--from wftmpl/test-run",
            "-p run_name=test-run",
            "-l submit-from-ui=false",
            "-o json",
        ]
    )

    mock_run_subprocess.assert_called_with(submit_cmd)<|MERGE_RESOLUTION|>--- conflicted
+++ resolved
@@ -81,14 +81,6 @@
     assert mock_run_subprocess.call_count > 0
 
 
-<<<<<<< HEAD
-def test_build_push_docker(mock_run_subprocess: None) -> None:
-    build_push_docker("testuser", verbose=True)
-    mock_run_subprocess.assert_called_once_with("make docker_push TAG=testuser", stream_output=False)
-
-
-=======
->>>>>>> 3e7f65a5
 @patch("matrix.cli_commands.submit.generate_argo_config")
 def test_build_argo_template(mock_generate_argo_config: None) -> None:
     build_argo_template(
