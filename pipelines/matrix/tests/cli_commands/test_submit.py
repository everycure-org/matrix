from pathlib import Path
import tempfile
import pytest
from unittest.mock import patch, MagicMock
import click
from click.testing import CliRunner
from kedro.pipeline import Pipeline
from kedro.pipeline.node import Node
import yaml
from matrix.argo import ARGO_TEMPLATES_DIR_PATH
from matrix.cli_commands.submit import (
    _submit,
    apply_argo_template,
    build_argo_template,
    build_push_docker,
    check_dependencies,
    command_exists,
    ensure_namespace,
    run_subprocess,
    save_argo_template,
    submit,
    get_run_name,
    submit_workflow,
)
import subprocess

from matrix.kedro4argo_node import ArgoResourceConfig


@pytest.fixture
def mock_run_subprocess():
    with patch("matrix.cli_commands.submit.run_subprocess") as mock:
        mock.return_value = MagicMock(stdout='{"metadata": {"name": "mocked-job-name"}}')
        yield mock


@pytest.fixture
def mock_dependencies():
    with patch("matrix.cli_commands.submit.check_dependencies") as _, patch(
        "matrix.cli_commands.submit.build_push_docker"
    ) as _, patch("matrix.cli_commands.submit.apply_argo_template") as _, patch(
        "matrix.cli_commands.submit.ensure_namespace"
    ):
        yield


@pytest.fixture(scope="function")
def mock_pipelines():
    pipeline_dict = {
        "__default__": MagicMock(),
        "mock_pipeline": MagicMock(),
        "mock_pipeline2": MagicMock(),
        "mock_pipeline3": MagicMock(),
    }

    with patch("matrix.cli_commands.submit.kedro_pipelines", new=pipeline_dict) as mock:
        yield mock


@pytest.fixture
def mock_submit_internal():
    with patch("matrix.cli_commands.submit._submit") as mock:
        yield mock


@pytest.fixture(scope="function")
def mock_multiple_pipelines():
    pipeline_dict = {
        "mock_pipeline": MagicMock(),
        "mock_pipeline2": MagicMock(),
        "mock_pipeline3": MagicMock(),
    }

    with patch("matrix.cli_commands.submit.kedro_pipelines", new=pipeline_dict) as mock:
        yield mock


def test_submit_simple(mock_submit_internal: None, mock_pipelines: None) -> None:
    runner = CliRunner()
    result = runner.invoke(submit, ["--username", "testuser", "--run-name", "test-run", "--pipeline", "mock_pipeline"])
    assert result.exit_code == 0

    mock_submit_internal.assert_called_once_with(
        username="testuser",
        namespace="argo-workflows",
        run_name="test-run",
<<<<<<< HEAD
        pipelines_for_workflow=mock_pipelines,
        pipeline_for_execution="__default__",
        use_gpus=False,
=======
        pipelines_for_workflow={"mock_pipeline": mock_pipelines["mock_pipeline"]},
        pipeline_for_execution="mock_pipeline",
>>>>>>> 6ab295b6
        verbose=False,
        dry_run=False,
        template_directory=ARGO_TEMPLATES_DIR_PATH,
    )


def test_submit_namespace(mock_pipelines: None, mock_submit_internal: None):
    runner = CliRunner()
    result = runner.invoke(
        submit, ["--username", "testuser", "--namespace", "test_namespace", "--run-name", "test-run"]
    )
    assert result.exit_code == 0
    mock_submit_internal.assert_called_once_with(
        username="testuser",
        namespace="test_namespace",
        run_name="test-run",
        pipelines_for_workflow={"__default__": mock_pipelines["__default__"]},
        pipeline_for_execution="__default__",
        use_gpus=False,
        verbose=False,
        dry_run=False,
        template_directory=ARGO_TEMPLATES_DIR_PATH,
    )


def test_submit_pipelines(mock_multiple_pipelines: None, mock_submit_internal: None):
    runner = CliRunner()
    result = runner.invoke(
        submit,
        [
            "--username",
            "testuser",
            "--namespace",
            "test_namespace",
            "--run-name",
            "test-run",
            "--pipeline",
            "mock_pipeline2",
        ],
    )
    assert result.exit_code == 0
    mock_submit_internal.assert_called_once_with(
        username="testuser",
        namespace="test_namespace",
        run_name="test-run",
        pipelines_for_workflow={"mock_pipeline2": mock_multiple_pipelines["mock_pipeline2"]},
        pipeline_for_execution="mock_pipeline2",
        use_gpus=False,
        verbose=False,
        dry_run=False,
        template_directory=ARGO_TEMPLATES_DIR_PATH,
    )


def test_submit_multiple_pipelines(mock_multiple_pipelines: None, mock_submit_internal: None):
    runner = CliRunner()
    result = runner.invoke(
        submit,
        [
            "--username",
            "testuser",
            "--namespace",
            "test_namespace",
            "--run-name",
            "test-run",
            "--pipeline",
            "mock_pipeline2",
        ],
    )
    assert result.exit_code == 0
    mock_submit_internal.assert_called_once_with(
        username="testuser",
        namespace="test_namespace",
        run_name="test-run",
        pipelines_for_workflow={"mock_pipeline2": mock_multiple_pipelines["mock_pipeline2"]},
        pipeline_for_execution="mock_pipeline2",
        use_gpus=False,
        verbose=False,
        dry_run=False,
        template_directory=ARGO_TEMPLATES_DIR_PATH,
    )


def test_submit_dry_run(mock_multiple_pipelines: None, mock_submit_internal: None):
    runner = CliRunner()
    result = runner.invoke(
        submit,
        [
            "--username",
            "testuser",
            "--namespace",
            "test_namespace",
            "--run-name",
            "test-run",
            "--pipeline",
            "mock_pipeline2",
            "--dry-run",
        ],
    )
    assert result.exit_code == 0
    mock_submit_internal.assert_called_once_with(
        username="testuser",
        namespace="test_namespace",
        run_name="test-run",
        pipelines_for_workflow={"mock_pipeline2": mock_multiple_pipelines["mock_pipeline2"]},
        pipeline_for_execution="mock_pipeline2",
        use_gpus=False,
        verbose=False,
        dry_run=True,
        template_directory=ARGO_TEMPLATES_DIR_PATH,
    )


def test_submit_verbose(mock_multiple_pipelines: None, mock_submit_internal: None):
    runner = CliRunner()
    result = runner.invoke(
        submit,
        [
            "--username",
            "testuser",
            "--namespace",
            "test_namespace",
            "--run-name",
            "test-run",
            "--pipeline",
            "mock_pipeline3",
            "--verbose",
        ],
    )
    assert result.exit_code == 0
    mock_submit_internal.assert_called_once_with(
        username="testuser",
        namespace="test_namespace",
        run_name="test-run",
        pipelines_for_workflow={"mock_pipeline3": mock_multiple_pipelines["mock_pipeline3"]},
        pipeline_for_execution="mock_pipeline3",
        use_gpus=False,
        verbose=True,
        dry_run=False,
        template_directory=ARGO_TEMPLATES_DIR_PATH,
    )


def test_submit_dry_run_and_verbose(mock_multiple_pipelines: None, mock_submit_internal: None) -> None:
    runner = CliRunner()
    result = runner.invoke(
        submit,
        [
            "--username",
            "testuser",
            "--namespace",
            "test_namespace",
            "--run-name",
            "test-run",
            "--pipeline",
            "mock_pipeline2",
            "--dry-run",
            "--verbose",
        ],
    )
    assert result.exit_code == 0
    mock_submit_internal.assert_called_once_with(
        username="testuser",
        namespace="test_namespace",
        run_name="test-run",
        pipelines_for_workflow={"mock_pipeline2": mock_multiple_pipelines["mock_pipeline2"]},
        pipeline_for_execution="mock_pipeline2",
        use_gpus=False,
        verbose=True,
        dry_run=True,
        template_directory=ARGO_TEMPLATES_DIR_PATH,
    )


def test_check_dependencies(mock_run_subprocess: None) -> None:
    mock_run_subprocess.return_value.returncode = 0
    mock_run_subprocess.return_value.stdout = "active_account"
    check_dependencies(verbose=True)
    assert mock_run_subprocess.call_count > 0


def test_build_push_docker(mock_run_subprocess: None) -> None:
    build_push_docker("testuser", verbose=True)
    mock_run_subprocess.assert_called_once_with("make docker_push TAG=testuser", stream_output=True)


@patch("matrix.cli_commands.submit.generate_argo_config")
def test_build_argo_template(mock_generate_argo_config: None) -> None:
    build_argo_template("test_run", "testuser", "test_namespace", {"test": MagicMock()}, ArgoResourceConfig())
    mock_generate_argo_config.assert_called_once()


def test_ensure_namespace_existing(mock_run_subprocess: None) -> None:
    mock_run_subprocess.return_value.returncode = 0
    ensure_namespace("existing_namespace", verbose=True)
    assert mock_run_subprocess.call_count == 1


def test_ensure_namespace_new(mock_run_subprocess: None) -> None:
    mock_run_subprocess.side_effect = [MagicMock(returncode=1), MagicMock(returncode=0)]
    ensure_namespace("new_namespace", verbose=True)
    assert mock_run_subprocess.call_count == 2


@pytest.fixture()
def temporary_directory():
    with tempfile.TemporaryDirectory() as temp_dir:
        yield Path(temp_dir)


def test_save_argo_template_creates_file(temporary_directory: Path) -> None:
    argo_template = "test template content"
    run_name = "test_run"

    result = save_argo_template(argo_template, run_name, temporary_directory)

    assert Path(result).exists()
    assert Path(result).is_file()


def test_save_argo_template_content(temporary_directory: Path) -> None:
    argo_template = "test template content"
    run_name = "test_run"

    file_path = save_argo_template(argo_template, run_name, temporary_directory)

    with open(file_path, "r") as f:
        content = f.read()

    assert content == argo_template


def test_save_argo_template_returns_string(temporary_directory: Path) -> None:
    argo_template = "test template content"
    run_name = "test_run"

    result = save_argo_template(argo_template, run_name, temporary_directory)

    assert isinstance(result, str)


def test_apply_argo_template(mock_run_subprocess: None) -> None:
    apply_argo_template("test_namespace", Path("sample_template.yml"), verbose=True)
    mock_run_subprocess.assert_called_once()


def test_submit_workflow(mock_run_subprocess: None) -> None:
    mock_run_subprocess.return_value.stdout = '{"metadata": {"name": "test-job"}}'
    submit_workflow("test_run", "test_namespace", "__default__", verbose=True)
    assert mock_run_subprocess.call_count == 1


@pytest.mark.parametrize(
    "input_name,expected_name",
    [
        ("custom_name", "custom-name"),
        ("custom-name", "custom-name"),
        ("custom@name!", "custom-name"),
    ],
)
def test_get_run_name_with_input(input_name: str, expected_name: str) -> None:
    assert get_run_name(input_name) == expected_name


@pytest.mark.skip(reason="Investigate why click is not correctly throwing up exceptions")
def test_pipeline_not_found(mock_multiple_pipelines):
    with pytest.raises(click.ClickException):
        # Given a CLI runner instance
        runner = CliRunner()

        # When invoking with non existing pipeline
        runner.invoke(submit, ["--username", "testuser", "--run-name", "test-run", "--pipeline", "not_exists"])


def test_command_exists(mock_run_subprocess: None) -> None:
    mock_run_subprocess.return_value.returncode = 0
    assert command_exists("existing_command") is True

    mock_run_subprocess.return_value.returncode = 1
    assert command_exists("non_existing_command") is False


@pytest.fixture
def mock_popen():
    with patch("subprocess.Popen") as mock:
        yield mock


def test_run_subprocess_success(mock_popen: None) -> None:
    # Mock successful command execution
    process_mock = MagicMock()
    process_mock.stdout = iter(["output line 1\n", "output line 2\n"])
    process_mock.stderr = iter([""])
    process_mock.wait.return_value = 0
    mock_popen.return_value = process_mock

    result = run_subprocess('echo "test"', stream_output=True)

    assert result.returncode == 0
    assert result.stdout == "output line 1\noutput line 2\n"
    assert result.stderr == ""


def test_run_subprocess_error(mock_popen: None) -> None:
    # Mock command execution with error
    process_mock = MagicMock()
    process_mock.stdout = iter([""])
    process_mock.stderr = iter(["error message\n"])
    process_mock.wait.return_value = 1
    mock_popen.return_value = process_mock

    with pytest.raises(subprocess.CalledProcessError) as exc_info:
        run_subprocess("invalid_command", stream_output=True)

    assert exc_info.value.returncode == 1
    assert "error message" in exc_info.value.stderr


def test_run_subprocess_no_streaming(mock_popen: None):
    # Mock subprocess.run for non-streaming case
    with patch("subprocess.run") as mock_run:
        mock_run.return_value = subprocess.CompletedProcess(
            args='echo "test"', returncode=0, stdout="output", stderr=""
        )

        result = run_subprocess('echo "test"', stream_output=False)

        assert result.returncode == 0
        assert result.stdout == "output"
        assert result.stderr == ""


def test_run_subprocess_no_streaming_error(mock_popen: None) -> None:
    # Mock subprocess.run for non-streaming case with error
    with patch("subprocess.run") as mock_run:
        mock_run.side_effect = subprocess.CalledProcessError(returncode=1, cmd="test", output="", stderr="error")

        with pytest.raises(subprocess.CalledProcessError) as exc_info:
            run_subprocess("invalid_command", stream_output=False)

        assert exc_info.value.returncode == 1
        assert "error" in exc_info.value.stderr


@pytest.mark.parametrize("pipeline_for_execution", ["__default__", "test_pipeline"])
def test_workflow_submission(
    mock_run_subprocess: None, mock_dependencies: None, temporary_directory: Path, pipeline_for_execution: str
) -> None:
    def dummy_func(*args):
        """Dummy function for testing purposes."""
        return args

    _submit(
        username="testuser",
        namespace="test_namespace",
        run_name="test-run",
        pipelines_for_workflow={
            "test_pipeline": Pipeline(
                nodes=[
                    Node(func=dummy_func, inputs=["dataset_a", "dataset_b"], outputs="dataset_c", name="simple_node")
                ]
            ),
            "__default__": Pipeline(
                nodes=[
                    Node(func=dummy_func, inputs=["dataset_a", "dataset_b"], outputs="dataset_c", name="simple_node")
                ]
            ),
        },
        pipeline_for_execution=pipeline_for_execution,
        use_gpus=False,
        verbose=False,
        dry_run=False,
        template_directory=temporary_directory,
        allow_interactions=False,
    )

    yaml_files = list(temporary_directory.glob("argo_template_test-run_*.yml"))
    assert len(yaml_files) == 1, f"Expected 1 YAML file, found {len(yaml_files)}"

    yaml_file = yaml_files[0]
    assert yaml_file.is_file(), f"Expected {yaml_file} to be a file"
    assert yaml_file.name.startswith("argo_template_test-run_"), f"Unexpected file name format: {yaml_file.name}"
    assert yaml_file.name.endswith(".yml"), f"File does not have .yml extension: {yaml_file.name}"

    # Read and parse the YAML file
    with open(yaml_file, "r") as f:
        content = yaml.safe_load(f)

    # Check if the content is a dictionary
    assert isinstance(content, dict), "Parsed YAML content should be a dictionary"

    # Check for the presence of two pipelines in the templates
    templates = content.get("spec", {}).get("templates", [])
    pipeline_templates = [t for t in templates if "dag" in t]

    assert len(pipeline_templates) == 2, "Expected two pipeline templates (test and cloud)"

    pipeline_names = [t["name"] for t in pipeline_templates]
    assert "test_pipeline" in pipeline_names, "Expected 'test' pipeline to be present"
    assert "__default__" in pipeline_names, "Expected 'cloud' pipeline to be present"

    # Additional checks
    assert content["metadata"]["name"] == "test-run", "Expected 'test-run' as the workflow name"
    assert content["metadata"]["namespace"] == "test_namespace", "Expected 'test_namespace' as the namespace"

    # Check for the presence of tasks in each pipeline
    for pipeline in pipeline_templates:
        tasks = pipeline.get("dag", {}).get("tasks", [])
        assert len(tasks) > 0, f"Expected at least one task in the {pipeline['name']} pipeline"

    # Check that the specified pipeline_for_execution is present in the templates
    assert pipeline_for_execution in pipeline_names, f"Expected '{pipeline_for_execution}' pipeline to be present"
    # NOTE: This function was partially generated using AI assistance.

    submit_cmd = " ".join(
        [
            "argo submit",
            "--name test-run",
            "-n test_namespace",
            "--from wftmpl/test-run",
            "-p run_name=test-run",
            "-l submit-from-ui=false",
            f"--entrypoint {pipeline_for_execution}",
            "-o json",
        ]
    )

    # E         Actual: run_subprocess('argo submit --name test-run -n test_namespace --from wftmpl/test-run -p run_name=test-run -l submit-from-ui=false --entrypoint=test_pipeline -o json', capture_output=True, stream_output=False)
    mock_run_subprocess.assert_called_with(submit_cmd, capture_output=True, stream_output=False)<|MERGE_RESOLUTION|>--- conflicted
+++ resolved
@@ -84,14 +84,8 @@
         username="testuser",
         namespace="argo-workflows",
         run_name="test-run",
-<<<<<<< HEAD
-        pipelines_for_workflow=mock_pipelines,
-        pipeline_for_execution="__default__",
-        use_gpus=False,
-=======
         pipelines_for_workflow={"mock_pipeline": mock_pipelines["mock_pipeline"]},
         pipeline_for_execution="mock_pipeline",
->>>>>>> 6ab295b6
         verbose=False,
         dry_run=False,
         template_directory=ARGO_TEMPLATES_DIR_PATH,
