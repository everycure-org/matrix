--- conflicted
+++ resolved
@@ -9,6 +9,7 @@
 from click.testing import CliRunner
 from kedro.pipeline import Pipeline
 from kedro.pipeline.node import Node
+from matrix.argo import ARGO_TEMPLATES_DIR_PATH
 from matrix.cli_commands.submit import (
     _submit,
     apply_argo_template,
@@ -74,7 +75,6 @@
         yield mock
 
 
-<<<<<<< HEAD
 def test_submit_simple(mock_submit_internal: None, mock_pipelines: None) -> None:
     runner = CliRunner()
     result = runner.invoke(submit, ["--username", "testuser", "--run-name", "test-run", "--pipeline", "mock_pipeline"])
@@ -254,8 +254,6 @@
     )
 
 
-=======
->>>>>>> 14048fdd
 def test_check_dependencies(mock_run_subprocess: None) -> None:
     mock_run_subprocess.return_value.returncode = 0
     mock_run_subprocess.return_value.stdout = "active_account"
@@ -441,7 +439,6 @@
         username="testuser",
         namespace="test_namespace",
         run_name="test-run",
-<<<<<<< HEAD
         pipelines_for_workflow={
             "test_pipeline": Pipeline(
                 nodes=[
@@ -455,12 +452,8 @@
             ),
         },
         pipeline_for_execution=pipeline_for_execution,
+        release_version="test_release",
         verbose=False,
-=======
-        release_version="test_release",
-        pipeline_obj=pipeline_obj,
-        verbose=True,
->>>>>>> 14048fdd
         dry_run=False,
         template_directory=temporary_directory,
         allow_interactions=False,
@@ -487,12 +480,7 @@
     assert len(pipeline_templates) == 1, "Expected one pipeline template (test and cloud)"
 
     pipeline_names = [t["name"] for t in pipeline_templates]
-<<<<<<< HEAD
-    assert "test-pipeline" in pipeline_names, "Expected 'test' pipeline to be present"
-    assert "default" in pipeline_names, "Expected 'cloud' pipeline to be present"
-=======
     assert "pipeline" in pipeline_names, "Expected 'pipeline' pipeline to be present"
->>>>>>> 14048fdd
 
     # Additional checks
     assert content["metadata"]["name"] == "test-run", "Expected 'test-run' as the workflow name"
