import pytest

import pandas as pd
import numpy as np
from sklearn.model_selection import ShuffleSplit

from matrix.datasets.graph import KnowledgeGraph
from matrix.datasets.pair_generator import (
    RandomDrugDiseasePairGenerator,
    ReplacementDrugDiseasePairGenerator,
    MatrixTestDiseases,
    GroundTruthTestPairs,
    FullMatrixPositives,
)
from matrix.pipelines.modelling.nodes import make_splits


## Test negative sampling pair generators


@pytest.fixture(name="graph")
def graph_fixture() -> KnowledgeGraph:
    """Fixture to yield a dummy knowledge graph."""
    return KnowledgeGraph(
        pd.DataFrame(
            [
                ["drug:drug_1", True, False, [1, 0, 0, 0]],
                ["drug:drug_2", True, False, [0, 1, 0, 0]],
                ["drug:drug_3", True, False, [0, 2, 0, 0]],
                ["disease:disease_1", False, True, [0, 0, 1, 0]],
                ["disease:disease_2", False, True, [0, 0, 0, 1]],
                ["disease:disease_3", False, True, [0, 0, 0, 2]],
            ],
            columns=["id", "is_drug", "is_disease", "topological_embedding"],
        )
    )


@pytest.fixture(name="known_pairs")
def known_pairs_fixture() -> pd.DataFrame:
    """Fixture to yield a dummy known pairs dataset."""
    return pd.DataFrame(
        [
            ["drug:drug_1", "disease:disease_1", 1],
            ["drug:drug_2", "disease:disease_2", 1],
            ["drug:drug_3", "disease:disease_2", 1],
        ],
        columns=["source", "target", "y"],
    )


def test_random_drug_disease_pair_generator(graph: KnowledgeGraph, known_pairs: pd.DataFrame):
    # Given a random drug disease pair generator
    generator = RandomDrugDiseasePairGenerator(
        random_state=42,
        n_unknown=2,
        y_label=2,
        drug_flags=["is_drug"],
        disease_flags=["is_disease"],
    )

    # When generating unknown pairs
    unknown = generator.generate(graph, known_pairs)

    # Then set of unknown pairs generated, where generated pairs
    # are distinct from known pairs and are always (drug, disease) pairs.
    assert unknown.shape[0] == 2
    assert pd.merge(known_pairs, unknown, how="inner", on=["source", "target"]).empty
    assert set(unknown["source"].to_list()).issubset(graph._drug_nodes)
    assert set(unknown["target"].to_list()).issubset(graph._disease_nodes)


@pytest.mark.parametrize(
    "n_replacements,splitter",
    [(2, ShuffleSplit(n_splits=1, test_size=0.5, random_state=111))],
)
def test_replacement_drug_disease_pair_generator(
    graph: KnowledgeGraph, known_pairs: pd.DataFrame, n_replacements, splitter, spark
):
    # Given a replacement drug disease pair generator and a test-train split for the known data
    generator = ReplacementDrugDiseasePairGenerator(
        random_state=42,
        n_replacements=n_replacements,
        y_label=2,
        drug_flags=["is_drug"],
        disease_flags=["is_disease"],
    )

    known_pairs_split = make_splits(
        graph,
        known_pairs,
        splitter,
    )

    # When generating unknown pairs
    unknown = generator.generate(graph, known_pairs_split)

    # Then set of unknown pairs generated, where generated pairs
    # are distinct from known pairs and are always (drug, disease) pairs.
    known_positives_train = known_pairs_split[(known_pairs_split["y"] == 1) & (known_pairs_split["split"] == "TRAIN")]
    assert unknown.shape[0] == 2 * n_replacements * len(known_positives_train)
    assert pd.merge(known_pairs, unknown, how="inner", on=["source", "target"]).empty
    assert set(unknown["source"].to_list()).issubset(graph._drug_nodes)
    assert set(unknown["target"].to_list()).issubset(graph._disease_nodes)


<<<<<<< HEAD
## Test evaluation dataset generators
=======
@pytest.mark.parametrize(
    "splitter",
    [ShuffleSplit(n_splits=1, test_size=2 / 3, random_state=1)],
)
def test_ground_truth_test_pairs(graph: KnowledgeGraph, known_pairs: pd.DataFrame, splitter, spark):
    # Given a test-train split for the known data and a test data generator
    generator = GroundTruthTestPairs()
    known_pairs_split = make_splits(
        graph,
        known_pairs,
        splitter,
    )
>>>>>>> 67edbb22


@pytest.fixture
def matrix():
    """Fixture to create a sample matrix for testing."""
    np.random.seed(42)  # For reproducibility

    # Create a sample matrix with 100 rows
    drugs = [f"drug_{i}" for i in range(10)]
    diseases = [f"disease_{i}" for i in range(10)]
    pairs = [(drug, disease) for drug in drugs for disease in diseases]
    data = {
        "source": [pair[0] for pair in pairs],
        "target": [pair[1] for pair in pairs],
        "treat_score": np.random.rand(100),
        "is_positive_1": np.random.choice([True, False], 100, p=[0.3, 0.7]),
        "is_positive_2": np.random.choice([True, False], 100, p=[0.3, 0.7]),
        "is_negative_1": np.random.choice([True, False], 100, p=[0.3, 0.7]),
        "is_negative_2": np.random.choice([True, False], 100, p=[0.3, 0.7]),
    }
    df = pd.DataFrame(data).sort_values("treat_score", ascending=False)

<<<<<<< HEAD
    # Ensure no overlap between positive and negative pairs
    all_cols = ["is_positive_1", "is_positive_2", "is_negative_1", "is_negative_2"]
    for col in all_cols:
        other_cols = [c for c in all_cols if c != col]
        df.loc[df[col], other_cols] = False

    return df


def test_ground_truth_test_pairs(matrix):
    # Given a matrix and a test data generator
    generator = GroundTruthTestPairs(
        positive_columns=["is_positive_1", "is_positive_2"],
        negative_columns=["is_negative_1", "is_negative_2"],
    )

    # When generating the test dataset
    generated_data = generator.generate(matrix)

    # Then generated test data contains all positive and negative pairs
    expected_positives = matrix[matrix["is_positive_1"] | matrix["is_positive_2"]]
    expected_negatives = matrix[matrix["is_negative_1"] | matrix["is_negative_2"]]
    assert len(generated_data) == len(expected_positives) + len(expected_negatives)
    assert generated_data[generated_data["y"] == 1].shape[0] == len(expected_positives)
    assert generated_data[generated_data["y"] == 0].shape[0] == len(expected_negatives)
    assert set(generated_data.columns) == set(matrix.columns).union({"y"})


def test_matrix_test_diseases(matrix):
    # Given a matrix and a test data generator
    generator = MatrixTestDiseases(
        positive_columns=["is_positive_1", "is_positive_2"],
        removal_columns=["is_negative_1"],
=======
@pytest.mark.parametrize(
    "splitter",
    [ShuffleSplit(n_splits=1, test_size=2 / 3, random_state=1)],
)
def test_matrix_test_diseases(graph: KnowledgeGraph, known_pairs: pd.DataFrame, splitter, spark):
    # Given a list of drugs, a test-train split for the known data and a test data generator
    generator = MatrixTestDiseases(["is_drug"])
    known_pairs_split = make_splits(
        graph,
        known_pairs,
        splitter,
>>>>>>> 67edbb22
    )

    # When generating the test dataset
    generated_data = generator.generate(matrix)

    # Then generated test data:
<<<<<<< HEAD
    #   - contains all rows where the target is in the positive pairs set
    #   - does not include rows marked for removal
    #   - has the correct 'y' labels
    positive_pairs = matrix[matrix["is_positive_1"] | matrix["is_positive_2"]]
    positive_diseases = positive_pairs["target"].unique()
    expected_data = matrix[
        matrix["target"].isin(positive_diseases) | ~matrix["is_negative_1"]
    ]
    expected_data["y"] = (
        expected_data["is_positive_1"] | expected_data["is_positive_2"]
    ).astype(int)

    assert len(generated_data) == len(expected_data)
    assert set(generated_data["target"]).issubset(set(positive_diseases))
    assert (generated_data["y"] == expected_data["y"]).all()
    assert set(generated_data.columns) == set(matrix.columns).union({"y"})


def test_full_matrix_positives(matrix):
    # Given a matrix and a full matrix positives generator
    generator = FullMatrixPositives(
        positive_columns=["is_positive_1", "is_positive_2"],
        removal_columns=["is_negative_1"],
    )

    # When generating the dataset
    generated_data = generator.generate(matrix)
    # Then generated data:
    #   - contains only positive pairs
    #   - has correct 'y', 'rank', and 'quantile_rank' columns
    #   - maintains the original order of the matrix
    expected_positives = matrix[matrix["is_positive_1"] | matrix["is_positive_2"]]
    expected_removed = matrix[matrix["is_negative_1"]]

    assert len(generated_data) == len(expected_positives)
    assert (generated_data["y"] == 1).all()
    assert list(generated_data["source"]) == list(expected_positives["source"])
    assert list(generated_data["target"]) == list(expected_positives["target"])
    assert {"y", "rank", "quantile_rank"}.issubset(set(generated_data.columns))
    assert generated_data["treat_score"].is_monotonic_decreasing
    assert (generated_data["quantile_rank"].between(0, 1)).all()
    # Check that the rank is computed against non-positive non-removed pairs
    assert (
        generated_data["rank"]
        .between(1, len(matrix) - len(expected_removed) - len(expected_positives) + 1)
        .all()
    )
=======
    #   - has the correct length,
    #   - does not contain test data,
    #   - the drug always lies in the given drug list,
    #   - the disease always appears in the known positive test set.
    #   - the number of data-points labeled with y=1 is equal to the number of known positive test pairs
    drugs_lst = graph._drug_nodes
    known_positives_test = known_pairs_split[(known_pairs_split["y"] == 1) & (known_pairs_split["split"] == "TEST")]
    known_pos_test_diseases = list(known_positives_test["target"].unique())
    known_train = known_pairs_split[known_pairs_split["split"] == "TRAIN"]
    known_train_in_matrix = known_train[
        known_train["source"].isin(drugs_lst) & known_train["target"].isin(known_pos_test_diseases)
    ]
    assert len(generated_data) == len(drugs_lst) * len(known_pos_test_diseases) - len(known_train_in_matrix)
    assert pd.merge(generated_data, known_train, how="inner", on=["source", "target"]).empty
    assert generated_data["source"].isin(drugs_lst).all()
    assert generated_data["target"].isin(known_pos_test_diseases).all()
    assert generated_data["y"].sum() == len(known_positives_test)
>>>>>>> 67edbb22
<|MERGE_RESOLUTION|>--- conflicted
+++ resolved
@@ -104,22 +104,7 @@
     assert set(unknown["target"].to_list()).issubset(graph._disease_nodes)
 
 
-<<<<<<< HEAD
 ## Test evaluation dataset generators
-=======
-@pytest.mark.parametrize(
-    "splitter",
-    [ShuffleSplit(n_splits=1, test_size=2 / 3, random_state=1)],
-)
-def test_ground_truth_test_pairs(graph: KnowledgeGraph, known_pairs: pd.DataFrame, splitter, spark):
-    # Given a test-train split for the known data and a test data generator
-    generator = GroundTruthTestPairs()
-    known_pairs_split = make_splits(
-        graph,
-        known_pairs,
-        splitter,
-    )
->>>>>>> 67edbb22
 
 
 @pytest.fixture
@@ -142,7 +127,6 @@
     }
     df = pd.DataFrame(data).sort_values("treat_score", ascending=False)
 
-<<<<<<< HEAD
     # Ensure no overlap between positive and negative pairs
     all_cols = ["is_positive_1", "is_positive_2", "is_negative_1", "is_negative_2"]
     for col in all_cols:
@@ -176,37 +160,19 @@
     generator = MatrixTestDiseases(
         positive_columns=["is_positive_1", "is_positive_2"],
         removal_columns=["is_negative_1"],
-=======
-@pytest.mark.parametrize(
-    "splitter",
-    [ShuffleSplit(n_splits=1, test_size=2 / 3, random_state=1)],
-)
-def test_matrix_test_diseases(graph: KnowledgeGraph, known_pairs: pd.DataFrame, splitter, spark):
-    # Given a list of drugs, a test-train split for the known data and a test data generator
-    generator = MatrixTestDiseases(["is_drug"])
-    known_pairs_split = make_splits(
-        graph,
-        known_pairs,
-        splitter,
->>>>>>> 67edbb22
     )
 
     # When generating the test dataset
     generated_data = generator.generate(matrix)
 
     # Then generated test data:
-<<<<<<< HEAD
     #   - contains all rows where the target is in the positive pairs set
     #   - does not include rows marked for removal
     #   - has the correct 'y' labels
     positive_pairs = matrix[matrix["is_positive_1"] | matrix["is_positive_2"]]
     positive_diseases = positive_pairs["target"].unique()
-    expected_data = matrix[
-        matrix["target"].isin(positive_diseases) | ~matrix["is_negative_1"]
-    ]
-    expected_data["y"] = (
-        expected_data["is_positive_1"] | expected_data["is_positive_2"]
-    ).astype(int)
+    expected_data = matrix[matrix["target"].isin(positive_diseases) | ~matrix["is_negative_1"]]
+    expected_data["y"] = (expected_data["is_positive_1"] | expected_data["is_positive_2"]).astype(int)
 
     assert len(generated_data) == len(expected_data)
     assert set(generated_data["target"]).issubset(set(positive_diseases))
@@ -238,27 +204,4 @@
     assert generated_data["treat_score"].is_monotonic_decreasing
     assert (generated_data["quantile_rank"].between(0, 1)).all()
     # Check that the rank is computed against non-positive non-removed pairs
-    assert (
-        generated_data["rank"]
-        .between(1, len(matrix) - len(expected_removed) - len(expected_positives) + 1)
-        .all()
-    )
-=======
-    #   - has the correct length,
-    #   - does not contain test data,
-    #   - the drug always lies in the given drug list,
-    #   - the disease always appears in the known positive test set.
-    #   - the number of data-points labeled with y=1 is equal to the number of known positive test pairs
-    drugs_lst = graph._drug_nodes
-    known_positives_test = known_pairs_split[(known_pairs_split["y"] == 1) & (known_pairs_split["split"] == "TEST")]
-    known_pos_test_diseases = list(known_positives_test["target"].unique())
-    known_train = known_pairs_split[known_pairs_split["split"] == "TRAIN"]
-    known_train_in_matrix = known_train[
-        known_train["source"].isin(drugs_lst) & known_train["target"].isin(known_pos_test_diseases)
-    ]
-    assert len(generated_data) == len(drugs_lst) * len(known_pos_test_diseases) - len(known_train_in_matrix)
-    assert pd.merge(generated_data, known_train, how="inner", on=["source", "target"]).empty
-    assert generated_data["source"].isin(drugs_lst).all()
-    assert generated_data["target"].isin(known_pos_test_diseases).all()
-    assert generated_data["y"].sum() == len(known_positives_test)
->>>>>>> 67edbb22
+    assert generated_data["rank"].between(1, len(matrix) - len(expected_removed) - len(expected_positives) + 1).all()