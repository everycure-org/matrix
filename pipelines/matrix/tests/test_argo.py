--- conflicted
+++ resolved
@@ -1,10 +1,7 @@
-<<<<<<< HEAD
 import os
 from pathlib import Path
-from typing import Dict, Tuple
-=======
+
 from typing import Dict, List, Tuple
->>>>>>> 4aa72bd3
 
 import pytest
 import yaml
