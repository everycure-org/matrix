from pathlib import Path
from typing import Dict, Any
from kedro.pipeline.node import Node
from kedro.pipeline import Pipeline
import pytest
import yaml

from matrix.argo import clean_name, fuse, FusedNode, generate_argo_config


def dummy_fn(*args):
    return "dummy"


def test_no_nodes_fused_when_no_fuse_options():
    pipeline_with_no_fusing_options = Pipeline(
        nodes=[
            Node(
                func=dummy_fn,
                inputs=["dataset_a", "dataset_b"],
                outputs="dataset_c",
                name="first",
            ),
            Node(
                func=dummy_fn,
                inputs=["dataset_1", "dataset_2"],  # inputs are different than outputs of previous node
                outputs="dataset_3",
                name="second",
            ),
        ],
        tags=["argowf.fuse", "argowf.fuse-group.dummy"],
    )

    fused = fuse(pipeline_with_no_fusing_options)

    assert len(fused) == len(
        pipeline_with_no_fusing_options.nodes
    ), "No nodes should be fused when no fuse options are provided"


def test_simple_fusing():
    pipeline_where_first_node_is_input_for_second = Pipeline(
        nodes=[
            Node(
                func=dummy_fn,
                inputs=["dataset_a", "dataset_b"],
                outputs="dataset_1@pandas",
            ),
            Node(
                func=dummy_fn,
                inputs=[
                    "dataset_1@spark",
                ],
                outputs="dataset_2",
            ),
        ],
        tags=["argowf.fuse", "argowf.fuse-group.dummy"],
    )

    fused = fuse(pipeline_where_first_node_is_input_for_second)

    assert len(fused) == 1, "Only one node should be fused"
    assert fused[0].name == "dummy", "Fused node should have name 'dummy'"
    assert fused[0].outputs == set(
        ["dataset_1", "dataset_2"]
    ), "Fused node should have outputs 'dataset_1' and 'dataset_2'"
    assert len(fused[0]._parents) == 0, "Fused node should have no parents"


def test_no_multiple_parents_no_fusing():
    pipeline_one2many_fusing_possible = Pipeline(
        nodes=[
            Node(
                func=dummy_fn,
                inputs=["dataset_a", "dataset_b"],
                outputs="dataset_1",
                name="first_node",
            ),
            Node(
                func=dummy_fn,
                inputs=[
                    "dataset_c",
                ],
                outputs="dataset_2",
                name="second_node",
            ),
            Node(
                func=dummy_fn,
                inputs=["dataset_1", "dataset_2"],
                outputs="dataset_3",
                name="child_node",
            ),
        ],
        tags=["argowf.fuse", "argowf.fuse-group.dummy"],
    )

    fused = fuse(pipeline_one2many_fusing_possible)

    assert len(fused) == len(
        pipeline_one2many_fusing_possible.nodes
    ), "No fusing has been performed, as child node can be fused to different parents."


def test_fusing_multiple_parents():
    pipeline_with_multiple_parents = Pipeline(
        nodes=[
            Node(
                func=dummy_fn,
                inputs=["dataset_a", "dataset_b"],
                outputs=["dataset_1"],
                name="first_node",
            ),
            Node(
                func=dummy_fn,
                inputs=[
                    "dataset_c",
                ],
                outputs="dataset_2",
                name="second_node",
            ),
            Node(
                func=dummy_fn,
                inputs=None,
                outputs="dataset_3",
                name="third_node",
            ),
            Node(
                func=dummy_fn,
                inputs=[
                    "dataset_1",
                    "dataset_2",
                ],
                outputs="dataset_4",
                name="child_node",
            ),
            Node(
                func=dummy_fn,
                inputs=["dataset_3", "dataset_4"],
                outputs="dataset_5",
                name="grandchild_node",
            ),
            Node(
                func=dummy_fn,
                inputs=["dataset_5"],
                outputs="dataset_6",
                name="grandgrandchild_node",
            ),
        ],
        tags=["argowf.fuse", "argowf.fuse-group.dummy"],
    )

    fused = fuse(pipeline_with_multiple_parents)

    assert len(fused) == 4, "Fusing of child and grandchild node, ensure correct naming"
    assert fused[3].name == "dummy", "Fused node should have name 'dummy'"
    assert (
        fused[3].nodes == "child_node,grandchild_node,grandgrandchild_node"
    ), "Fused node should have nodes 'child_node,grandchild_node,grandgrandchild_node'"
    assert fused[3].outputs == set(
        ["dataset_4", "dataset_5", "dataset_6"]
    ), "Fused node should have outputs 'dataset_4', 'dataset_5' and 'dataset_6'"
    assert set([parent.name for parent in fused[3]._parents]) == set(
        ["first_node", "second_node", "third_node"]
    ), "Fused node should have parents 'first_node', 'second_node' and 'third_node'"


@pytest.mark.parametrize(
    "input_name, expected",
    [
        ("node_name_1", "node-name-1"),  # Basic case with underscore
        ("node@name!", "node-name"),  # Special characters
        ("_node_name_", "node-name"),  # Leading and trailing underscores
        ("-node_name-", "node-name"),  # Leading and trailing dashes
        ("@@node!!", "node"),  # Leading and trailing special characters
        ("", ""),  # Empty string
        ("clean-name", "clean-name"),  # Already clean name
        ("node__name---test", "node-name-test"),  # Multiple consecutive special characters
        ("name!!!node$$$name", "name-node-name"),  # Complex case with multiple special characters
    ],
)
def test_clean_name(input_name: str, expected: str) -> None:
    """Test clean_name function with various input cases."""
    assert clean_name(input_name) == expected


def dummy_func(*args) -> str:
    return "dummy"


@pytest.fixture()
def simple_node():
    return Node(func=dummy_func, inputs=["dataset_a", "dataset_b"], outputs="dataset_c", name="simple_node")


@pytest.fixture()
def fused_node():
    return FusedNode(depth=0)


def test_fused_node_initialization(fused_node: FusedNode) -> None:
    assert fused_node.depth == 0
    assert fused_node._nodes == []
    assert fused_node._parents == set()
    assert fused_node._inputs == []


def test_add_node(fused_node: FusedNode, simple_node: Node) -> None:
    fused_node.add_node(simple_node)
    assert len(fused_node._nodes) == 1
    assert fused_node._nodes[0] == simple_node


# TODO(pascal.bro): Let's determine what the desired behaviour is
@pytest.mark.skip(reason="Desired behaviour not clear")
def test_add_parents(fused_node: FusedNode):
    parent1 = FusedNode(depth=1)
    parent2 = FusedNode(depth=1)
    fused_node.add_parents([parent1, parent2])
    assert len(fused_node._parents) == 2
    assert parent1 in fused_node._parents
    assert parent2 in fused_node._parents


# TODO(pascal.bro): Let's determine what the desired behaviour is
@pytest.mark.skip(reason="Desired behaviour not clear")
def test_fuses_with(fused_node: FusedNode, simple_node: Node) -> None:
    fused_node.add_node(simple_node)
    fused_node._nodes[0].tags = ["argowf.fuse", "argowf.fuse-group.test"]

    fusable_node = Node(
        func=dummy_func,
        inputs=["dataset_c"],
        outputs="dataset_d",
        name="fusable_node",
        tags=["argowf.fuse", "argowf.fuse-group.test"],
    )

    assert fused_node.fuses_with(fusable_node)


# TODO(pascal.bro): Let's determine what the desired behaviour is
def test_not_fusable(fused_node: FusedNode, simple_node: Node) -> None:
    fused_node.add_node(simple_node)
    non_fusable_node = Node(func=dummy_func, inputs=["dataset_x"], outputs="dataset_y", name="non_fusable_node")

    assert not fused_node.fuses_with(non_fusable_node)


# TODO(pascal.bro): Let's determine what the desired behaviour is
@pytest.mark.skip(reason="Desired behaviour not clear")
def test_is_fusable(fused_node: FusedNode, simple_node: Node) -> None:
    fused_node.add_node(simple_node)
    fused_node._nodes[0].tags = ["argowf.fuse"]
    assert fused_node.is_fusable


# TODO(pascal.bro): Let's determine what the desired behaviour is
def test_not_is_fusable(fused_node: FusedNode, simple_node: Node) -> None:
    fused_node.add_node(simple_node)
    assert not fused_node.is_fusable


# TODO(pascal.bro): Let's determine what the desired behaviour is
@pytest.mark.skip(reason="Desired behaviour not clear")
def test_fuse_group(fused_node: FusedNode, simple_node: Node) -> None:
    fused_node.add_node(simple_node)
    fused_node._nodes[0].tags = ["argowf.fuse-group.test_group"]
    assert fused_node.fuse_group == "test_group"


# TODO(pascal.bro): Let's determine what the desired behaviour is
@pytest.mark.skip(reason="Desired behaviour not clear")
def test_nodes_property(fused_node: FusedNode, simple_node: Node) -> None:
    fused_node.add_node(simple_node)
    fused_node.add_node(Node(func=dummy_func, name="second_node"))
    assert fused_node.nodes == "simple_node,second_node"


# TODO(pascal.bro): Let's determine what the desired behaviour is
@pytest.mark.skip(reason="Desired behaviour not clear")
def test_outputs_property(fused_node: FusedNode, simple_node: Node) -> None:
    fused_node.add_node(simple_node)
    fused_node.add_node(Node(func=dummy_func, outputs="dataset_d"))
    assert fused_node.outputs == {"dataset_c", "dataset_d"}


# TODO(pascal.bro): Let's determine what the desired behaviour is
@pytest.mark.skip(reason="Desired behaviour not clear")
def test_tags_property(fused_node: FusedNode, simple_node: Node) -> None:
    fused_node.add_node(simple_node)
    fused_node._nodes[0].tags = ["tag1", "tag2"]
    fused_node.add_node(Node(func=dummy_func, tags=["tag2", "tag3"]))
    assert fused_node.tags == {"tag1", "tag2", "tag3"}


# TODO(pascal.bro): Let's determine what the desired behaviour is
@pytest.mark.skip(reason="Desired behaviour not clear")
def test_name_property_fusable(fused_node: FusedNode, simple_node: Node) -> None:
    fused_node.add_node(simple_node)
    fused_node._nodes[0].tags = ["argowf.fuse", "argowf.fuse-group.test_group"]
    fused_node.add_node(Node(func=dummy_func, name="second_node"))
    assert fused_node.name == "test_group"


# TODO(pascal.bro): Let's determine what the desired behaviour is
def test_name_property_not_fusable(fused_node: FusedNode, simple_node: Node) -> None:
    fused_node.add_node(simple_node)
    assert fused_node.name == "simple_node"


def test_get_fuse_group() -> None:
    tags = ["argowf.fuse-group.test_group", "other_tag"]
    assert FusedNode.get_fuse_group(tags) == "test_group"


def test_get_fuse_group_no_group() -> None:
    tags = ["other_tag"]
    assert FusedNode.get_fuse_group(tags) is None


def test_clean_dependencies() -> None:
    elements = ["dataset_a@pandas", "params:some_param", "dataset_b"]
    cleaned = FusedNode.clean_dependencies(elements)
    assert cleaned == ["dataset_a", "dataset_b"]


@pytest.fixture()
def expected_argo_config():
    """Fixture to provide expected Argo YAML output for comparison."""
    return yaml.safe_load(
        """
apiVersion: argoproj.io/v1alpha1
kind: WorkflowTemplate
metadata:
  namespace: test_namespace
  name: test_run
spec:
  workflowMetadata:
    labels:
      run: '{{ workflow.parameters.run_name }}'
      username: "test_user"
  entrypoint: dag
  ttlStrategy:
    secondsAfterSuccess: 5
  arguments:
    parameters:
    - name: image
      value: "us-central1-docker.pkg.dev/mtrx-hub-dev-3of/matrix-images/matrix"
    - name: image_tag
      value: "test_image_tag"
    - name: run_name
      value: "test_image_tag"
    - name: neo4j_host
      value: "bolt://neo4j.neo4j.svc.cluster.local:7687"
    - name: mlflow_endpoint
      value: "http://mlflow-tracking.mlflow.svc.cluster.local:80"
    - name: openai_endpoint
      value: "https://api.openai.com/v1"
    - name: env
      value: "cloud"
  templates:
  - name: kedro
    backoff:
      duration: "1"
      factor: 2
      maxDuration: "1m"
    affinity:
      nodeAntiAffinity: {}
    metadata:
      labels:
        app: kedro-argo
    inputs:
      parameters:
      - name: kedro_nodes
      - name: pipeline
    container:
      imagePullPolicy: Always
      image: "{{workflow.parameters.image}}:{{workflow.parameters.image_tag}}"
      resources:
        requests:
          memory: 64Gi
          cpu: 4
        limits:
          memory: 64Gi
          cpu: 16
      env:
        - name: WORKFLOW_ID
          valueFrom:
            fieldRef:
              fieldPath: metadata.labels['workflows.argoproj.io/workflow']
        - name: RUN_NAME
          value: "{{workflow.parameters.run_name}}"
        - name: NEO4J_HOST
          value: "{{workflow.parameters.neo4j_host}}"
        - name: MLFLOW_ENDPOINT
          value: "{{workflow.parameters.mlflow_endpoint}}"
        - name: NEO4J_USER
          valueFrom:
            secretKeyRef:
              name: matrix-secrets
              key: NEO4J_USER
        - name: NEO4J_PASSWORD
          valueFrom:
            secretKeyRef:
              name: matrix-secrets
              key: NEO4J_PASSWORD
        - name: OPENAI_ENDPOINT
          value: "{{workflow.parameters.openai_endpoint}}"
        - name: OPENAI_API_KEY
          valueFrom:
            secretKeyRef:
              name: matrix-secrets
              key: OPENAI_API_KEY
        - name: GCP_PROJECT_ID
          valueFrom:
            configMapKeyRef:
              name: matrix-config
              key: GCP_PROJECT_ID
        - name: GCP_BUCKET
          valueFrom:
            configMapKeyRef:
              name: matrix-config
              key: GCP_BUCKET
      command: [kedro]
      args: ["run", "-p", "{{inputs.parameters.pipeline}}", "-e", "{{workflow.parameters.env}}", "-n", "{{inputs.parameters.kedro_nodes}}"]
        """
    )


def test_generate_argo_config(expected_argo_config: Dict[str, Any], matrix_root: Path) -> None:
    image_name = "us-central1-docker.pkg.dev/mtrx-hub-dev-3of/matrix-images/matrix"
    run_name = "test_run"
    image_tag = "test_tag"
    namespace = "test_namespace"
    username = "test_user"
    pipelines = {
        "test": Pipeline(
            nodes=[Node(func=dummy_func, inputs=["dataset_a", "dataset_b"], outputs="dataset_c", name="simple_node")]
        )
    }

    argo_config = generate_argo_config(
        image=image_name,
        run_name=run_name,
        image_tag=image_tag,
        namespace=namespace,
        username=username,
        pipelines=pipelines,
        project_path=matrix_root,
    )

    assert argo_config is not None

    parsed_config = yaml.safe_load(argo_config)

    assert isinstance(parsed_config, dict), "Parsed config should be a dictionary"
    # Verify apiVersion
    assert parsed_config["apiVersion"] == expected_argo_config["apiVersion"], "Config should have 'apiVersion'"

    # Verify kind
    assert parsed_config["kind"] == expected_argo_config["kind"], "Config should have 'kind'"

    # Verify metadata
    assert (
        parsed_config["metadata"]["namespace"] == expected_argo_config["metadata"]["namespace"]
    ), "Config should have 'metadata'"
    assert (
        parsed_config["metadata"]["name"] == expected_argo_config["metadata"]["name"]
    ), "Config should have 'metadata'"

    # Verify spec
    # Verify entrypoint
    assert parsed_config["spec"]["entrypoint"] == expected_argo_config["spec"]["entrypoint"]

    # Verify arguments
<<<<<<< HEAD
    parameters_actual = parsed_config["spec"]["arguments"]["parameters"]
    parameters_expected = expected_argo_config["spec"]["arguments"]["parameters"]
    assert len(parameters_actual) == len(parameters_expected), "Config should have 'parameters'"

    for parameter_expected in parameters_expected:
        assert parameter_expected in parameters_actual, f"Parameter {parameter_expected} not found in config"
        assert (
            parameters_actual[parameter_expected["name"]]["value"] == parameters_expected["value"]
        ), f"Parameter {parameter_expected} should have value {parameters_expected[parameter_expected]['value']}"
=======
    parameters = parsed_config["spec"]["arguments"]["parameters"]
    parameters_expected = expected_argo_config["spec"]["arguments"]["parameters"]
    assert len(parameters) == len(parameters_expected), "Config should have 'parameters'"

    for parameter in parameters_expected:
        assert parameter in parameters, f"Parameter {parameter} not found in config"
        assert (
            parameters[parameter]["value"] == parameters_expected[parameter]["value"]
        ), f"Parameter {parameter} should have value {parameters_expected[parameter]['value']}"
>>>>>>> b1995cfd

    # Verify templates
    templates = parsed_config["spec"]["templates"]
    assert len(templates) == 1, "Config should have 1 template"
    assert templates[0]["name"] == "kedro", "Config should have 'kedro' template"

    # Check if the pipeline is included in the templates
    pipeline_names = [template["name"] for template in parsed_config["spec"]["templates"]]
    assert "test" in pipeline_names, "The 'test' pipeline should be included in the templates"

    # Check if the pipeline is included in the templates
    pipeline_names = [template["name"] for template in parsed_config["spec"]["templates"]]
    assert "test" in pipeline_names, "The 'test' pipeline should be included in the templates"<|MERGE_RESOLUTION|>--- conflicted
+++ resolved
@@ -461,6 +461,8 @@
     assert parsed_config["kind"] == expected_argo_config["kind"], "Config should have 'kind'"
 
     # Verify metadata
+
+    # Verify metadata
     assert (
         parsed_config["metadata"]["namespace"] == expected_argo_config["metadata"]["namespace"]
     ), "Config should have 'metadata'"
@@ -473,17 +475,6 @@
     assert parsed_config["spec"]["entrypoint"] == expected_argo_config["spec"]["entrypoint"]
 
     # Verify arguments
-<<<<<<< HEAD
-    parameters_actual = parsed_config["spec"]["arguments"]["parameters"]
-    parameters_expected = expected_argo_config["spec"]["arguments"]["parameters"]
-    assert len(parameters_actual) == len(parameters_expected), "Config should have 'parameters'"
-
-    for parameter_expected in parameters_expected:
-        assert parameter_expected in parameters_actual, f"Parameter {parameter_expected} not found in config"
-        assert (
-            parameters_actual[parameter_expected["name"]]["value"] == parameters_expected["value"]
-        ), f"Parameter {parameter_expected} should have value {parameters_expected[parameter_expected]['value']}"
-=======
     parameters = parsed_config["spec"]["arguments"]["parameters"]
     parameters_expected = expected_argo_config["spec"]["arguments"]["parameters"]
     assert len(parameters) == len(parameters_expected), "Config should have 'parameters'"
@@ -493,7 +484,6 @@
         assert (
             parameters[parameter]["value"] == parameters_expected[parameter]["value"]
         ), f"Parameter {parameter} should have value {parameters_expected[parameter]['value']}"
->>>>>>> b1995cfd
 
     # Verify templates
     templates = parsed_config["spec"]["templates"]
