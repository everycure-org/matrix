from typing import Dict, List, Tuple

import pytest
import yaml
from kedro.pipeline import Pipeline
from kedro.pipeline.node import Node
from matrix.argo import FusedNode, clean_name, fuse, generate_argo_config, get_dependencies
from matrix.kedro4argo_node import (
    KUBERNETES_DEFAULT_LIMIT_CPU,
    KUBERNETES_DEFAULT_LIMIT_RAM,
    KUBERNETES_DEFAULT_NUM_GPUS,
    KUBERNETES_DEFAULT_REQUEST_CPU,
    KUBERNETES_DEFAULT_REQUEST_RAM,
    ArgoNode,
    ArgoResourceConfig,
)


def dummy_fn(*args):
    return "dummy"


@pytest.fixture()
def nodes_where_first_is_input_for_second():
    nodes = [
        ArgoNode(
            func=dummy_fn,
            inputs=["dataset_a", "dataset_b"],
            outputs="dataset_1@pandas",
            argo_config=ArgoResourceConfig(
                cpu_request=1,
                cpu_limit=2,
                memory_request=16,
                memory_limit=32,
                num_gpus=1,
            ),
        ),
        ArgoNode(
            func=dummy_fn,
            inputs=[
                "dataset_1@spark",
            ],
            outputs="dataset_2",
            argo_config=ArgoResourceConfig(
                cpu_request=2,
                cpu_limit=2,
                memory_request=32,
                memory_limit=64,
                num_gpus=0,
            ),
        ),
    ]
    return nodes


@pytest.fixture()
def simple_node():
    return Node(func=dummy_fn, inputs=["dataset_a", "dataset_b"], outputs="dataset_c", name="simple_node")


@pytest.fixture()
def fused_node():
    return FusedNode(depth=0)


@pytest.mark.parametrize("node_class", [Node, ArgoNode])
def test_no_nodes_fused_when_no_fuse_options(node_class):
    pipeline_with_no_fusing_options = Pipeline(
        nodes=[
            node_class(
                func=dummy_fn,
                inputs=["dataset_a", "dataset_b"],
                outputs="dataset_c",
                name="first",
            ),
            node_class(
                func=dummy_fn,
                inputs=["dataset_1", "dataset_2"],  # inputs are different than outputs of previous node
                outputs="dataset_3",
                name="second",
            ),
        ],
        tags=["argowf.fuse", "argowf.fuse-group.dummy"],
    )

    fused = fuse(pipeline_with_no_fusing_options)

    assert len(fused) == len(
        pipeline_with_no_fusing_options.nodes
    ), "No nodes should be fused when no fuse options are provided"


@pytest.mark.parametrize("node_class", [Node, ArgoNode])
def test_simple_fusing(node_class):
    pipeline_where_first_node_is_input_for_second = Pipeline(
        nodes=[
            node_class(
                func=dummy_fn,
                inputs=["dataset_a", "dataset_b"],
                outputs="dataset_1@pandas",
            ),
            node_class(
                func=dummy_fn,
                inputs=[
                    "dataset_1@spark",
                ],
                outputs="dataset_2",
            ),
        ],
        tags=["argowf.fuse", "argowf.fuse-group.dummy"],
    )

    fused = fuse(pipeline_where_first_node_is_input_for_second)

    assert len(fused) == 1, "Only one node should be fused"
    assert fused[0].name == "dummy", "Fused node should have name 'dummy'"
    assert fused[0].outputs == set(
        ["dataset_1", "dataset_2"]
    ), "Fused node should have outputs 'dataset_1' and 'dataset_2'"
    assert len(fused[0]._parents) == 0, "Fused node should have no parents"


@pytest.mark.parametrize("node_class", [Node, ArgoNode])
def test_no_multiple_parents_no_fusing(node_class):
    pipeline_one2many_fusing_possible = Pipeline(
        nodes=[
            node_class(
                func=dummy_fn,
                inputs=["dataset_a", "dataset_b"],
                outputs="dataset_1",
                name="first_node",
            ),
            node_class(
                func=dummy_fn,
                inputs=[
                    "dataset_c",
                ],
                outputs="dataset_2",
                name="second_node",
            ),
            node_class(
                func=dummy_fn,
                inputs=["dataset_1", "dataset_2"],
                outputs="dataset_3",
                name="child_node",
            ),
        ],
        tags=["argowf.fuse", "argowf.fuse-group.dummy"],
    )

    fused = fuse(pipeline_one2many_fusing_possible)

    assert len(fused) == len(
        pipeline_one2many_fusing_possible.nodes
    ), "No fusing has been performed, as child node can be fused to different parents."


@pytest.mark.parametrize("node_class", [Node, ArgoNode])
def test_fusing_multiple_parents(node_class):
    pipeline_with_multiple_parents = Pipeline(
        nodes=[
            node_class(
                func=dummy_fn,
                inputs=["dataset_a", "dataset_b"],
                outputs=["dataset_1"],
                name="first_node",
            ),
            node_class(
                func=dummy_fn,
                inputs=[
                    "dataset_c",
                ],
                outputs="dataset_2",
                name="second_node",
            ),
            node_class(
                func=dummy_fn,
                inputs=None,
                outputs="dataset_3",
                name="third_node",
            ),
            node_class(
                func=dummy_fn,
                inputs=[
                    "dataset_1",
                    "dataset_2",
                ],
                outputs="dataset_4",
                name="child_node",
            ),
            node_class(
                func=dummy_fn,
                inputs=["dataset_3", "dataset_4"],
                outputs="dataset_5",
                name="grandchild_node",
            ),
            node_class(
                func=dummy_fn,
                inputs=["dataset_5"],
                outputs="dataset_6",
                name="grandgrandchild_node",
            ),
        ],
        tags=["argowf.fuse", "argowf.fuse-group.dummy"],
    )

    fused = fuse(pipeline_with_multiple_parents)

    assert len(fused) == 4, "Fusing of child and grandchild node, ensure correct naming"
    assert fused[3].name == "dummy", "Fused node should have name 'dummy'"
    assert (
        fused[3].nodes == "child_node,grandchild_node,grandgrandchild_node"
    ), "Fused node should have nodes 'child_node,grandchild_node,grandgrandchild_node'"
    assert fused[3].outputs == set(
        ["dataset_4", "dataset_5", "dataset_6"]
    ), "Fused node should have outputs 'dataset_4', 'dataset_5' and 'dataset_6'"
    assert set([parent.name for parent in fused[3]._parents]) == set(
        ["first_node", "second_node", "third_node"]
    ), "Fused node should have parents 'first_node', 'second_node' and 'third_node'"


def test_simple_fusing_with_argo_nodes(nodes_where_first_is_input_for_second: List[ArgoNode]):
    pipeline = Pipeline(
        nodes=nodes_where_first_is_input_for_second,
        tags=["argowf.fuse", "argowf.fuse-group.dummy"],
    )
    fused = fuse(pipeline)

    assert len(fused) == 1
    assert fused[0].argo_config.cpu_request == 2
    assert fused[0].argo_config.cpu_limit == 2
    assert fused[0].argo_config.memory_request == 32
    assert fused[0].argo_config.memory_limit == 64
    assert fused[0].argo_config.num_gpus == 1


def test_get_dependencies_default_different_than_task(nodes_where_first_is_input_for_second: List[ArgoNode]):
    pipeline = Pipeline(
        nodes=nodes_where_first_is_input_for_second,
        tags=["argowf.fuse", "argowf.fuse-group.dummy"],
    )

    fused_pipeline = fuse(pipeline)
    deps = get_dependencies(fused_pipeline, ArgoResourceConfig())
    assert len(deps) == 1
    assert deps[0]["name"] == "dummy"
    assert deps[0]["deps"] == []
    assert (
        deps[0]["nodes"]
        == "dummy_fn([dataset_a;dataset_b]) -> [dataset_1@pandas],dummy_fn([dataset_1@spark]) -> [dataset_2]"
    )
    assert deps[0]["tags"] == {"argowf.fuse", "argowf.fuse-group.dummy"}
    assert deps[0]["resources"] == {
        "ephemeral_storage_limit": "128Gi",
        "ephemeral_storage_request": "0Gi",
        "cpu_limit": 2,
        "cpu_request": 2,
        "memory_limit": 64,
        "memory_request": 32,
        "num_gpus": 1,
        "ephemeral_storage_limit": 128,
        "ephemeral_storage_request": 0,
    }


def test_get_dependencies_default_same_than_task(nodes_where_first_is_input_for_second: List[ArgoNode]):
    pipeline = Pipeline(
        nodes=nodes_where_first_is_input_for_second,
        tags=["argowf.fuse", "argowf.fuse-group.dummy"],
    )
    fused_pipeline = fuse(pipeline)
    deps = get_dependencies(
        fused_pipeline, ArgoResourceConfig(cpu_request=2, cpu_limit=2, memory_request=32, memory_limit=64, num_gpus=1)
    )
    assert len(deps) == 1
    assert deps[0]["name"] == "dummy"
    assert deps[0]["deps"] == []
    assert (
        deps[0]["nodes"]
        == "dummy_fn([dataset_a;dataset_b]) -> [dataset_1@pandas],dummy_fn([dataset_1@spark]) -> [dataset_2]"
    )
    assert deps[0]["tags"] == {"argowf.fuse", "argowf.fuse-group.dummy"}
    assert "resources" in deps[0]


@pytest.mark.parametrize(
    "input_name, expected",
    [
        ("node_name_1", "node-name-1"),  # Basic case with underscore
        ("node@name!", "node-name"),  # Special characters
        ("_node_name_", "node-name"),  # Leading and trailing underscores
        ("-node_name-", "node-name"),  # Leading and trailing dashes
        ("@@node!!", "node"),  # Leading and trailing special characters
        ("", ""),  # Empty string
        ("clean-name", "clean-name"),  # Already clean name
        ("node__name---test", "node-name-test"),  # Multiple consecutive special characters
        ("name!!!node$$$name", "name-node-name"),  # Complex case with multiple special characters
    ],
)
def test_clean_name(input_name: str, expected: str) -> None:
    """Test clean_name function with various input cases."""
    assert clean_name(input_name) == expected


def test_fused_node_initialization(fused_node: FusedNode) -> None:
    assert fused_node.depth == 0
    assert fused_node._nodes == []
    assert fused_node._parents == set()
    assert fused_node._inputs == []


def test_add_node(fused_node: FusedNode, simple_node: Node) -> None:
    fused_node.add_node(simple_node)
    assert len(fused_node._nodes) == 1
    assert fused_node._nodes[0] == simple_node


# TODO(pascal.bro): Let's determine what the desired behaviour is
@pytest.mark.skip(reason="Desired behaviour not clear")
def test_add_parents(fused_node: FusedNode):
    parent1 = FusedNode(depth=1)
    parent2 = FusedNode(depth=1)
    fused_node.add_parents([parent1, parent2])
    assert len(fused_node._parents) == 2
    assert parent1 in fused_node._parents
    assert parent2 in fused_node._parents


# TODO(pascal.bro): Let's determine what the desired behaviour is
@pytest.mark.skip(reason="Desired behaviour not clear")
def test_fuses_with(fused_node: FusedNode, simple_node: Node) -> None:
    fused_node.add_node(simple_node)
    fused_node._nodes[0].tags = ["argowf.fuse", "argowf.fuse-group.test"]

    fusable_node = Node(
        func=dummy_fn,
        inputs=["dataset_c"],
        outputs="dataset_d",
        name="fusable_node",
        tags=["argowf.fuse", "argowf.fuse-group.test"],
    )

    assert fused_node.fuses_with(fusable_node)


# TODO(pascal.bro): Let's determine what the desired behaviour is
def test_not_fusable(fused_node: FusedNode, simple_node: Node) -> None:
    fused_node.add_node(simple_node)
    non_fusable_node = Node(func=dummy_fn, inputs=["dataset_x"], outputs="dataset_y", name="non_fusable_node")

    assert not fused_node.fuses_with(non_fusable_node)


# TODO(pascal.bro): Let's determine what the desired behaviour is
@pytest.mark.skip(reason="Desired behaviour not clear")
def test_is_fusable(fused_node: FusedNode, simple_node: Node) -> None:
    fused_node.add_node(simple_node)
    fused_node._nodes[0].tags = ["argowf.fuse"]
    assert fused_node.is_fusable


# TODO(pascal.bro): Let's determine what the desired behaviour is
def test_not_is_fusable(fused_node: FusedNode, simple_node: Node) -> None:
    fused_node.add_node(simple_node)
    assert not fused_node.is_fusable


# TODO(pascal.bro): Let's determine what the desired behaviour is
@pytest.mark.skip(reason="Desired behaviour not clear")
def test_fuse_group(fused_node: FusedNode, simple_node: Node) -> None:
    fused_node.add_node(simple_node)
    fused_node._nodes[0].tags = ["argowf.fuse-group.test_group"]
    assert fused_node.fuse_group == "test_group"


# TODO(pascal.bro): Let's determine what the desired behaviour is
@pytest.mark.skip(reason="Desired behaviour not clear")
def test_nodes_property(fused_node: FusedNode, simple_node: Node) -> None:
    fused_node.add_node(simple_node)
    fused_node.add_node(Node(func=dummy_fn, name="second_node"))
    assert fused_node.nodes == "simple_node,second_node"


# TODO(pascal.bro): Let's determine what the desired behaviour is
@pytest.mark.skip(reason="Desired behaviour not clear")
def test_outputs_property(fused_node: FusedNode, simple_node: Node) -> None:
    fused_node.add_node(simple_node)
    fused_node.add_node(Node(func=dummy_fn, outputs="dataset_d"))
    assert fused_node.outputs == {"dataset_c", "dataset_d"}


# TODO(pascal.bro): Let's determine what the desired behaviour is
@pytest.mark.skip(reason="Desired behaviour not clear")
def test_tags_property(fused_node: FusedNode, simple_node: Node) -> None:
    fused_node.add_node(simple_node)
    fused_node._nodes[0].tags = ["tag1", "tag2"]
    fused_node.add_node(Node(func=dummy_fn, tags=["tag2", "tag3"]))
    assert fused_node.tags == {"tag1", "tag2", "tag3"}


# TODO(pascal.bro): Let's determine what the desired behaviour is
@pytest.mark.skip(reason="Desired behaviour not clear")
def test_name_property_fusable(fused_node: FusedNode, simple_node: Node) -> None:
    fused_node.add_node(simple_node)
    fused_node._nodes[0].tags = ["argowf.fuse", "argowf.fuse-group.test_group"]
    fused_node.add_node(Node(func=dummy_fn, name="second_node"))
    assert fused_node.name == "test_group"


# TODO(pascal.bro): Let's determine what the desired behaviour is
def test_name_property_not_fusable(fused_node: FusedNode, simple_node: Node) -> None:
    fused_node.add_node(simple_node)
    assert fused_node.name == "simple_node"


def test_get_fuse_group() -> None:
    tags = ["argowf.fuse-group.test_group", "other_tag"]
    assert FusedNode.get_fuse_group(tags) == "test_group"


def test_get_fuse_group_no_group() -> None:
    tags = ["other_tag"]
    assert FusedNode.get_fuse_group(tags) is None


def test_clean_dependencies() -> None:
    elements = ["dataset_a@pandas", "params:some_param", "dataset_b"]
    cleaned = FusedNode.clean_dependencies(elements)
    assert cleaned == ["dataset_a", "dataset_b"]


def get_argo_config(argo_default_resources: ArgoResourceConfig) -> Tuple[Dict, Dict[str, Pipeline]]:
    image_name = "us-central1-docker.pkg.dev/mtrx-hub-dev-3of/matrix-images/matrix"
    run_name = "test_run"
    release_version = "test_release"
    image_tag = "test_tag"
    mlflow_experiment_id = 1
    namespace = "test_namespace"
    username = "test_user"
    mlflow_url = "https://mlflow.platform.dev.everycure.org/"
    pipeline_obj = Pipeline(
        nodes=[
            ArgoNode(
                func=dummy_fn,
                inputs=["dataset_a", "dataset_b"],
                outputs="dataset_c",
                name="simple_node_p1_1",
                argo_config=ArgoResourceConfig(
                    num_gpus=1,
                    cpu_request=4,
                    cpu_limit=7,
                    memory_request=16,
                    memory_limit=32,
                ),
            ),
            ArgoNode(
                func=dummy_fn,
                inputs="dataset_c",
                outputs="dataset_d",
                name="simple_node_p1_2",
            ),
        ]
    )
    pipeline_obj.name = "pipeline_one"
    argo_config_yaml = generate_argo_config(
        image=image_name,
        run_name=run_name,
        release_version=release_version,
        mlflow_experiment_id=mlflow_experiment_id,
        namespace=namespace,
        username=username,
        pipeline=pipeline_obj,
        package_name="matrix",
        release_folder_name="releases",
        environment="cloud",
        default_execution_resources=argo_default_resources,
        mlflow_url=mlflow_url,
    )

    argo_config = yaml.safe_load(argo_config_yaml)
    assert isinstance(argo_config, dict), "Argo config should be a dictionary after YAML parsing"
    return argo_config, {"pipeline_one": pipeline_obj}


@pytest.mark.parametrize(
    "argo_default_resources",
    [
        ArgoResourceConfig(
            num_gpus=0,
            cpu_request=4,
            cpu_limit=16,
            memory_request=64,
            memory_limit=64,
        )
    ],
)
def test_argo_template_config_boilerplate(argo_default_resources: ArgoResourceConfig) -> None:
    """Test the boilerplate configuration of the Argo template."""
    argo_config, pipelines = get_argo_config(argo_default_resources)
    spec = argo_config["spec"]

    # Verify kedro template
    kedro_template = next(t for t in spec["templates"] if t["name"] == "kedro")

    # Verify common configurations
    assert kedro_template["metadata"]["labels"]["app"] == "kedro-argo"

    # Verify default anti-affinity for GPU nodes
    assert "nodeAffinity" in kedro_template["affinity"]
    selector = kedro_template["affinity"]["nodeAffinity"]["preferredDuringSchedulingIgnoredDuringExecution"][0]
    match_expression = selector["preference"]["matchExpressions"][0]
    assert match_expression["key"] == "cloud.google.com/gke-spot"
    assert match_expression["operator"] == "In"
    assert match_expression["values"] == ["true"]

    # Verify resources based on GPU configuration
    assert "podSpecPatch" in kedro_template

    # Verify pipeline templates
    templates = spec["templates"]
    pipeline_names = [template["name"] for template in templates]
    # assert that the template contains our 5 expected templates
    assert ["kedro", "neo4j", "pipeline", "cleanup-handler", "delete-artifact-images"] == pipeline_names


def test_resources_of_argo_template_config_pipelines() -> None:
    """Test the resources configuration of the Argo template."""
    argo_default_resources = ArgoResourceConfig(
        num_gpus=KUBERNETES_DEFAULT_NUM_GPUS,
        cpu_request=KUBERNETES_DEFAULT_REQUEST_CPU,
        cpu_limit=KUBERNETES_DEFAULT_LIMIT_CPU,
        memory_request=KUBERNETES_DEFAULT_REQUEST_RAM,
        memory_limit=KUBERNETES_DEFAULT_LIMIT_RAM,
    )
    argo_config, actual_pipelines = get_argo_config(argo_default_resources)
    spec = argo_config["spec"]

    # Verify pipeline templates
    templates = spec["templates"]
    pipeline_names = [template["name"] for template in templates]
    assert ["kedro", "neo4j", "pipeline", "cleanup-handler", "delete-artifact-images"] == pipeline_names

    # Verify pipeline_one template

    pipeline_one_template = [t for t in templates if t["name"] == "pipeline"][0]
    assert "dag" in pipeline_one_template
    # there should be two tasks in the pipeline
    assert len(pipeline_one_template["dag"]["tasks"]) == len(actual_pipelines["pipeline_one"].nodes)

    # Verify first task
    task1 = pipeline_one_template["dag"]["tasks"][0]
    assert task1["name"] == "simple-node-p1-1"
    assert task1["template"] == "kedro"

    # Verify resource parameters for first task
    actual_resources_p1_1 = actual_pipelines["pipeline_one"].nodes[0].argo_config.model_dump()
    resource_params1 = {p["name"]: p["value"] for p in task1["arguments"]["parameters"]}
    assert resource_params1["num_gpus"] == actual_resources_p1_1["num_gpus"]
    assert resource_params1["memory_request"] == actual_resources_p1_1["memory_request"]
    assert resource_params1["memory_limit"] == actual_resources_p1_1["memory_limit"]
    assert resource_params1["cpu_request"] == actual_resources_p1_1["cpu_request"]
    assert resource_params1["cpu_limit"] == actual_resources_p1_1["cpu_limit"]

    # Verify second task
    task2 = pipeline_one_template["dag"]["tasks"][1]
    assert task2["name"] == "simple-node-p1-2"
    assert task2["template"] == "kedro"

    # Verify default resource parameters for second task
    resource_params2 = {p["name"]: p["value"] for p in task2["arguments"]["parameters"]}
    assert resource_params2["num_gpus"] == 0
    assert resource_params2["memory_request"] == argo_default_resources.memory_request
    assert resource_params2["memory_limit"] == argo_default_resources.memory_limit
    assert resource_params2["cpu_request"] == argo_default_resources.cpu_request
    assert resource_params2["cpu_limit"] == argo_default_resources.cpu_limit


def test_retry_strategy_in_argo_template() -> None:
    """Ensure the kedro template contains the expected retryStrategy block."""
    argo_default_resources = ArgoResourceConfig(
        num_gpus=KUBERNETES_DEFAULT_NUM_GPUS,
        cpu_request=KUBERNETES_DEFAULT_REQUEST_CPU,
        cpu_limit=KUBERNETES_DEFAULT_LIMIT_CPU,
        memory_request=KUBERNETES_DEFAULT_REQUEST_RAM,
        memory_limit=KUBERNETES_DEFAULT_LIMIT_RAM,
    )
    argo_config, _ = get_argo_config(argo_default_resources)
    spec = argo_config["spec"]

    kedro_template = next(t for t in spec["templates"] if t["name"] == "kedro")
    assert "retryStrategy" in kedro_template

    retry = kedro_template["retryStrategy"]
    # Basic structure
    assert retry["limit"] == 3
    assert "backoff" in retry
    assert retry["backoff"]["duration"] == "1"
    assert retry["backoff"]["factor"] == "5"

    # Expression should contain our match clauses and the exitCode exclusion
    expr = retry.get("expression", "")
    assert "lastRetry.message matches '.*pod deleted.*'" in expr
    assert "lastRetry.message matches '.*imminent node shutdown.*'" in expr
    assert "lastRetry.message matches '.*node is draining.*'" in expr
    assert "lastRetry.exitCode != 137" in expr


def test_pod_gc_strategy_in_argo_template() -> None:
    """Ensure the Argo workflow spec contains the expected podGC configuration."""
    argo_default_resources = ArgoResourceConfig(
        num_gpus=KUBERNETES_DEFAULT_NUM_GPUS,
        cpu_request=KUBERNETES_DEFAULT_REQUEST_CPU,
        cpu_limit=KUBERNETES_DEFAULT_LIMIT_CPU,
        memory_request=KUBERNETES_DEFAULT_REQUEST_RAM,
        memory_limit=KUBERNETES_DEFAULT_LIMIT_RAM,
    )
    argo_config, _ = get_argo_config(argo_default_resources)
    spec = argo_config["spec"]

    # Verify podGC configuration exists
    assert "podGC" in spec
    assert spec["podGC"]["strategy"] == "OnPodCompletion"


def test_ephemeral_storage_in_pod_spec_patch() -> None:
    """Ensure the kedro template contains ephemeral storage configuration in podSpecPatch."""
    argo_default_resources = ArgoResourceConfig(
        num_gpus=KUBERNETES_DEFAULT_NUM_GPUS,
        cpu_request=KUBERNETES_DEFAULT_REQUEST_CPU,
        cpu_limit=KUBERNETES_DEFAULT_LIMIT_CPU,
        memory_request=KUBERNETES_DEFAULT_REQUEST_RAM,
        memory_limit=KUBERNETES_DEFAULT_LIMIT_RAM,
        ephemeral_storage_limit=256,  # Test with custom ephemeral storage
        ephemeral_storage_request=64,
    )
    argo_config, _ = get_argo_config(argo_default_resources)
    spec = argo_config["spec"]

    kedro_template = next(t for t in spec["templates"] if t["name"] == "kedro")

    # Verify podSpecPatch exists
    assert "podSpecPatch" in kedro_template
    pod_spec_patch = kedro_template["podSpecPatch"]

    # Verify ephemeral volume configuration is present in podSpecPatch
    assert "volumes:" in pod_spec_patch
    assert "name: scratch" in pod_spec_patch
    assert "ephemeral:" in pod_spec_patch
    assert "volumeClaimTemplate:" in pod_spec_patch
    assert 'accessModes: ["ReadWriteOnce"]' in pod_spec_patch
    assert '"{{inputs.parameters.ephemeral_storage_limit}}Gi"' in pod_spec_patch

    # Verify volume mounts are configured
    assert "volumeMounts:" in pod_spec_patch
    assert "name: scratch" in pod_spec_patch
    assert "mountPath: /scratch" in pod_spec_patch


def test_ephemeral_storage_parameters_in_template_tasks() -> None:
    """Ensure template tasks include ephemeral storage parameters."""
    argo_default_resources = ArgoResourceConfig(
        num_gpus=KUBERNETES_DEFAULT_NUM_GPUS,
        cpu_request=KUBERNETES_DEFAULT_REQUEST_CPU,
        cpu_limit=KUBERNETES_DEFAULT_LIMIT_CPU,
        memory_request=KUBERNETES_DEFAULT_REQUEST_RAM,
        memory_limit=KUBERNETES_DEFAULT_LIMIT_RAM,
        ephemeral_storage_limit=128,
        ephemeral_storage_request=32,
    )
    argo_config, _ = get_argo_config(argo_default_resources)
    spec = argo_config["spec"]

    # Verify pipeline template exists
    pipeline_template = next(t for t in spec["templates"] if t["name"] == "pipeline")
    assert "dag" in pipeline_template

    # Check that tasks have ephemeral storage parameters
    if pipeline_template["dag"]["tasks"]:
        task = pipeline_template["dag"]["tasks"][0]  # Check first task
        parameters = {p["name"]: p["value"] for p in task["arguments"]["parameters"]}

        # Verify ephemeral storage parameters are present
        assert "ephemeral_storage_request" in parameters
        assert "ephemeral_storage_limit" in parameters
        assert parameters["ephemeral_storage_request"] == 0  # Default request is 0
        assert parameters["ephemeral_storage_limit"] == argo_default_resources.ephemeral_storage_limit


def test_kedro_template_input_parameters_include_ephemeral_storage() -> None:
    """Ensure the kedro template declares ephemeral storage as input parameters."""
    argo_default_resources = ArgoResourceConfig(
        num_gpus=KUBERNETES_DEFAULT_NUM_GPUS,
        cpu_request=KUBERNETES_DEFAULT_REQUEST_CPU,
        cpu_limit=KUBERNETES_DEFAULT_LIMIT_CPU,
        memory_request=KUBERNETES_DEFAULT_REQUEST_RAM,
        memory_limit=KUBERNETES_DEFAULT_LIMIT_RAM,
    )
    argo_config, _ = get_argo_config(argo_default_resources)
    spec = argo_config["spec"]

    kedro_template = next(t for t in spec["templates"] if t["name"] == "kedro")

    # Verify input parameters include ephemeral storage
    assert "inputs" in kedro_template
    assert "parameters" in kedro_template["inputs"]

    parameter_names = [p["name"] for p in kedro_template["inputs"]["parameters"]]
    assert "ephemeral_storage_request" in parameter_names
    assert "ephemeral_storage_limit" in parameter_names


def test_neo4j_template_ephemeral_storage_configuration() -> None:
    """Ensure the neo4j template includes ephemeral storage configuration."""
    argo_default_resources = ArgoResourceConfig(
        num_gpus=KUBERNETES_DEFAULT_NUM_GPUS,
        cpu_request=KUBERNETES_DEFAULT_REQUEST_CPU,
        cpu_limit=KUBERNETES_DEFAULT_LIMIT_CPU,
        memory_request=KUBERNETES_DEFAULT_REQUEST_RAM,
        memory_limit=KUBERNETES_DEFAULT_LIMIT_RAM,
        ephemeral_storage_limit=200,
        ephemeral_storage_request=50,
    )
    argo_config, _ = get_argo_config(argo_default_resources)
    spec = argo_config["spec"]

    neo4j_template = next(t for t in spec["templates"] if t["name"] == "neo4j")

    # Verify neo4j template has podSpecPatch with ephemeral storage
    assert "podSpecPatch" in neo4j_template
    pod_spec_patch = neo4j_template["podSpecPatch"]

    # Verify ephemeral volume configuration
    assert "volumes:" in pod_spec_patch
    assert "name: scratch" in pod_spec_patch
    assert "ephemeral:" in pod_spec_patch
    assert "volumeClaimTemplate:" in pod_spec_patch
    assert '"{{inputs.parameters.ephemeral_storage_limit}}Gi"' in pod_spec_patch

    # Verify volume mounts for Neo4j sidecar
    assert "volumeMounts" in pod_spec_patch
    assert "mountPath: /scratch" in pod_spec_patch


def test_resource_limits_with_ephemeral_storage_in_containers() -> None:
    """Ensure container resources include ephemeral storage limits and requests."""
    argo_default_resources = ArgoResourceConfig(
        num_gpus=1,
        cpu_request=4,
        cpu_limit=8,
        memory_request=32,
        memory_limit=64,
        ephemeral_storage_limit=150,
        ephemeral_storage_request=75,
    )
    argo_config, _ = get_argo_config(argo_default_resources)
    spec = argo_config["spec"]

    kedro_template = next(t for t in spec["templates"] if t["name"] == "kedro")
    pod_spec_patch = kedro_template["podSpecPatch"]

    # Verify ephemeral storage is included in container resources
    assert "ephemeral-storage:" in pod_spec_patch
    assert '"{{inputs.parameters.ephemeral_storage_request}}Gi"' in pod_spec_patch
    assert '"{{inputs.parameters.ephemeral_storage_limit}}Gi"' in pod_spec_patch

    # Check that both requests and limits sections have ephemeral storage
    requests_section = pod_spec_patch[pod_spec_patch.find("requests:") :]
    limits_section = pod_spec_patch[pod_spec_patch.find("limits:") :]

    assert "ephemeral-storage:" in requests_section
<<<<<<< HEAD
    assert "ephemeral-storage:" in limits_section


def test_docker_cleanup_exit_handler() -> None:
    """Test that the Docker cleanup exit handler is properly configured."""
    argo_default_resources = ArgoResourceConfig(
        num_gpus=KUBERNETES_DEFAULT_NUM_GPUS,
        cpu_request=KUBERNETES_DEFAULT_REQUEST_CPU,
        cpu_limit=KUBERNETES_DEFAULT_LIMIT_CPU,
        memory_request=KUBERNETES_DEFAULT_REQUEST_RAM,
        memory_limit=KUBERNETES_DEFAULT_LIMIT_RAM,
    )
    argo_config, _ = get_argo_config(argo_default_resources)
    spec = argo_config["spec"]

    # Verify onExit handler is configured
    assert "onExit" in spec
    assert spec["onExit"] == "cleanup-handler"

    # Find cleanup handler template
    templates = spec["templates"]
    cleanup_handler = next((t for t in templates if t["name"] == "cleanup-handler"), None)
    assert cleanup_handler is not None, "cleanup-handler template should exist"

    # Verify cleanup handler structure
    assert "steps" in cleanup_handler
    assert len(cleanup_handler["steps"]) == 1
    assert len(cleanup_handler["steps"][0]) == 1

    cleanup_step = cleanup_handler["steps"][0][0]
    assert cleanup_step["name"] == "delete-docker-images"
    assert cleanup_step["template"] == "delete-artifact-images"
    assert cleanup_step["when"] == "{{workflow.status}} == Succeeded"

    # Verify image parameter is passed to cleanup template
    assert "arguments" in cleanup_step
    assert "parameters" in cleanup_step["arguments"]
    params = cleanup_step["arguments"]["parameters"]
    image_param = next((p for p in params if p["name"] == "image_to_delete"), None)
    assert image_param is not None
    assert image_param["value"] == "{{workflow.parameters.image}}"


def test_docker_cleanup_template() -> None:
    """Test that the Docker cleanup template is properly configured."""
    argo_default_resources = ArgoResourceConfig(
        num_gpus=KUBERNETES_DEFAULT_NUM_GPUS,
        cpu_request=KUBERNETES_DEFAULT_REQUEST_CPU,
        cpu_limit=KUBERNETES_DEFAULT_LIMIT_CPU,
        memory_request=KUBERNETES_DEFAULT_REQUEST_RAM,
        memory_limit=KUBERNETES_DEFAULT_LIMIT_RAM,
    )
    argo_config, _ = get_argo_config(argo_default_resources)
    spec = argo_config["spec"]

    # Find cleanup template
    templates = spec["templates"]
    cleanup_template = next((t for t in templates if t["name"] == "delete-artifact-images"), None)
    assert cleanup_template is not None, "delete-artifact-images template should exist"

    # Verify template has input parameters
    assert "inputs" in cleanup_template
    assert "parameters" in cleanup_template["inputs"]
    params = cleanup_template["inputs"]["parameters"]
    image_param = next((p for p in params if p["name"] == "image_to_delete"), None)
    assert image_param is not None

    # Verify container configuration
    assert "container" in cleanup_template
    container = cleanup_template["container"]
    assert container["image"] == "gcr.io/google.com/cloudsdktool/cloud-sdk:latest"
    assert container["command"] == ["sh", "-c"]

    # Verify the cleanup script contains expected elements
    assert "args" in container
    assert len(container["args"]) == 1
    script = container["args"][0]

    # Check that script contains key cleanup logic
    assert "gcloud auth list" in script
    assert "{{inputs.parameters.image_to_delete}}" in script
    assert "gcloud artifacts docker images delete" in script
    assert "--quiet --delete-tags" in script
    assert "Successfully deleted Docker image" in script
    assert "exit 0" in script  # Non-blocking error handling


def test_workflow_template_structure() -> None:
    """Test the overall structure of the workflow template includes cleanup components."""
    argo_default_resources = ArgoResourceConfig(
        num_gpus=KUBERNETES_DEFAULT_NUM_GPUS,
        cpu_request=KUBERNETES_DEFAULT_REQUEST_CPU,
        cpu_limit=KUBERNETES_DEFAULT_LIMIT_CPU,
        memory_request=KUBERNETES_DEFAULT_REQUEST_RAM,
        memory_limit=KUBERNETES_DEFAULT_LIMIT_RAM,
    )
    argo_config, _ = get_argo_config(argo_default_resources)
    spec = argo_config["spec"]

    # Verify all expected templates exist
    templates = spec["templates"]
    template_names = [t["name"] for t in templates]

    # Original templates
    assert "kedro" in template_names
    assert "neo4j" in template_names
    assert "pipeline" in template_names

    # New cleanup templates
    assert "cleanup-handler" in template_names
    assert "delete-artifact-images" in template_names

    # Should have 5 templates total
    assert len(templates) == 5


def test_image_parameter_in_workflow_arguments() -> None:
    """Test that the image parameter is properly defined in workflow arguments."""
    argo_default_resources = ArgoResourceConfig(
        num_gpus=KUBERNETES_DEFAULT_NUM_GPUS,
        cpu_request=KUBERNETES_DEFAULT_REQUEST_CPU,
        cpu_limit=KUBERNETES_DEFAULT_LIMIT_CPU,
        memory_request=KUBERNETES_DEFAULT_REQUEST_RAM,
        memory_limit=KUBERNETES_DEFAULT_LIMIT_RAM,
    )
    argo_config, _ = get_argo_config(argo_default_resources)
    spec = argo_config["spec"]

    # Verify image parameter exists in workflow arguments
    assert "arguments" in spec
    assert "parameters" in spec["arguments"]

    params = spec["arguments"]["parameters"]
    image_param = next((p for p in params if p["name"] == "image"), None)
    assert image_param is not None

    # Verify it has the expected image registry format
    expected_image = "us-central1-docker.pkg.dev/mtrx-hub-dev-3of/matrix-images/matrix"
    assert image_param["value"] == expected_image
=======
    assert "ephemeral-storage:" in limits_section
>>>>>>> 48b8f6bc
<|MERGE_RESOLUTION|>--- conflicted
+++ resolved
@@ -768,7 +768,6 @@
     limits_section = pod_spec_patch[pod_spec_patch.find("limits:") :]
 
     assert "ephemeral-storage:" in requests_section
-<<<<<<< HEAD
     assert "ephemeral-storage:" in limits_section
 
 
@@ -907,7 +906,4 @@
 
     # Verify it has the expected image registry format
     expected_image = "us-central1-docker.pkg.dev/mtrx-hub-dev-3of/matrix-images/matrix"
-    assert image_param["value"] == expected_image
-=======
-    assert "ephemeral-storage:" in limits_section
->>>>>>> 48b8f6bc
+    assert image_param["value"] == expected_image