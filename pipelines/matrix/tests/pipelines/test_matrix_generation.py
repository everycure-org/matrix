from unittest.mock import Mock

import matplotlib.pyplot as plt
import numpy as np
import pandas as pd
import pyspark.sql as ps
import pytest
from matrix.pipelines.matrix_generation.nodes import (
    generate_pairs,
    generate_reports,
    make_predictions_and_sort,
    package_model_with_transformers,
)
from matrix.pipelines.modelling.model import ModelWrapper
from matrix.pipelines.modelling.transformers import FlatArrayTransformer


@pytest.fixture
def sample_drugs(spark):
    """Fixture that provides sample drugs data for testing."""
    return spark.createDataFrame(
        pd.DataFrame(
            {
                "ec_id": ["ec_drug_1", "ec_drug_2"],
                "id": ["drug_1", "drug_2"],
                "name": ["Drug 1", "Drug 2"],
                "description": ["Description 1", "Description 2"],
            }
        )
    )


@pytest.fixture
def sample_diseases(spark):
    """Fixture that provides sample diseases data for testing."""
    return spark.createDataFrame(
        pd.DataFrame(
            {
                "id": ["disease_1", "disease_2"],
                "name": ["Disease 1", "Disease 2"],
                "description": ["Description A", "Description B"],
            }
        )
    )


@pytest.fixture
def sample_known_pairs(spark):
    """Fixture that provides sample known pairs data for testing."""
    return spark.createDataFrame(
        pd.DataFrame(
            {
                "source": ["drug_1", "drug_2", "drug_3"],
                "source_ec_id": ["ec_drug_1", "ec_drug_2", "ec_drug_3"],
                "target": ["disease_1", "disease_2", "disease_3"],
                "split": ["TRAIN", "TEST", "TRAIN"],
                "y": [1, 0, 1],
            }
        )
    )


@pytest.fixture
def sample_clinical_trials(spark):
    """Fixture that provides sample clinical trials data for testing."""
    return spark.createDataFrame(
        pd.DataFrame(
            {
                "subject": ["drug_1"],
                "subject_ec_id": ["ec_drug_1"],
                "object": ["disease_2"],
                "significantly_better": [1],
                "non_significantly_better": [0],
                "non_significantly_worse": [0],
                "significantly_worse": [0],
            }
        )
    )


@pytest.fixture
def sample_off_label(spark):
    """Fixture that provides sample off label data for testing."""
    return spark.createDataFrame(
        pd.DataFrame(
            {
                "subject": ["drug_1"],
                "subject_ec_id": ["ec_drug_1"],
                "object": ["disease_2"],
                "off_label": [1],
                "predicate": ["off_label"],
<<<<<<< HEAD
=======
            }
        )
    )


@pytest.fixture
def sample_ec_indications_list(spark):
    """Fixture that provides sample ec indications list data for testing."""
    return spark.createDataFrame(
        pd.DataFrame(
            {
                "subject": ["drug_2"],
                "source_ec_id": ["ec_drug_2"],
                "object": ["disease_1"],
                "on_label": [True],
                "off_label": [False],
>>>>>>> d631c452
            }
        )
    )


@pytest.fixture
def sample_orchard(spark):
    """Fixture that provides sample orchard data for testing."""
    return spark.createDataFrame(
        pd.DataFrame(
            {
                "subject": ["drug_1"],
                "object": ["disease_2"],
                "high_evidence_matrix": [1],
                "high_evidence_crowdsourced": [0],
                "mid_evidence_matrix": [0],
                "mid_evidence_crowdsourced": [0],
                "archive_biomedical_review": [0],
            }
        )
    )


@pytest.fixture
def sample_node_embeddings(spark):
    """Fixture that provides sample node embeddings for testing."""
    return spark.createDataFrame(
        pd.DataFrame(
            {
                "id": ["drug_1", "drug_2", "disease_1", "disease_2"],
                "is_drug": [True, True, False, False],
                "is_disease": [False, False, True, True],
                "topological_embedding": [np.ones(3).tolist() * n for n in range(4)],
            }
        )
    )


@pytest.fixture
def sample_matrix_data(spark):
    return spark.createDataFrame(
        pd.DataFrame(
            [
                {"ec_drug_id": "ec_drug_1", "source": "drug_1", "target": "disease_1"},
                {"ec_drug_id": "ec_drug_2", "source": "drug_2", "target": "disease_1"},
                {"ec_drug_id": "ec_drug_1", "source": "drug_1", "target": "disease_2"},
                {"ec_drug_id": "ec_drug_2", "source": "drug_2", "target": "disease_2"},
            ]
        )
    )


@pytest.fixture
def transformers():
    return {
        "flat_source_array": {
            "transformer": FlatArrayTransformer(prefix="source_"),
            "features": ["source_embedding"],
        },
        "flat_target_array": {
            "transformer": FlatArrayTransformer(prefix="target_"),
            "features": ["target_embedding"],
        },
    }


@pytest.fixture
def mock_model():  # Note: gives correct shaped output only for batches of size 2
    model = Mock()
    model.predict_proba.return_value = np.array([[0.1, 0.8, 0.1], [0.1, 0.7, 0.2]])
    return model


@pytest.fixture
def mock_model_2():
    model = Mock()
    model.predict_proba = lambda x: np.array([[1, 0, 0]] * len(x))
    return model


def test_generate_pairs(
    sample_drugs,
    sample_diseases,
    sample_node_embeddings,
    sample_known_pairs,
    sample_clinical_trials,
    sample_off_label,
    sample_orchard,
    sample_ec_indications_list,
):
    """Test the generate_pairs function."""
    # Given drug list, disease list and ground truth pairs
    # When generating the matrix dataset
    result = generate_pairs(
        drugs=sample_drugs,
        diseases=sample_diseases,
        node_embeddings=sample_node_embeddings,
        known_pairs=sample_known_pairs,
        clinical_trials=sample_clinical_trials,
        off_label=sample_off_label,
        ec_indications_list=sample_ec_indications_list,
        orchard=sample_orchard,
    ).toPandas()

    # Then the output is of the correct format and shape
    assert isinstance(result, pd.DataFrame)
    assert {"source", "target"}.issubset(set(result.columns))
    assert len(result) == 3  # 2 drugs * 2 diseases - 1 training pair
    # Doesn't contain training pairs
    assert not result.apply(
        lambda row: (row["source"], row["target"]) in [("drug_1", "disease_1")],
        axis=1,
    ).any()

    # Boolean flag columns are present
    def check_col(col_name):
        return (col_name in result.columns) and result[col_name].dtype == bool

    assert all(
        check_col(col)
        for col in [
            "is_known_positive",
            "is_known_negative",
            "trial_sig_better",
            "trial_non_sig_better",
            "trial_sig_worse",
            "trial_non_sig_worse",
            "ec_indications_list_off_label",
            "ec_indications_list_on_label",
        ]
    )

    # Flag columns set correctly
    assert all(
        [
            sum(result[col_name]) == 1
            for col_name in (
                "is_known_negative",
                "trial_sig_better",
                "high_evidence_matrix",
                "ec_indications_list_on_label",
            )
        ]
    )
    assert all(
        [
            sum(result[col_name]) == 0
            for col_name in (
                "is_known_positive",
                "trial_non_sig_better",
                "trial_sig_worse",
                "trial_non_sig_worse",
                "mid_evidence_matrix",
                "mid_evidence_crowdsourced",
                "archive_biomedical_review",
                "ec_indications_list_off_label",
            )
        ]
    )
    assert all(
        [
            sum(result[col_name]) == 0
            for col_name in (
                "is_known_positive",
                "trial_non_sig_better",
                "trial_sig_worse",
                "trial_non_sig_worse",
                "mid_evidence_matrix",
                "mid_evidence_crowdsourced",
                "archive_biomedical_review",
            )
        ]
    )


def test_generate_pairs_without_ec_id(
    sample_drugs: ps.DataFrame,
    sample_diseases: ps.DataFrame,
    sample_node_embeddings: ps.DataFrame,
    sample_known_pairs: ps.DataFrame,
    sample_clinical_trials: ps.DataFrame,
    sample_off_label: ps.DataFrame,
    sample_orchard: ps.DataFrame,
):
    """Test the generate_pairs function with ."""
    # Given drug list, disease list and ground truth pairs
    # When generating the matrix dataset
    result = generate_pairs(
        drugs=sample_drugs.drop("ec_id"),
        diseases=sample_diseases,
        node_embeddings=sample_node_embeddings,
        known_pairs=sample_known_pairs.drop("source_ec_id"),
        clinical_trials=sample_clinical_trials.drop("source_ec_id"),
        off_label=sample_off_label.drop("source_ec_id"),
        orchard=sample_orchard,
    ).toPandas()


def test_generate_pairs_without_ec_id(
    sample_drugs: ps.DataFrame,
    sample_diseases: ps.DataFrame,
    sample_node_embeddings: ps.DataFrame,
    sample_known_pairs: ps.DataFrame,
    sample_clinical_trials: ps.DataFrame,
    sample_off_label: ps.DataFrame,
    sample_orchard: ps.DataFrame,
):
    """Test the generate_pairs function with ."""
    # Given drug list, disease list and ground truth pairs
    # When generating the matrix dataset
    result = generate_pairs(
        drugs=sample_drugs.drop("ec_id"),
        diseases=sample_diseases,
        node_embeddings=sample_node_embeddings,
        known_pairs=sample_known_pairs.drop("source_ec_id"),
        clinical_trials=sample_clinical_trials.drop("source_ec_id"),
        off_label=sample_off_label.drop("source_ec_id"),
        orchard=sample_orchard,
    ).toPandas()

    # Then the output is of the correct format and shape
    assert isinstance(result, pd.DataFrame)
    assert {"source", "target"}.issubset(set(result.columns))
    assert len(result) == 3  # 2 drugs * 2 diseases - 1 training pair
    # Doesn't contain training pairs
    assert not result.apply(lambda row: (row["source"], row["target"]) in [("drug_1", "disease_1")], axis=1).any()

    # Boolean flag columns are present
    def check_col(col_name):
        return (col_name in result.columns) and result[col_name].dtype == bool

    assert all(
        check_col(col)
        for col in [
            "is_known_positive",
            "is_known_negative",
            "trial_sig_better",
            "trial_non_sig_better",
            "trial_sig_worse",
            "trial_non_sig_worse",
        ]
    )
    assert all(
        check_col(col)
        for col in [
            "is_known_positive",
            "is_known_negative",
            "trial_sig_better",
            "trial_non_sig_better",
            "trial_sig_worse",
            "trial_non_sig_worse",
        ]
    )
    # Flag columns set correctly
    assert all(
        [
            sum(result[col_name]) == 1
            for col_name in (
                "is_known_negative",
                "trial_sig_better",
                "high_evidence_matrix",
            )
        ]
    )
    assert all(
        [
            sum(result[col_name]) == 0
            for col_name in (
                "is_known_positive",
                "trial_non_sig_better",
                "trial_sig_worse",
                "trial_non_sig_worse",
                "mid_evidence_matrix",
                "mid_evidence_crowdsourced",
                "archive_biomedical_review",
            )
        ]
    )


def test_make_predictions_and_sort(
    sample_node_embeddings,
    sample_matrix_data,
    transformers,
    mock_model,
    mock_model_2,
):
    # Test uses 2 models to match the settings (xg_ensemble, xg_synth)
    base_wrapper_1 = ModelWrapper([mock_model], np.mean)
    base_wrapper_2 = ModelWrapper([mock_model_2], np.mean)

    model_wrapper_1 = package_model_with_transformers(
        transformers,
        base_wrapper_1,
        ["source_+", "target_+"],
    )
    model_wrapper_2 = package_model_with_transformers(
        transformers,
        base_wrapper_2,
        ["source_+", "target_+"],
    )

    ensemble_model = ModelWrapper([model_wrapper_1, model_wrapper_2], np.mean)

    result = make_predictions_and_sort(
        sample_node_embeddings,  # node_embeddings
        sample_matrix_data,  # pairs
        "treat score",
        "not treat score",
        "unknown score",
        ensemble_model,
    )

    assert isinstance(result, ps.DataFrame)
    result_pandas = result.toPandas()
    assert "treat score" in result_pandas.columns
    assert len(result_pandas) == 4
    assert result_pandas["treat score"].is_monotonic_decreasing


@pytest.fixture
def mock_reporting_plot_strategies():
    names = ["strategy_1", "strategy_2"]
    generators = {name: Mock() for name in names}
    for name, generator in generators.items():
        generator.name = name
        generator.generate.return_value = plt.Figure()
    return generators


@pytest.fixture
def mock_reporting_table_strategies():
    names = ["strategy_1", "strategy_2"]
    generators = {name: Mock() for name in names}
    for name, generator in generators.items():
        generator.name = name
        generator.generate.return_value = pd.DataFrame()
    return generators


def test_generate_report_plot(
    sample_matrix_data,
    mock_reporting_plot_strategies,
):
    # Given a list of reporting plot generator and a matrix dataframe
    # When generating the report plot
    reports_dict = generate_reports(sample_matrix_data, mock_reporting_plot_strategies)
    # Then:
    # The keys of the dictionary are the names of the reporting plot generator and have the correct suffix
    assert list(reports_dict.keys()) == ["strategy_1", "strategy_2"]
    # The values are the reporting plot generator's generate method's output
    assert all(isinstance(value, plt.Figure) for value in reports_dict.values())


def test_generate_report_table(
    sample_matrix_data,
    mock_reporting_table_strategies,
):
    # Given a list of reporting table generator and a matrix dataframe
    # When generating the report table
    reports_dict = generate_reports(sample_matrix_data, mock_reporting_table_strategies)
    # Then:
    # The keys of the dictionary are the names of the reporting table generator and have the correct suffix
    assert list(reports_dict.keys()) == ["strategy_1", "strategy_2"]
    # The values are the reporting table generator's generate method's output
    assert all(isinstance(value, pd.DataFrame) for value in reports_dict.values())<|MERGE_RESOLUTION|>--- conflicted
+++ resolved
@@ -89,8 +89,6 @@
                 "object": ["disease_2"],
                 "off_label": [1],
                 "predicate": ["off_label"],
-<<<<<<< HEAD
-=======
             }
         )
     )
@@ -107,7 +105,6 @@
                 "object": ["disease_1"],
                 "on_label": [True],
                 "off_label": [False],
->>>>>>> d631c452
             }
         )
     )
