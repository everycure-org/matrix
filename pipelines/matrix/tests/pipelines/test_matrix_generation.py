<<<<<<< HEAD
=======
import re
>>>>>>> 404ffb7a
from unittest.mock import Mock

import numpy as np
import pandas as pd
import pytest
from matrix.datasets.graph import KnowledgeGraph
<<<<<<< HEAD
=======
from matrix.inject import _extract_elements_in_list
>>>>>>> 404ffb7a
from matrix.pipelines.matrix_generation.nodes import (
    generate_pairs,
    generate_report,
    make_batch_predictions,
    make_predictions_and_sort,
)
from matrix.pipelines.modelling.transformers import FlatArrayTransformer


@pytest.fixture
def sample_drugs():
    """Fixture that provides sample drugs data for testing."""
    return pd.DataFrame(
        {
            "id": ["drug_1", "drug_2"],
            "name": ["Drug 1", "Drug 2"],
            "description": ["Description 1", "Description 2"],
        }
    )


@pytest.fixture
def sample_diseases():
    """Fixture that provides sample diseases data for testing."""
    return pd.DataFrame(
        {
            "id": ["disease_1", "disease_2"],
            "name": ["Disease 1", "Disease 2"],
            "description": ["Description A", "Description B"],
        }
    )


@pytest.fixture
def sample_known_pairs():
    """Fixture that provides sample known pairs data for testing."""
    return pd.DataFrame(
        {
            "source": ["drug_1", "drug_2", "drug_3"],
            "target": ["disease_1", "disease_2", "disease_3"],
            "split": ["TRAIN", "TEST", "TRAIN"],
            "y": [1, 0, 1],
        }
    )


@pytest.fixture
def sample_clinical_trials():
    """Fixture that provides sample clinical trials data for testing."""
    return pd.DataFrame(
        {
            "source": ["drug_1"],
            "target": ["disease_2"],
            "significantly_better": [1],
            "non_significantly_better": [0],
            "non_significantly_worse": [0],
            "significantly_worse": [0],
        }
    )


@pytest.fixture
def sample_graph():
    """Fixture that provides a sample KnowledgeGraph for testing."""
    nodes = pd.DataFrame(
        {
            "id": ["drug_1", "drug_2", "disease_1", "disease_2"],
            "is_drug": [True, True, False, False],
            "is_disease": [False, False, True, True],
            "topological_embedding": [np.ones(3) * n for n in range(4)],
        }
    )
    return KnowledgeGraph(nodes)


@pytest.fixture
def sample_matrix_data():
    return pd.DataFrame(
        [
            {"source": "drug_1", "target": "disease_1"},
            {"source": "drug_2", "target": "disease_1"},
            {"source": "drug_1", "target": "disease_2"},
            {"source": "drug_2", "target": "disease_2"},
        ]
    )


@pytest.fixture
def transformers():
    return {
        "flat_source_array": {
            "transformer": FlatArrayTransformer(prefix="source_"),
            "features": ["source_embedding"],
        },
        "flat_target_array": {
            "transformer": FlatArrayTransformer(prefix="target_"),
            "features": ["target_embedding"],
        },
    }


@pytest.fixture
def mock_model():  # Note: gives correct shaped output only for batches of size 2
    model = Mock()
    model.predict_proba.return_value = np.array([[0.1, 0.8, 0.1], [0.1, 0.7, 0.2]])
    return model


@pytest.fixture
def mock_model_2():
    model = Mock()
    model.predict_proba = lambda x: np.array([[1, 0, 0]] * len(x))
    return model


@pytest.fixture
def sample_data():
    """Fixture that provides sample data for testing matrix generation functions."""
    drugs = pd.DataFrame(
        {
            "curie": ["drug_1", "drug_2", "drug_3", "drug_4"],
            "name": ["Drug 1", "Drug 2", "Drug 3", "Drug 4"],
            "is_steroid": [True, False, False, False],
        }
    )

    diseases = pd.DataFrame(
        {
            "curie": ["disease_1", "disease_2", "disease_3", "disease_4"],
            "name": ["Disease 1", "Disease 2", "Disease 3", "Disease 4"],
            "is_cancer": [True, False, False, False],
        }
    )

    known_pairs = pd.DataFrame(
        {
            "source": ["drug_1", "drug_2", "drug_3", "drug_4"],
            "target": ["disease_1", "disease_2", "disease_3", "disease_4"],
            "split": ["TRAIN", "TEST", "TRAIN", "TRAIN"],
            "y": [1, 0, 1, 1],
        }
    )

    nodes = pd.DataFrame(
        {
            "id": ["drug_1", "drug_2", "disease_1", "disease_2", "disease_3", "disease_4"],
            "is_drug": [True, True, False, False, False, False],
            "is_disease": [False, False, True, True, True, True],
            "topological_embedding": [np.ones(3) * n for n in range(6)],
        }
    )
    graph = KnowledgeGraph(nodes)

    return drugs, diseases, known_pairs, graph


def test_generate_pairs(sample_drugs, sample_diseases, sample_graph, sample_known_pairs, sample_clinical_trials):
    """Test the generate_pairs function."""
    # Given drug list, disease list and ground truth pairs
    # When generating the matrix dataset
    result = generate_pairs(
        drugs=sample_drugs,
        diseases=sample_diseases,
        graph=sample_graph,
        known_pairs=sample_known_pairs,
        clinical_trials=sample_clinical_trials,
    )

    # Then the output is of the correct format and shape
    assert isinstance(result, pd.DataFrame)
    assert {"source", "target"}.issubset(set(result.columns))
    assert len(result) == 3  # 2 drugs * 2 diseases - 1 training pair
    # Doesn't contain training pairs
    assert not result.apply(lambda row: (row["source"], row["target"]) in [("drug_1", "disease_1")], axis=1).any()

    # Boolean flag columns are present
    def check_col(col_name):
        return (col_name in result.columns) and result[col_name].dtype == bool

    assert all(
        check_col(col)
        for col in [
            "is_known_positive",
            "is_known_negative",
            "trial_sig_better",
            "trial_non_sig_better",
            "trial_sig_worse",
            "trial_non_sig_worse",
        ]
    )
    # Flag columns set correctly
    assert all(
        [
            sum(result[col_name]) == 1
            for col_name in (
                "is_known_negative",
                "trial_sig_better",
            )
        ]
    )
    assert all(
        [
            sum(result[col_name]) == 0
            for col_name in (
                "is_known_positive",
                "trial_non_sig_better",
                "trial_sig_worse",
                "trial_non_sig_worse",
            )
        ]
    )


def test_make_batch_predictions(
    sample_graph,
    sample_matrix_data,
    transformers,
    mock_model,
):
    # Given data, embeddings and a model
    # When we make batched predictions
    result = make_batch_predictions(
        graph=sample_graph,
        data=sample_matrix_data,
        transformers=transformers,
        model=mock_model,
        features=["source_+", "target_+"],
        treat_score_col_name="score",
        not_treat_score_col_name="not_treat_score",
        unknown_score_col_name="unknown_score",
        batch_by="target",
    )

    # Then the scores are added for all datapoints in a new column
    # and the model was called the correct number of times
    assert "score" in result.columns
    assert isinstance(result, pd.DataFrame)
    assert len(result) == 4
    assert mock_model.predict_proba.call_count == 2  # Called 2x due to batching


def test_make_predictions_and_sort(
    sample_graph,
    sample_matrix_data,
    transformers,
    mock_model,
):
    # Given a drug list, disease list and objects necessary for inference
    # When running inference and sorting
    result = make_predictions_and_sort(
        graph=sample_graph,
        data=sample_matrix_data,
        transformers=transformers,
        model=mock_model,
        features=["source_+", "target_+"],
        treat_score_col_name="score",
        not_treat_score_col_name="not_treat_score",
        unknown_score_col_name="unknown_score",
        batch_by="target",
    )

    # Then the output is of the correct format and correctly sorted
    assert "score" in result.columns
    assert isinstance(result, pd.DataFrame)
    assert len(result) == 4
    assert result["score"].is_monotonic_decreasing


<<<<<<< HEAD
@pytest.fixture
def sample_data():
    """Fixture that provides sample data for testing matrix generation functions."""
    drugs = pd.DataFrame(
        {
            "id": ["drug_1", "drug_2", "drug_3", "drug_4"],
            "name": ["Drug 1", "Drug 2", "Drug 3", "Drug 4"],
            "is_steroid": [True, False, False, False],
        }
    )

    diseases = pd.DataFrame(
        {
            "id": ["disease_1", "disease_2", "disease_3", "disease_4"],
            "name": ["Disease 1", "Disease 2", "Disease 3", "Disease 4"],
            "is_cancer": [True, False, False, False],
        }
    )

    known_pairs = pd.DataFrame(
        {
            "source": ["drug_1", "drug_2", "drug_3", "drug_4"],
            "target": ["disease_1", "disease_2", "disease_3", "disease_4"],
            "split": ["TRAIN", "TEST", "TRAIN", "TRAIN"],
            "y": [1, 0, 1, 1],
        }
    )

    nodes = pd.DataFrame(
        {
            "id": ["drug_1", "drug_2", "disease_1", "disease_2", "disease_3", "disease_4"],
            "is_drug": [True, True, False, False, False, False],
            "is_disease": [False, False, True, True, True, True],
            "topological_embedding": [np.ones(3) * n for n in range(6)],
        }
    )
    graph = KnowledgeGraph(nodes)

    return drugs, diseases, known_pairs, graph


=======
>>>>>>> 404ffb7a
def test_generate_report(sample_data):
    """Test the generate_report function."""
    # Given an input matrix, drug list and disease list
    drugs, diseases, known_pairs, _ = sample_data

    # Update the sample data to include the new required columns

    data = pd.DataFrame(
        {
            "source": ["drug_1", "drug_2", "drug_3", "drug_4", "drug_2"],
            "target": ["disease_1", "disease_2", "disease_3", "disease_3", "disease_2"],
            "probability": [0.8, 0.6, 0.4, 0.2, 0.2],
            "is_known_positive": [True, False, False, False, False],
            "trial_sig_better": [False, False, False, False, False],
            "trial_non_sig_better": [False, False, False, False, False],
            "trial_sig_worse": [False, False, False, False, False],
            "trial_non_sig_worse": [False, False, False, False, False],
            "is_known_negative": [False, True, False, False, False],
        }
    )

    n_reporting = 3
    score_col_name = "probability"

    # Mock the stats_col_names and meta_col_names dictionaries
    matrix_params = {
        "metadata": {
            "drug_list": {"drug_id": "Drug ID", "drug_name": "Drug Name"},
            "disease_list": {"disease_id": "Disease ID", "disease_name": "Disease Name"},
            "kg_data": {
                "pair_id": "Unique identifier for each pair",
                "kg_drug_id": "KG Drug ID",
                "kg_disease_id": "KG Disease ID",
                "kg_drug_name": "KG Drug Name",
                "kg_disease_name": "KG Disease Name",
            },
        },
        "stats_col_names": {
            "per_disease": {"top": {"mean": "Mean score"}, "all": {"mean": "Mean score"}},
            "per_drug": {"top": {"mean": "Mean score"}, "all": {"mean": "Mean score"}},
            "full": {"mean": "Mean score", "median": "Median score"},
        },
        "tags": {
            "drugs": {"is_steroid": "Whether drug is a steroid"},
            "pairs": {
                "is_known_positive": "Whether the pair is a known positive, based on literature and clinical trials",
                "is_known_negative": "Whether the pair is a known negative, based on literature and clinical trials",
            },
            "diseases": {"is_cancer": "Whether disease is a cancer"},
            "master": {
                "legend": "Excludes any pairs where the following conditions are met: xyz",
                "conditions": [["is_known_positive"], ["is_known_negative"], ["is_steroid"]],
            },
        },
    }
    run_metadata = {
        "run_name": "test_run",
        "git_sha": "test_sha",
        "data_version": "test_data_version",
    }

    # When generating the report
    result = generate_report(data, n_reporting, drugs, diseases, score_col_name, matrix_params, run_metadata)
    full_stats = result["statistics"]
    # Check that the full matrix statistics are correct
    assert (
        full_stats["stats_type"]
        .isin(
            [
                "mean_full_matrix",
                "mean_top_n",
                "median_full_matrix",
                "median_top_n",
            ]
        )
        .all()
    )

    result = result["matrix"]
    # Then the report is of the correct structure
    assert isinstance(result, pd.DataFrame)
    assert len(result) == n_reporting

    expected_columns = {
        "drug_id",
        "drug_name",
        "disease_id",
        "disease_name",
        "probability",
        "pair_id",
        "kg_drug_id",
        "kg_disease_id",
        "kg_drug_name",
        "kg_disease_name",
        "master_filter",
        "is_steroid",
        "is_known_positive",
        "is_known_negative",
        "is_cancer",
        "mean_top_per_disease",
        "mean_all_per_disease",
        "mean_top_per_drug",
        "mean_all_per_drug",
    }
    assert set(result.columns) == expected_columns

    assert result["drug_name"].tolist() == ["Drug 1", "Drug 2", "Drug 3"]
    assert result["disease_name"].tolist() == ["Disease 1", "Disease 2", "Disease 3"]
    assert result["kg_drug_name"].tolist() == ["Drug 1", "Drug 2", "Drug 3"]
    assert result["kg_disease_name"].tolist() == ["Disease 1", "Disease 2", "Disease 3"]
    assert result["probability"].tolist() == pytest.approx([0.8, 0.6, 0.4])
    assert result["mean_top_per_disease"].tolist() == pytest.approx([0.8, 0.6, 0.4])
    assert result["mean_all_per_disease"].tolist() == pytest.approx([0.8, 0.4, 0.3])
    assert result["mean_top_per_drug"].tolist() == pytest.approx([0.8, 0.6, 0.4])
    assert result["mean_all_per_drug"].tolist() == pytest.approx([0.8, 0.4, 0.4])<|MERGE_RESOLUTION|>--- conflicted
+++ resolved
@@ -1,17 +1,11 @@
-<<<<<<< HEAD
-=======
 import re
->>>>>>> 404ffb7a
 from unittest.mock import Mock
 
 import numpy as np
 import pandas as pd
 import pytest
 from matrix.datasets.graph import KnowledgeGraph
-<<<<<<< HEAD
-=======
 from matrix.inject import _extract_elements_in_list
->>>>>>> 404ffb7a
 from matrix.pipelines.matrix_generation.nodes import (
     generate_pairs,
     generate_report,
@@ -279,51 +273,6 @@
     assert len(result) == 4
     assert result["score"].is_monotonic_decreasing
 
-
-<<<<<<< HEAD
-@pytest.fixture
-def sample_data():
-    """Fixture that provides sample data for testing matrix generation functions."""
-    drugs = pd.DataFrame(
-        {
-            "id": ["drug_1", "drug_2", "drug_3", "drug_4"],
-            "name": ["Drug 1", "Drug 2", "Drug 3", "Drug 4"],
-            "is_steroid": [True, False, False, False],
-        }
-    )
-
-    diseases = pd.DataFrame(
-        {
-            "id": ["disease_1", "disease_2", "disease_3", "disease_4"],
-            "name": ["Disease 1", "Disease 2", "Disease 3", "Disease 4"],
-            "is_cancer": [True, False, False, False],
-        }
-    )
-
-    known_pairs = pd.DataFrame(
-        {
-            "source": ["drug_1", "drug_2", "drug_3", "drug_4"],
-            "target": ["disease_1", "disease_2", "disease_3", "disease_4"],
-            "split": ["TRAIN", "TEST", "TRAIN", "TRAIN"],
-            "y": [1, 0, 1, 1],
-        }
-    )
-
-    nodes = pd.DataFrame(
-        {
-            "id": ["drug_1", "drug_2", "disease_1", "disease_2", "disease_3", "disease_4"],
-            "is_drug": [True, True, False, False, False, False],
-            "is_disease": [False, False, True, True, True, True],
-            "topological_embedding": [np.ones(3) * n for n in range(6)],
-        }
-    )
-    graph = KnowledgeGraph(nodes)
-
-    return drugs, diseases, known_pairs, graph
-
-
-=======
->>>>>>> 404ffb7a
 def test_generate_report(sample_data):
     """Test the generate_report function."""
     # Given an input matrix, drug list and disease list
