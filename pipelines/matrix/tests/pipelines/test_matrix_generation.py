--- conflicted
+++ resolved
@@ -76,36 +76,11 @@
             "topological_embedding": [np.ones(3) * n for n in range(4)],
         }
     )
-<<<<<<< HEAD
     return KnowledgeGraph(nodes)
 
 
 @pytest.fixture
 def sample_matrix_data():
-=======
-    graph = KnowledgeGraph(nodes)
-
-    return drugs, diseases, known_pairs, graph
-
-
-def test_generate_pairs(sample_data):
-    """Test the generate_pairs function."""
-    # Given drug list, disease list and known pairs
-    drugs, diseases, known_pairs, nodes = sample_data
-
-    # When generating the matrix dataset
-    result = generate_pairs(drugs, diseases, nodes, known_pairs)
-
-    # Then the output is of the correct format, shape and doesn't contain training pairs
-    assert isinstance(result, pd.DataFrame)
-    assert set(result.columns) == {"source", "target"}
-    assert len(result) == 3  # 2 drugs * 2 diseases - 1 training pair
-    assert not result.apply(lambda row: (row["source"], row["target"]) in [("drug_1", "disease_1")], axis=1).any()
-
-
-@pytest.fixture
-def mock_data():
->>>>>>> 67edbb22
     return pd.DataFrame(
         [
             {"source": "drug_1", "target": "disease_1"},
@@ -144,28 +119,20 @@
     return model
 
 
-def test_generate_pairs(
-    sample_drugs, sample_diseases, sample_known_pairs, sample_clinical_trials
-):
+def test_generate_pairs(sample_drugs, sample_diseases, sample_known_pairs, sample_clinical_trials):
     """Test the generate_pairs function."""
     # Given drug list, disease list and ground truth pairs
     # When generating the matrix dataset
-    result = generate_pairs(
-        sample_drugs, sample_diseases, sample_known_pairs, sample_clinical_trials
-    )
+    result = generate_pairs(sample_drugs, sample_diseases, sample_known_pairs, sample_clinical_trials)
 
     # Then the output is of the correct format and shape
     assert isinstance(result, pd.DataFrame)
     assert {"source", "target"}.issubset(set(result.columns))
     assert len(result) == 3  # 2 drugs * 2 diseases - 1 training pair
     # Doesn't contain training pairs
-    assert not result.apply(
-        lambda row: (row["source"], row["target"]) in [("drug_1", "disease_1")], axis=1
-    ).any()
+    assert not result.apply(lambda row: (row["source"], row["target"]) in [("drug_1", "disease_1")], axis=1).any()
     # Boolean flag columns are present
-    check_col = (
-        lambda col_name: (col_name in result.columns) and result[col_name].dtype == bool
-    )
+    check_col = lambda col_name: (col_name in result.columns) and result[col_name].dtype == bool
     assert all(
         check_col(col)
         for col in [
@@ -262,9 +229,7 @@
 ):
     """Test the generate_report function."""
     # Given an input matrix, drug list and disease list
-    matrix = generate_pairs(
-        sample_drugs, sample_diseases, sample_known_pairs, sample_clinical_trials
-    )
+    matrix = generate_pairs(sample_drugs, sample_diseases, sample_known_pairs, sample_clinical_trials)
     matrix_with_scores = make_predictions_and_sort(
         graph=sample_graph,
         data=matrix,
@@ -277,13 +242,7 @@
     n_reporting = 2
 
     # When generating the report
-<<<<<<< HEAD
-    result = generate_report(
-        matrix_with_scores, n_reporting, sample_drugs, sample_diseases, "score"
-    )
-=======
-    result = generate_report(data, n_reporting, drugs, diseases, known_pairs, "probability")
->>>>>>> 67edbb22
+    result = generate_report(matrix_with_scores, n_reporting, sample_drugs, sample_diseases, "score")
 
     # Then the report is of the correct structure
     assert isinstance(result, pd.DataFrame)
