from pathlib import Path
import pytest
import glob
import os
import yaml
import re

from kedro.framework.project import configure_project
from kedro.config import OmegaConfigLoader
from kedro.framework.context import KedroContext
from kedro.framework.project import pipelines

_ALLOWED_LAYERS = [
    "raw",
    "int",
    "prm",
    "feat",
    "model_input",
    "models",
    "model_output",
    "reporting",
]


@pytest.fixture(scope="session", autouse=True)
def _configure_matrix_project() -> None:
    """Configure the project for testing."""
    configure_project("matrix")


def _pipeline_datasets(pipeline) -> set[str]:
    """Helper function to retrieve all datasets used by a pipeline."""
    return set.union(*[set(node.inputs + node.outputs) for node in pipeline.nodes])


@pytest.fixture(autouse=True, scope="session")
def openai_api_env():
    os.environ["OPENAI_API_KEY"] = "foo"


<<<<<<< HEAD
def test_no_catalog_param_entries_unused(
    kedro_context: KedroContext,
) -> None:
    """Tests whether all catalog param entries are used in the pipeline.
=======
@pytest.mark.integration()
def test_unused_catalog_entries(
    kedro_context: KedroContext,
) -> None:
    """Tests whether all catalog entries are used in the pipeline.
>>>>>>> 646547ce

    FUTURE: Fix validating unused dataset entries, this is currently not feasible
    due to the Kedro dataset mechanism.
    """

    used_conf_entries = set.union(*[_pipeline_datasets(p) for p in pipelines.values()])
    used_params = [entry for entry in list(used_conf_entries) if "params:" in entry]

    declared_conf_entries = kedro_context.catalog.list()

    declared_params = [
        entry
        for entry in declared_conf_entries
        if "params:" in entry and not ("_overrides" in entry or entry.startswith("params:_"))
    ]

    unused_params = [
        declared_param
        for declared_param in declared_params
        if not any(
            [
                declared_param.startswith(used_param) or used_param.startswith(declared_param)
                for used_param in used_params
            ]
        )
    ]

    assert unused_params == [], f"The following parameters are not used: {unused_params}"


<<<<<<< HEAD
def test_no_catalog_non_param_entries_unused(
    kedro_context: KedroContext,
) -> None:
    used_conf_entries = set.union(*[_pipeline_datasets(p) for p in pipelines.values()])
    used_entries = {entry for entry in used_conf_entries if "params:" not in entry}
    declared_entries = {entry for entry in kedro_context.catalog.list() if not entry.startswith("params:")}

    unused_entries = declared_entries - used_entries
    # Only catalog entry not used should be 'parameters', since we input top-level keys directly.
    unused_entries.remove("parameters")

    assert unused_entries == set(), f"The following entries are not used: {unused_entries}"
=======
    assert unused_params == [], f"The following parameters are not used: {unused_params}"
>>>>>>> 646547ce


# @pytest.mark.skipif(
#     os.environ.get("CI") == "true", reason="Ongoing issue with the Kedro catalog"
# )
# skipping due to dynamic pipelines not being supported at the moment
@pytest.mark.skip()
def test_memory_data_sets_absent(kedro_context: KedroContext) -> None:
    """Tests no MemoryDataSets are created."""

    used_data_sets = set.union(*[_pipeline_datasets(p) for p in pipelines.values()])

    used_data_sets_wout_double_params = {x.replace("params:params:", "params:") for x in used_data_sets}

    memory_data_sets = {
        dataset
        for dataset in used_data_sets_wout_double_params
        if dataset not in kedro_context.catalog.list() and not kedro_context.catalog.exists(dataset)
    }

    assert len(memory_data_sets) == 0, f"{memory_data_sets}"


<<<<<<< HEAD
=======
@pytest.mark.integration
>>>>>>> 646547ce
def test_catalog_filepath_follows_conventions(conf_source: Path, config_loader: OmegaConfigLoader) -> None:
    """Checks if catalog entry filepaths conform to entry.

    The filepath of the catalog entry should be of the format below. More
    elaborate error checking can be added later.

    Allowed conventions:

        {pipeline}.{layer}.*

        {pipeline}.{namespace}.{layer}.*
    """

    # Check catalog entries
    failed_results = []

    for pattern in config_loader.config_patterns["catalog"]:
        for file in glob.glob(f"{conf_source}/{pattern}", recursive=True):
            # Load catalog entries
            with open(file) as f:
                entries = yaml.safe_load(f)

            # Extract pipeline name from filepath
            _, pipeline, _ = os.path.relpath(file, conf_source).split(os.sep, 2)

            # Validate each entry
            for entry, _ in entries.items():
                # Ignore tmp. entries
                if entry.startswith("_"):
                    continue

                expected_pattern = rf"{pipeline}\.({{.*}}\.)*[{' | '.join(_ALLOWED_LAYERS)}]\.*"
                if not re.search(expected_pattern, entry):
                    failed_results.append(
                        {
                            "entry": entry,
                            "expected_pattern": expected_pattern,
                            "filepath": file,
                            "description": f"Expected {expected_pattern} to match filepath.",
                        }
                    )

    assert failed_results == [], f"Entries that failed conventions: {failed_results}"


def test_parameters_filepath_follows_conventions(conf_source, config_loader):
    """Checks if catalog entry filepaths conform to entry.

    The filepath of the catalog entry should be of the format below. More
    elaborate error checking can be added later.

    Allowed conventions:

        {pipeline}.{layer}.*

        {pipeline}.{namespace}.{layer}.*
    """

    # Check catalog entries
    failed_results = []
    for pattern in config_loader.config_patterns["parameters"]:
        for file in glob.glob(f"{conf_source}/{pattern}", recursive=True):
            if os.path.isdir(file):
                continue

            # Load catalog entries
            with open(file) as f:
                entries = yaml.safe_load(f)

            # Extract pipeline name from filepath
            _, pipeline, _ = os.path.relpath(file, conf_source).split(os.sep, 2)

            # Validate each entry
            for entry, _ in entries.items():
                # Ignore tmp. entries
                if entry.startswith("_"):
                    continue

                expected_pattern = rf"{pipeline}\.*"
                if not re.search(expected_pattern, entry):
                    failed_results.append(
                        {
                            "entry": entry,
                            "expected_pattern": expected_pattern,
                            "filepath": file,
                            "description": f"Expected {expected_pattern} to match filepath.",
                        }
                    )

    assert failed_results == [], f"Entries that failed conventions: {failed_results}"<|MERGE_RESOLUTION|>--- conflicted
+++ resolved
@@ -38,18 +38,11 @@
     os.environ["OPENAI_API_KEY"] = "foo"
 
 
-<<<<<<< HEAD
-def test_no_catalog_param_entries_unused(
-    kedro_context: KedroContext,
-) -> None:
-    """Tests whether all catalog param entries are used in the pipeline.
-=======
 @pytest.mark.integration()
 def test_unused_catalog_entries(
     kedro_context: KedroContext,
 ) -> None:
     """Tests whether all catalog entries are used in the pipeline.
->>>>>>> 646547ce
 
     FUTURE: Fix validating unused dataset entries, this is currently not feasible
     due to the Kedro dataset mechanism.
@@ -80,7 +73,6 @@
     assert unused_params == [], f"The following parameters are not used: {unused_params}"
 
 
-<<<<<<< HEAD
 def test_no_catalog_non_param_entries_unused(
     kedro_context: KedroContext,
 ) -> None:
@@ -93,9 +85,6 @@
     unused_entries.remove("parameters")
 
     assert unused_entries == set(), f"The following entries are not used: {unused_entries}"
-=======
-    assert unused_params == [], f"The following parameters are not used: {unused_params}"
->>>>>>> 646547ce
 
 
 # @pytest.mark.skipif(
@@ -119,10 +108,6 @@
     assert len(memory_data_sets) == 0, f"{memory_data_sets}"
 
 
-<<<<<<< HEAD
-=======
-@pytest.mark.integration
->>>>>>> 646547ce
 def test_catalog_filepath_follows_conventions(conf_source: Path, config_loader: OmegaConfigLoader) -> None:
     """Checks if catalog entry filepaths conform to entry.
 
