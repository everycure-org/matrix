--- conflicted
+++ resolved
@@ -194,11 +194,7 @@
             "batch.node_embeddings.cache_misses": LazySparkDataset(
                 filepath=str(tmp_path / "cache_misses"), save_args={"mode": "overwrite"}
             ),
-<<<<<<< HEAD
-            "batch.embeddings.20.cache.write": PartitionedAsyncParallelDataset(
-=======
-            f"batch.node_embeddings.20.cache.write": PartitionedAsyncParallelDataset(
->>>>>>> e4da2eb5
+            "batch.node_embeddings.20.cache.write": PartitionedAsyncParallelDataset(
                 path=cache_path,
                 dataset=ParquetDataset,
                 filename_suffix=".parquet",
