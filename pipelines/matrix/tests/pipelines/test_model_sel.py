import pandas as pd
import pytest
<<<<<<< HEAD
from matrix.pipelines.modelling.model_selection import DiseaseAreaSplit, DrugStratifiedSplit
=======
from matrix.pipelines.modelling.model_selection import DrugCVSplit, DrugStratifiedSplit
>>>>>>> e0829efc
from sklearn.model_selection import StratifiedShuffleSplit


@pytest.fixture
def sample_data():
    return pd.DataFrame(
        {
            "source": ["drug1", "drug1", "drug2", "drug2", "drug3"] * 5,
            "target": ["disease1", "disease2", "disease3", "disease4", "disease5"] * 5,
            "y": [1, 0, 1, 0, 1] * 5,
        }
    )


@pytest.fixture
def disease_list_data():
    return pd.DataFrame(
        {
            "category_class": ["disease1", "disease2", "disease3", "disease4", "disease5"],
            "harrisons_view": [
                "cancer_or_benign_tumor",
                "hereditary_disease",
                "inflammatory_disease",
                "metabolic_disease",
                "syndromic_disease",
            ],
            "mondo_top_grouping": [
                "infectious_disease",
                "infectious_disease",
                "cardiovascular_disorder",
                "cardiovascular_disorder",
                "nervous_system_disorder",
            ],
            "mondo_txgnn": [
                "cancer_or_benign_tumor",
                "cancer_or_benign_tumor",
                "infectious_disease",
                "infectious_disease",
                "psychiatric_disorder",
            ],
            "txgnn": [
                "mental_health_disorder",
                "mental_health_disorder",
                "cancer",
                "cancer",
                "cardiovascular_disorder",
            ],
        }
    )


def test_drug_stratified_split(sample_data):
    # Given a splitter and a drug disease dataset
    splitter = DrugStratifiedSplit(n_splits=1, test_size=0.1, random_state=42)

    # When we split the data
    splits = list(splitter.split(sample_data))

    # Then the result is of the correct format and has the correct number of test and train pairs
    assert len(splits) == 1
    train_indices, test_indices = splits[0]
    assert len(train_indices) + len(test_indices) == len(sample_data)

    # Check that the split is stratified by drug
    train_drugs = set(sample_data.iloc[train_indices]["source"])
    test_drugs = set(sample_data.iloc[test_indices]["source"])
    assert len(train_drugs.intersection(test_drugs)) == 3

    # Check that train and test sets are unique
    assert len(set(train_indices).intersection(set(test_indices))) == 0


def test_stratified_shuffle_split(sample_data):
    # Given a StratifiedShuffleSplit and a drug disease dataset
    splitter = StratifiedShuffleSplit(n_splits=1, test_size=0.1, random_state=42)

    # When we split the data
    splits = list(splitter.split(sample_data, sample_data["y"]))

    # Then the result is of the correct format and has the correct number of test and train pairs
    assert len(splits) == 1
    train_indices, test_indices = splits[0]
    assert len(train_indices) + len(test_indices) == len(sample_data)

    # Check that the split is stratified by y
    train_y = sample_data.iloc[train_indices]["y"]
    test_y = sample_data.iloc[test_indices]["y"]
    assert set(train_y) == set(test_y) == {0, 1}


def test_drug_stratified_split_multiple_splits(sample_data):
    # Given a DrugStratifiedSplit instance with multiple splits
    splitter = DrugStratifiedSplit(n_splits=3, test_size=0.1, random_state=42)

    # When we split the data
    splits = list(splitter.split(sample_data))

    # Then the result is of the correct format and has the correct number of test and train pairs
    assert len(splits) == 3
    for train_indices, test_indices in splits:
        assert len(train_indices) + len(test_indices) == len(sample_data)

        train_drugs = set(sample_data.iloc[train_indices]["source"])
        test_drugs = set(sample_data.iloc[test_indices]["source"])
        assert len(train_drugs.intersection(test_drugs)) > 0


<<<<<<< HEAD
def test_disease_area_split_harrisons_view(sample_data, disease_list_data):
    # Given a DiseaseAreaSplit instance with harrisons_view disease grouping
    holdout_disease_types = ["cancer_or_benign_tumor", "inflammatory_disease", "hereditary_disease"]
    splitter = DiseaseAreaSplit(
        n_splits=2,
        test_size=0.1,
        random_state=42,
        disease_grouping_type="harrisons_view",
        holdout_disease_types=holdout_disease_types,
    )

    # When we split the data
    splits = list(splitter.split(sample_data, disease_list_data))

    # Then the result is of the correct format and has the correct number of splits
    assert len(splits) == 2

    # Check that the internal operations within DiseaseAreaSplit are correct
    for i, (train_indices, test_indices) in enumerate(splits):
        merged_data = sample_data.merge(
            disease_list_data[["category_class", "harrisons_view"]],
            left_on="target",
            right_on="category_class",
            how="left",
        )
        matched_data = merged_data[~merged_data.category_class.isna()]
        assert len(train_indices) + len(test_indices) == len(matched_data)

        # Check that train and test sets are disjoint
        assert len(set(train_indices).intersection(set(test_indices))) == 0

        # Check that test set contains only diseases of selected holdout type
        test_data = sample_data.iloc[test_indices]
        test_diseases = set(test_data["target"])

        # Find the selected disease type for this split
        selected_disease_type = holdout_disease_types[i]

        # Verify all test diseases are of the selected holdout type
        for disease in test_diseases:
            disease_type = disease_list_data[disease_list_data.category_class == disease]["harrisons_view"].iloc[0]
            assert disease_type == selected_disease_type


def test_disease_area_split_invalid_grouping(sample_data, disease_list_data):
    # Given a DiseaseAreaSplit with an invalid disease grouping type
    splitter = DiseaseAreaSplit(
        n_splits=1, disease_grouping_type="invalid_grouping", holdout_disease_types=["some_type"]
    )

    # When we try to split the data, it should raise a ValueError
    with pytest.raises(ValueError, match="Disease grouping type invalid_grouping not found in disease_list"):
        next(splitter.split(sample_data, disease_list_data))


def test_disease_area_split_insufficient_holdout_types():
    # Given a DiseaseAreaSplit with fewer holdout disease types than n_splits
    with pytest.raises(ValueError, match="Length of holdout_disease_types is less than n_splits"):
        DiseaseAreaSplit(n_splits=3, disease_grouping_type="harrisons_view", holdout_disease_types=["type1", "type2"])
=======
def test_drug_cv_split(sample_data):
    # Given a DrugCVSplit and a drug disease dataset
    splitter = DrugCVSplit(n_splits=1, test_size=0.2, random_state=42)

    # When we split the data
    splits = list(splitter.split(sample_data))

    # Then the result is of the correct format and has the correct number of test and train pairs
    assert len(splits) == 1
    train_indices, test_indices = splits[0]
    assert len(train_indices) + len(test_indices) == len(sample_data)

    # Check that the split is by drug (no drug appears in both train and test)
    train_drugs = set(sample_data.iloc[train_indices]["source"])
    test_drugs = set(sample_data.iloc[test_indices]["source"])
    assert len(train_drugs.intersection(test_drugs)) == 0

    # Check that train and test sets are unique
    assert len(set(train_indices).intersection(set(test_indices))) == 0

    # Check that approximately the right proportion of drugs are in the test set
    unique_drugs = set(sample_data["source"].unique())
    expected_test_drugs = max(1, int(round(len(unique_drugs) * 0.2)))
    assert len(test_drugs) == expected_test_drugs


def test_drug_cv_split_multiple_splits(sample_data):
    # Given a DrugCVSplit instance with multiple splits
    splitter = DrugCVSplit(n_splits=3, test_size=0.2, random_state=42)

    # When we split the data
    splits = list(splitter.split(sample_data))

    # Then the result is of the correct format and has the correct number of test and train pairs
    assert len(splits) == 3
    for train_indices, test_indices in splits:
        assert len(train_indices) + len(test_indices) == len(sample_data)

        # Check that the split is by drug (no drug appears in both train and test)
        train_drugs = set(sample_data.iloc[train_indices]["source"])
        test_drugs = set(sample_data.iloc[test_indices]["source"])
        assert len(train_drugs.intersection(test_drugs)) == 0

        # Check that approximately the right proportion of drugs are in the test set
        unique_drugs = set(sample_data["source"].unique())
        expected_test_drugs = max(1, int(round(len(unique_drugs) * 0.2)))
        assert len(test_drugs) == expected_test_drugs
>>>>>>> e0829efc
<|MERGE_RESOLUTION|>--- conflicted
+++ resolved
@@ -1,10 +1,6 @@
 import pandas as pd
 import pytest
-<<<<<<< HEAD
-from matrix.pipelines.modelling.model_selection import DiseaseAreaSplit, DrugStratifiedSplit
-=======
-from matrix.pipelines.modelling.model_selection import DrugCVSplit, DrugStratifiedSplit
->>>>>>> e0829efc
+from matrix.pipelines.modelling.model_selection import DiseaseAreaSplit, DrugCVSplit, DrugStratifiedSplit
 from sklearn.model_selection import StratifiedShuffleSplit
 
 
@@ -112,7 +108,6 @@
         assert len(train_drugs.intersection(test_drugs)) > 0
 
 
-<<<<<<< HEAD
 def test_disease_area_split_harrisons_view(sample_data, disease_list_data):
     # Given a DiseaseAreaSplit instance with harrisons_view disease grouping
     holdout_disease_types = ["cancer_or_benign_tumor", "inflammatory_disease", "hereditary_disease"]
@@ -172,7 +167,8 @@
     # Given a DiseaseAreaSplit with fewer holdout disease types than n_splits
     with pytest.raises(ValueError, match="Length of holdout_disease_types is less than n_splits"):
         DiseaseAreaSplit(n_splits=3, disease_grouping_type="harrisons_view", holdout_disease_types=["type1", "type2"])
-=======
+
+
 def test_drug_cv_split(sample_data):
     # Given a DrugCVSplit and a drug disease dataset
     splitter = DrugCVSplit(n_splits=1, test_size=0.2, random_state=42)
@@ -219,5 +215,4 @@
         # Check that approximately the right proportion of drugs are in the test set
         unique_drugs = set(sample_data["source"].unique())
         expected_test_drugs = max(1, int(round(len(unique_drugs) * 0.2)))
-        assert len(test_drugs) == expected_test_drugs
->>>>>>> e0829efc
+        assert len(test_drugs) == expected_test_drugs