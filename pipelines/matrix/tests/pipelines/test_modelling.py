# Standard library imports
from typing import Any, List
from unittest.mock import Mock

import matplotlib.pyplot as plt

# Third-party imports
import numpy as np
import pandas as pd
import pandera

# PySpark imports
import pyspark.sql as ps
import pytest

# Local imports
from matrix.datasets.graph import KnowledgeGraph
from matrix.datasets.pair_generator import SingleLabelPairGenerator
from matrix.inject import OBJECT_KW
from matrix.pipelines.modelling.model import ModelWrapper
from matrix.pipelines.modelling.nodes import (
    apply_transformers,
    attach_embeddings,
    create_model_input_nodes,
    make_folds,
    prefilter_nodes,
    tune_parameters,
)
from matrix.pipelines.modelling.tuning import NopTuner

# Machine learning imports
from sklearn.base import BaseEstimator
from sklearn.impute._base import _BaseImputer
from sklearn.linear_model import LogisticRegression
from sklearn.model_selection import GridSearchCV, KFold
from xgboost import XGBClassifier

<<<<<<< HEAD
=======

@pytest.fixture(scope="module")
def base_test_data(spark: ps.SparkSession) -> ps.DataFrame:
    # Create test data
    nodes_data = [
        ("node1", ["drug_type1"], None),
        ("node2", ["disease_type1"], None),
        ("node3", ["other_type"], None),
        ("node4", ["drug_type2", "other_type"], None),
    ]
    nodes_schema = ps.types.StructType(
        [
            ps.types.StructField("id", ps.types.StringType(), False),
            ps.types.StructField("all_categories", ps.types.ArrayType(ps.types.StringType()), True),
            ps.types.StructField("topological_embedding", ps.types.ArrayType(ps.types.StringType()), True),
        ]
    )
    return spark.createDataFrame(nodes_data, schema=nodes_schema)


@pytest.fixture(scope="module")
def ground_truth_data(spark: ps.SparkSession) -> ps.DataFrame:
    gt_data = [("node1", "node2", 1), ("node3", "node4", 0)]
    gt_schema = ps.types.StructType(
        [
            ps.types.StructField("source", ps.types.StringType(), False),
            ps.types.StructField("target", ps.types.StringType(), False),
            ps.types.StructField("y", ps.types.IntegerType(), False),
        ]
    )
    return spark.createDataFrame(gt_data, schema=gt_schema)


@pytest.fixture(scope="module")
def sample_pairs_df(spark: ps.SparkSession) -> ps.DataFrame:
    pairs_data = [("node1", "node2", 1), ("node3", "node4", 0), ("node5", "node6", 1)]
    pairs_schema = ps.types.StructType(
        [
            ps.types.StructField("source", ps.types.StringType(), False),
            ps.types.StructField("target", ps.types.StringType(), False),
            ps.types.StructField("y", ps.types.IntegerType(), False),
        ]
    )
    return spark.createDataFrame(pairs_data, schema=pairs_schema)


@pytest.fixture(scope="module")
def sample_nodes_df(spark: ps.SparkSession) -> ps.DataFrame:
    nodes_data = [
        ("node1", [0.1, 0.2, 0.3]),
        ("node2", [0.4, 0.5, 0.6]),
        ("node3", [0.7, 0.8, 0.9]),
        ("node4", [1.0, 1.1, 1.2]),
        ("node5", [1.3, 1.4, 1.5]),
        ("node6", [1.6, 1.7, 1.8]),
    ]
    nodes_schema = ps.types.StructType(
        [
            ps.types.StructField("id", ps.types.StringType(), False),
            ps.types.StructField("topological_embedding", ps.types.ArrayType(ps.types.FloatType()), False),
        ]
    )
    return spark.createDataFrame(nodes_data, schema=nodes_schema)


@pytest.fixture
def sample_data():
    """Create sample data for testing."""
    return pd.DataFrame(
        {
            "source": ["A", "B", "C", "D", "E", "F"],
            "source_embedding": [np.array([1, 2])] * 6,
            "target": ["X", "Y", "Z", "W", "V", "U"],
            "target_embedding": [np.array([3, 4])] * 6,
            "y": [1, 0, 1, 0, 1, 0],
        }
    )


@pytest.fixture
def simple_splitter():
    """Create a simple K-fold splitter."""
    return KFold(n_splits=2, shuffle=True, random_state=42)


@pytest.fixture()
def mock_knowledge_graph():
    return Mock(spec=KnowledgeGraph)


@pytest.fixture()
def mock_generator():
    generator = Mock(spec=SingleLabelPairGenerator)
    # Configure mock to return valid data matching schema
    generator.generate.return_value = pd.DataFrame(
        {
            "source": ["drug1", "drug2"],
            "source_embedding": [np.array([0.1, 0.2]), np.array([0.3, 0.4])],
            "target": ["disease1", "disease2"],
            "target_embedding": [np.array([0.5, 0.6]), np.array([0.7, 0.8])],
            "iteration": [0.0, 0.0],
        }
    )
    return generator


@pytest.fixture()
def sample_splits():
    return pd.DataFrame(
        {
            "source": ["drug3", "drug4"],
            "source_embedding": [np.array([0.9, 1.0]), np.array([1.1, 1.2])],
            "target": ["disease3", "disease4"],
            "target_embedding": [np.array([1.3, 1.4]), np.array([1.5, 1.6])],
            "iteration": [1.0, 1.0],
            "fold": [0, 1],
            "split": ["TEST", "TRAIN"],
        }
    )


@pytest.fixture
def tune_data():
    """Create sample DataFrame for testing."""
    np.random.seed(42)
    n_samples = 100

    data = pd.DataFrame(
        {
            "featureOne_1": np.random.randn(n_samples),
            "featureOne_2": np.random.randn(n_samples),
            "feature_3": np.random.randn(n_samples),
            "feature_4": np.random.randn(n_samples),
            "feature5_extra": np.random.randn(n_samples),
            "target": np.random.randint(0, 2, n_samples),
            "split": ["TRAIN"] * 80 + ["TEST"] * 20,
        }
    )
    return data


@pytest.fixture
def grid_search_tuner():
    """Create a GridSearchCV tuner."""
    param_grid = {"C": [0.1, 1.0], "max_iter": [100, 200]}
    return GridSearchCV(LogisticRegression(), param_grid, cv=3, scoring="accuracy")

>>>>>>> a6c10537

class DummyTransformer(_BaseImputer):
    """
    Test implementation of transformer
    """

    def __init__(self, transformed: List[Any]):
        self.transformed = transformed

    def get_feature_names_out(self, x):
        return x.columns.tolist()

    def transform(self, x):
        return self.transformed


@pytest.fixture
def input_df() -> pd.DataFrame:
    return pd.DataFrame(
        {
            "feature_1": [0, 5, 10],
            "feature_2": [0, 1, 2],
            "non_transform_col": ["row_1", "row_2", "row_3"],
        }
    )


@pytest.mark.parametrize(
    "transformers",
    [
        # Validate single transformer
        {"dummy_transformer_1": {"transformer": DummyTransformer(transformed=[1, 3, 3]), "features": ["feature_1"]}},
        # Validate multiple transformers
        {
            "dummy_transformer_1": {"transformer": DummyTransformer(transformed=[1, 3, 3]), "features": ["feature_1"]},
            "dummy_transformer_2": {"transformer": DummyTransformer(transformed=[2, 6, 6]), "features": ["feature_2"]},
        },
    ],
)
def test_apply_transformers(input_df, transformers):
    # Given input list of transformers

    # When appyling apply transformers
    result = apply_transformers(input_df, transformers)

    # Then output is of correct type, transformers are applied correctly
    # and non_transformer_col is untouched
    assert isinstance(result, pd.DataFrame)
    assert result.shape == input_df.shape
    assert set(result.columns) == set(input_df.columns)

    # NOTEL we currently limiting ourselves to transformers with single input feature
    for _, transformer in transformers.items():
        np.testing.assert_array_equal(result[transformer["features"][0]].values, transformer["transformer"].transformed)

    # # Check if non-transformed column remains unchanged
    assert (result["non_transform_col"] == input_df["non_transform_col"]).all()


def test_prefilter_excludes_non_drug_disease_nodes(
    base_test_data: ps.DataFrame, ground_truth_data: ps.DataFrame
) -> None:
    result = prefilter_nodes(
        full_nodes=base_test_data,
        nodes=base_test_data,
        gt=ground_truth_data,
        drug_types=["drug_type1", "drug_type2"],
        disease_types=["disease_type1"],
    )

    result_list = result.collect()
    assert len(result_list) == 3  # Should only include drug/disease nodes
    assert not any(row.id == "node3" for row in result_list)


def test_prefilter_correctly_identifies_drug_nodes(
    base_test_data: ps.DataFrame, ground_truth_data: ps.DataFrame
) -> None:
    result = prefilter_nodes(
        full_nodes=base_test_data,
        nodes=base_test_data,
        gt=ground_truth_data,
        drug_types=["drug_type1", "drug_type2"],
        disease_types=["disease_type1"],
    )

    result_list = result.collect()

    # Check drug nodes
    node1 = next(row for row in result_list if row.id == "node1")
    assert node1.is_drug is True
    assert node1.is_disease is False

    node4 = next(row for row in result_list if row.id == "node4")
    assert node4.is_drug is True
    assert node4.is_disease is False


def test_prefilter_correctly_identifies_disease_nodes(
    base_test_data: ps.DataFrame, ground_truth_data: ps.DataFrame
) -> None:
    result = prefilter_nodes(
        full_nodes=base_test_data,
        nodes=base_test_data,
        gt=ground_truth_data,
        drug_types=["drug_type1", "drug_type2"],
        disease_types=["disease_type1"],
    )

    result_list = result.collect()

    node2 = next(row for row in result_list if row.id == "node2")
    assert node2.is_drug is False
    assert node2.is_disease is True


def test_prefilter_correctly_identifies_ground_truth_positives(
    base_test_data: ps.DataFrame, ground_truth_data: ps.DataFrame
) -> None:
    result = prefilter_nodes(
        full_nodes=base_test_data,
        nodes=base_test_data,
        gt=ground_truth_data,
        drug_types=["drug_type1", "drug_type2"],
        disease_types=["disease_type1"],
    )

    result_list = result.collect()

    # Check ground truth positive nodes
    node1 = next(row for row in result_list if row.id == "node1")
    assert node1.in_ground_pos is True

    node2 = next(row for row in result_list if row.id == "node2")
    assert node2.in_ground_pos is True

    node4 = next(row for row in result_list if row.id == "node4")
    assert node4.in_ground_pos is False


def test_attach_embeddings_successful(sample_pairs_df: ps.DataFrame, sample_nodes_df: ps.DataFrame) -> None:
    """Test successful attachment of embeddings to pairs."""
    result = attach_embeddings(sample_pairs_df, sample_nodes_df)

    # Check schema
    assert "source_embedding" in result.columns
    assert "target_embedding" in result.columns
    assert "y" in result.columns

    # Check number of rows preserved
    assert result.count() == sample_pairs_df.count()

    first_row = result.filter(ps.functions.col("source") == "node1").first()

    assert np.allclose(first_row["source_embedding"], [0.1, 0.2, 0.3])
    assert np.allclose(first_row["target_embedding"], [0.4, 0.5, 0.6])


def test_attach_embeddings_missing_nodes(
    spark: ps.SparkSession, sample_pairs_df: ps.DataFrame, sample_nodes_df: ps.DataFrame
) -> None:
    """Test handling of pairs with missing nodes."""
    # Add a pair with non-existent nodes
    new_pair = spark.createDataFrame([("nodeX", "nodeY", 1)], schema=sample_pairs_df.schema)
    pairs_with_missing = sample_pairs_df.union(new_pair)

    with pytest.raises(pandera.errors.SchemaError):
        attach_embeddings(pairs_with_missing, sample_nodes_df)


def test_attach_embeddings_empty_pairs(
    spark: ps.SparkSession, sample_pairs_df: ps.DataFrame, sample_nodes_df: ps.DataFrame
) -> None:
    """Test handling of empty pairs dataframe."""
    empty_pairs = spark.createDataFrame([], schema=sample_pairs_df.schema)
    result = attach_embeddings(empty_pairs, sample_nodes_df)
    assert result.count() == 0


def test_attach_embeddings_schema_validation(spark: ps.SparkSession, sample_pairs_df: ps.DataFrame) -> None:
    """Test schema validation with invalid node embeddings."""
    # Create nodes with invalid embedding type (integers instead of floats)
    invalid_nodes_data = [("node1", [1, 2, 3]), ("node2", [4, 5, 6])]
    invalid_nodes_schema = ps.types.StructType(
        [
            ps.types.StructField("id", ps.types.StringType(), False),
            ps.types.StructField("topological_embedding", ps.types.ArrayType(ps.types.IntegerType()), False),
        ]
    )
    invalid_nodes_df = spark.createDataFrame(invalid_nodes_data, schema=invalid_nodes_schema)

    with pytest.raises(pandera.errors.SchemaError):
        attach_embeddings(sample_pairs_df, invalid_nodes_df)


def test_make_folds_basic_functionality(sample_data, simple_splitter):
    """Test basic functionality of make_folds."""
    result = make_folds(data=sample_data, splitter=simple_splitter)

    # Check that all required columns are present
    required_columns = ["source", "source_embedding", "target", "target_embedding", "split", "fold"]
    assert all(col in result.columns for col in required_columns)

    # Check that we have the same number of rows as input
    assert len(result) == len(sample_data) * 3

    # Check that splits are properly labeled
    assert set(result["split"].unique()) == {"TRAIN", "TEST"}

    # Check that the folds column has the correct range
    assert set(result["fold"].unique()) == {0, 1, 2}


def test_make_folds_data_integrity(sample_data, simple_splitter):
    """Test that data values are preserved after splitting."""
    result = make_folds(data=sample_data, splitter=simple_splitter)

    # Check that original values are preserved
    assert set(result["source"].unique()) == set(sample_data["source"].unique())
    assert set(result["target"].unique()) == set(sample_data["target"].unique())


def test_make_folds_empty_data(simple_splitter):
    """Test behavior with empty input data."""
    empty_data = pd.DataFrame(columns=["source", "source_embedding", "target", "target_embedding", "y"])

    with pytest.raises(ValueError):
        make_folds(data=empty_data, splitter=simple_splitter)


def test_create_model_input_nodes_basic(mock_knowledge_graph, mock_generator, sample_data, simple_splitter):
    # Get number of folds (test/train splits plus full training set)
    n_folds = simple_splitter.get_n_splits() + 1

    # Given the output of make_folds
    mock_splits = make_folds(data=sample_data, splitter=simple_splitter)

    # When creating model input nodes
    result = create_model_input_nodes(graph=mock_knowledge_graph, splits=mock_splits, generator=mock_generator)

    # Check that generator was called the correct number of times (once per fold)
    assert mock_generator.generate.call_count == n_folds

    # Check that result has correct number of rows (original + generated * number of folds)
    assert len(result) == len(mock_splits) + len(mock_generator.generate.return_value) * n_folds

    # Check that generated rows have 'TRAIN' split
    generated_rows = result.iloc[len(mock_splits) :]
    assert all(generated_rows["split"] == "TRAIN")

    # Check that original splits are preserved
    original_rows = result.iloc[: len(mock_splits)]
    assert all(original_rows["split"] == mock_splits["split"])


def test_create_model_input_nodes_generator_empty(mock_knowledge_graph, sample_splits):
    # Test with generator that returns empty DataFrame
    empty_generator = Mock(spec=SingleLabelPairGenerator)
    empty_generator.generate.return_value = pd.DataFrame(
        {"source": [], "source_embedding": [], "target": [], "target_embedding": [], "iteration": []}
    )

    result = create_model_input_nodes(graph=mock_knowledge_graph, splits=sample_splits, generator=empty_generator)

    # Check that only original splits are present
    assert len(result) == len(sample_splits)
    assert all(result["split"] == sample_splits["split"])


@pytest.mark.parametrize(
    "tuner_config",
    [
        {
            "tuner_factory": lambda: NopTuner(
                XGBClassifier(n_estimators=100, learning_rate=0.1, max_depth=3, random_state=42)
            ),
            "expected_object": "xgboost.sklearn.XGBClassifier",
            "expected_params": {"n_estimators": 100, "learning_rate": 0.1, "max_depth": 3, "random_state": 42},
            "plot_required": False,
        },
        {
            "tuner_factory": lambda: GridSearchCV(
                LogisticRegression(), {"C": [0.1, 1.0], "max_iter": [100, 200]}, cv=3, scoring="accuracy"
            ),
            "expected_object": "sklearn.linear_model._logistic.LogisticRegression",
            "expected_params": {"C", "max_iter"},
            "plot_required": True,
        },
    ],
)
def test_tune_parameters(tune_data: pd.DataFrame, tuner_config: dict):
    """Test parameter tuning functionality with different tuners."""
    tuner = tuner_config["tuner_factory"]()

    result, plot = tune_parameters(
        data=tune_data,
        tuner=tuner,
        features=["featureOne_1", "featureOne_2"],
        target_col_name="target",
    )

    # Check return value structure
    assert isinstance(result, dict)
    assert OBJECT_KW in result
    assert result[OBJECT_KW] == tuner_config["expected_object"]

    # Check parameters
    if isinstance(tuner_config["expected_params"], dict):
        # For exact parameter matching (NopTuner case)
        for param, value in tuner_config["expected_params"].items():
            assert result[param] == value
    else:
        # For parameter presence checking (GridSearchCV case)
        for param in tuner_config["expected_params"]:
            assert param in result

    # Check plot expectations
    if tuner_config["plot_required"]:
        assert isinstance(plot, plt.Figure)
    else:
        assert plot is None or isinstance(plot, plt.Figure)


def test_tune_parameters_regex_features(tune_data: pd.DataFrame, grid_search_tuner: GridSearchCV) -> None:
    """Test regex feature selection."""
    result, _ = tune_parameters(
        data=tune_data, tuner=grid_search_tuner, features=["featureOne.*"], target_col_name="target"
    )

    mask = tune_data["split"] == "TRAIN"
    train_data = tune_data[mask]
    feature_cols = train_data.filter(regex="featureOne.*").columns
    # Should have used all three features matching 'featureOne.*'
    assert len(feature_cols) == 2


def test_tune_parameters_regex_features_other_convention(
    tune_data: pd.DataFrame, grid_search_tuner: GridSearchCV
) -> None:
    """Test regex feature selection."""
    result, _ = tune_parameters(
        data=tune_data, tuner=grid_search_tuner, features=["feature_+"], target_col_name="target"
    )

    mask = tune_data["split"] == "TRAIN"
    train_data = tune_data[mask]
    feature_cols = train_data.filter(regex="feature_+").columns
    # Should have used all three features matching 'feature_+'
    assert len(feature_cols) == 2


def test_tune_parameters_train_test_split(tune_data: pd.DataFrame, grid_search_tuner: GridSearchCV) -> None:
    """Test proper handling of train/test splits."""
    mock_tuner = Mock()
    mock_tuner._estimator = LogisticRegression()
    mock_tuner.best_params_ = {"C": 1.0, "max_iter": 100}

    result, _ = tune_parameters(
        data=tune_data, tuner=mock_tuner, features=["featureOne_1", "featureOne_2"], target_col_name="target"
    )

    # Verify only training data was used
    train_mask = tune_data["split"] == "TRAIN"
    expected_train_samples = len(tune_data[train_mask])

    # Check that fit was called with correct number of samples
    args, _ = mock_tuner.fit.call_args
    assert len(args[0]) == expected_train_samples


def test_tune_parameters_invalid_features(tune_data: pd.DataFrame, grid_search_tuner: GridSearchCV) -> None:
    """Test handling of invalid feature names."""
    with pytest.raises(ValueError):
        tune_parameters(
            data=tune_data, tuner=grid_search_tuner, features=["nonexistent_feature"], target_col_name="target"
        )


def test_tune_parameters_convergence_plot(tune_data: pd.DataFrame) -> None:
    """Test convergence plot generation with custom tuner."""

    class CustomTuner:
        def __init__(self):
            self.estimator = LogisticRegression()
            self.best_params_ = {"C": 1.0}
            self.convergence_plot = plt.figure()

        def fit(self, X, y):
            return self

    custom_tuner = CustomTuner()
    _, plot = tune_parameters(data=tune_data, tuner=custom_tuner, features=["featureOne_1"], target_col_name="target")

    assert isinstance(plot, plt.Figure)
    assert plot == custom_tuner.convergence_plot


def test_model_wrapper():
    class MyEstimator(BaseEstimator):
        def __init__(self, proba):
            self.proba = proba
            super().__init__()

        def predict_proba(self, X):
            return self.proba

    my_estimators = [
        MyEstimator(proba=[1, 2, 3]),
        MyEstimator(proba=[2, 3, 5]),
    ]

    # given an instance of a model wrapper with mean
    model_mean = ModelWrapper(estimators=my_estimators, agg_func=np.mean)
    # when invoking the predict_proba
    proba_mean = model_mean.predict_proba([])
    # then median computed correctly
    assert np.all(proba_mean == [1.5, 2.5, 4.0])<|MERGE_RESOLUTION|>--- conflicted
+++ resolved
@@ -35,8 +35,6 @@
 from sklearn.model_selection import GridSearchCV, KFold
 from xgboost import XGBClassifier
 
-<<<<<<< HEAD
-=======
 
 @pytest.fixture(scope="module")
 def base_test_data(spark: ps.SparkSession) -> ps.DataFrame:
@@ -184,7 +182,6 @@
     param_grid = {"C": [0.1, 1.0], "max_iter": [100, 200]}
     return GridSearchCV(LogisticRegression(), param_grid, cv=3, scoring="accuracy")
 
->>>>>>> a6c10537
 
 class DummyTransformer(_BaseImputer):
     """
