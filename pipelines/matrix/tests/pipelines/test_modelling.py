--- conflicted
+++ resolved
@@ -1,101 +1,41 @@
 # Standard library imports
-import pytest
-from typing import List, Any
+from typing import Any, List
 from unittest.mock import Mock
+
+import matplotlib.pyplot as plt
 
 # Third-party imports
 import numpy as np
 import pandas as pd
 import pandera
-import matplotlib.pyplot as plt
-
-# Machine learning imports
-from sklearn.base import BaseEstimator
-from sklearn.linear_model import LogisticRegression
-from sklearn.model_selection import KFold, GridSearchCV
-from sklearn.impute._base import _BaseImputer
-from xgboost import XGBClassifier
 
 # PySpark imports
 import pyspark.sql as ps
+import pytest
 
 # Local imports
 from matrix.datasets.graph import KnowledgeGraph
 from matrix.datasets.pair_generator import SingleLabelPairGenerator
+from matrix.inject import OBJECT_KW
 from matrix.pipelines.modelling.model import ModelWrapper
-from matrix.inject import OBJECT_KW
 from matrix.pipelines.modelling.nodes import (
     apply_transformers,
-    make_folds,
     attach_embeddings,
     create_model_input_nodes,
+    make_folds,
     prefilter_nodes,
     tune_parameters,
 )
 from matrix.pipelines.modelling.tuning import NopTuner
 
-
-<<<<<<< HEAD
-=======
-class DummyTransformer(_BaseImputer):
-    """
-    Test implementation of transformer
-    """
-
-    def __init__(self, transformed: List[Any]):
-        self.transformed = transformed
-
-    def get_feature_names_out(self, x):
-        return x.columns.tolist()
-
-    def transform(self, x):
-        return self.transformed
-
-
-@pytest.fixture
-def input_df() -> pd.DataFrame:
-    return pd.DataFrame(
-        {
-            "feature_1": [0, 5, 10],
-            "feature_2": [0, 1, 2],
-            "non_transform_col": ["row_1", "row_2", "row_3"],
-        }
-    )
-
-
-@pytest.mark.parametrize(
-    "transformers",
-    [
-        # Validate single transformer
-        {"dummy_transformer_1": {"transformer": DummyTransformer(transformed=[1, 3, 3]), "features": ["feature_1"]}},
-        # Validate multiple transformers
-        {
-            "dummy_transformer_1": {"transformer": DummyTransformer(transformed=[1, 3, 3]), "features": ["feature_1"]},
-            "dummy_transformer_2": {"transformer": DummyTransformer(transformed=[2, 6, 6]), "features": ["feature_2"]},
-        },
-    ],
-)
-def test_apply_transformers(input_df, transformers):
-    # Given input list of transformers
-
-    # When appyling apply transformers
-    result = apply_transformers(input_df, transformers)
-
-    # Then output is of correct type, transformers are applied correctly
-    # and non_transformer_col is untouched
-    assert isinstance(result, pd.DataFrame)
-    assert result.shape == input_df.shape
-    assert set(result.columns) == set(input_df.columns)
-
-    # NOTEL we currently limiting ourselves to transformers with single input feature
-    for _, transformer in transformers.items():
-        np.testing.assert_array_equal(result[transformer["features"][0]].values, transformer["transformer"].transformed)
-
-    # # Check if non-transformed column remains unchanged
-    assert (result["non_transform_col"] == input_df["non_transform_col"]).all()
-
-
->>>>>>> c0cfcc75
+# Machine learning imports
+from sklearn.base import BaseEstimator
+from sklearn.impute._base import _BaseImputer
+from sklearn.linear_model import LogisticRegression
+from sklearn.model_selection import GridSearchCV, KFold
+from xgboost import XGBClassifier
+
+
 @pytest.fixture(scope="module")
 def base_test_data(spark: ps.SparkSession) -> ps.DataFrame:
     # Create test data
@@ -243,6 +183,64 @@
     return GridSearchCV(LogisticRegression(), param_grid, cv=3, scoring="accuracy")
 
 
+class DummyTransformer(_BaseImputer):
+    """
+    Test implementation of transformer
+    """
+
+    def __init__(self, transformed: List[Any]):
+        self.transformed = transformed
+
+    def get_feature_names_out(self, x):
+        return x.columns.tolist()
+
+    def transform(self, x):
+        return self.transformed
+
+
+@pytest.fixture
+def input_df() -> pd.DataFrame:
+    return pd.DataFrame(
+        {
+            "feature_1": [0, 5, 10],
+            "feature_2": [0, 1, 2],
+            "non_transform_col": ["row_1", "row_2", "row_3"],
+        }
+    )
+
+
+@pytest.mark.parametrize(
+    "transformers",
+    [
+        # Validate single transformer
+        {"dummy_transformer_1": {"transformer": DummyTransformer(transformed=[1, 3, 3]), "features": ["feature_1"]}},
+        # Validate multiple transformers
+        {
+            "dummy_transformer_1": {"transformer": DummyTransformer(transformed=[1, 3, 3]), "features": ["feature_1"]},
+            "dummy_transformer_2": {"transformer": DummyTransformer(transformed=[2, 6, 6]), "features": ["feature_2"]},
+        },
+    ],
+)
+def test_apply_transformers(input_df, transformers):
+    # Given input list of transformers
+
+    # When appyling apply transformers
+    result = apply_transformers(input_df, transformers)
+
+    # Then output is of correct type, transformers are applied correctly
+    # and non_transformer_col is untouched
+    assert isinstance(result, pd.DataFrame)
+    assert result.shape == input_df.shape
+    assert set(result.columns) == set(input_df.columns)
+
+    # NOTEL we currently limiting ourselves to transformers with single input feature
+    for _, transformer in transformers.items():
+        np.testing.assert_array_equal(result[transformer["features"][0]].values, transformer["transformer"].transformed)
+
+    # # Check if non-transformed column remains unchanged
+    assert (result["non_transform_col"] == input_df["non_transform_col"]).all()
+
+
 def test_prefilter_excludes_non_drug_disease_nodes(
     base_test_data: ps.DataFrame, ground_truth_data: ps.DataFrame
 ) -> None:
