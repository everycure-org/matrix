# Standard library imports
from typing import Any, List
from unittest.mock import Mock

import matplotlib.pyplot as plt

# Third-party imports
import numpy as np
import pandas as pd
import pandera

# PySpark imports
import pyspark.sql as ps
import pytest

# Local imports
from matrix.datasets.graph import KnowledgeGraph
from matrix.datasets.pair_generator import SingleLabelPairGenerator
from matrix.inject import OBJECT_KW
from matrix.pipelines.modelling.model import ModelWrapper
from matrix.pipelines.modelling.model_selection import DiseaseAreaSplit
from matrix.pipelines.modelling.nodes import (
    apply_transformers,
    attach_embeddings,
    create_model_input_nodes,
    make_folds,
    prefilter_nodes,
    tune_parameters,
)
from matrix.pipelines.modelling.tuning import NopTuner

# Machine learning imports
from sklearn.base import BaseEstimator
from sklearn.impute._base import _BaseImputer
from sklearn.linear_model import LogisticRegression
from sklearn.model_selection import GridSearchCV, KFold
from xgboost import XGBClassifier


@pytest.fixture(scope="module")
def base_test_data(spark: ps.SparkSession) -> ps.DataFrame:
    # Create test data
    nodes_data = [
        ("node1", ["drug_type1"], None),
        ("node2", ["disease_type1"], None),
        ("node3", ["other_type"], None),
        ("node4", ["drug_type2", "other_type"], None),
    ]
    nodes_schema = ps.types.StructType(
        [
            ps.types.StructField("id", ps.types.StringType(), False),
            ps.types.StructField("all_categories", ps.types.ArrayType(ps.types.StringType()), True),
            ps.types.StructField("topological_embedding", ps.types.ArrayType(ps.types.StringType()), True),
        ]
    )
    return spark.createDataFrame(nodes_data, schema=nodes_schema)


@pytest.fixture(scope="module")
def ground_truth_data(spark: ps.SparkSession) -> ps.DataFrame:
    gt_data = [("node1", "node2", 1), ("node3", "node4", 0)]
    gt_schema = ps.types.StructType(
        [
            ps.types.StructField("source", ps.types.StringType(), False),
            ps.types.StructField("target", ps.types.StringType(), False),
            ps.types.StructField("y", ps.types.IntegerType(), False),
        ]
    )
    return spark.createDataFrame(gt_data, schema=gt_schema)


@pytest.fixture(scope="module")
def sample_pairs_df(spark: ps.SparkSession) -> ps.DataFrame:
    pairs_data = [("node1", "node2", 1), ("node3", "node4", 0), ("node5", "node6", 1)]
    pairs_schema = ps.types.StructType(
        [
            ps.types.StructField("source", ps.types.StringType(), False),
            ps.types.StructField("target", ps.types.StringType(), False),
            ps.types.StructField("y", ps.types.IntegerType(), False),
        ]
    )
    return spark.createDataFrame(pairs_data, schema=pairs_schema)


@pytest.fixture(scope="module")
def sample_nodes_df(spark: ps.SparkSession) -> ps.DataFrame:
    nodes_data = [
        ("node1", [0.1, 0.2, 0.3]),
        ("node2", [0.4, 0.5, 0.6]),
        ("node3", [0.7, 0.8, 0.9]),
        ("node4", [1.0, 1.1, 1.2]),
        ("node5", [1.3, 1.4, 1.5]),
        ("node6", [1.6, 1.7, 1.8]),
    ]
    nodes_schema = ps.types.StructType(
        [
            ps.types.StructField("id", ps.types.StringType(), False),
            ps.types.StructField("topological_embedding", ps.types.ArrayType(ps.types.FloatType()), False),
        ]
    )
    return spark.createDataFrame(nodes_data, schema=nodes_schema)


@pytest.fixture
def sample_data():
    """Create sample data for testing."""
    return pd.DataFrame(
        {
            "source": ["A", "B", "C", "D", "E", "F"],
            "source_embedding": [np.array([1, 2])] * 6,
            "target": ["X", "Y", "Z", "W", "V", "U"],
            "target_embedding": [np.array([3, 4])] * 6,
            "y": [1, 0, 1, 0, 1, 0],
        },
        index=range(6),  # Add explicit index
    )


@pytest.fixture
def simple_splitter():
    """Create a simple K-fold splitter."""
    return KFold(n_splits=2, shuffle=True, random_state=42)


@pytest.fixture()
def mock_knowledge_graph():
    return Mock(spec=KnowledgeGraph)


@pytest.fixture()
def mock_generator():
    generator = Mock(spec=SingleLabelPairGenerator)
    # Configure mock to return valid data matching schema
    generator.generate.return_value = pd.DataFrame(
        {
            "source": ["drug1", "drug2"],
            "source_embedding": [np.array([0.1, 0.2]), np.array([0.3, 0.4])],
            "target": ["disease1", "disease2"],
            "target_embedding": [np.array([0.5, 0.6]), np.array([0.7, 0.8])],
            "iteration": [0.0, 0.0],
        }
    )
    return generator


@pytest.fixture()
def sample_splits():
    return pd.DataFrame(
        {
            "source": ["drug3", "drug4"],
            "source_embedding": [np.array([0.9, 1.0]), np.array([1.1, 1.2])],
            "target": ["disease3", "disease4"],
            "target_embedding": [np.array([1.3, 1.4]), np.array([1.5, 1.6])],
            "iteration": [1.0, 1.0],
            "fold": [0, 1],
            "split": ["TEST", "TRAIN"],
        }
    )


@pytest.fixture
def tune_data():
    """Create sample DataFrame for testing."""
    np.random.seed(42)
    n_samples = 100

    data = pd.DataFrame(
        {
            "featureOne_1": np.random.randn(n_samples),
            "featureOne_2": np.random.randn(n_samples),
            "feature_3": np.random.randn(n_samples),
            "feature_4": np.random.randn(n_samples),
            "feature5_extra": np.random.randn(n_samples),
            "target": np.random.randint(0, 2, n_samples),
            "split": ["TRAIN"] * 80 + ["TEST"] * 20,
        }
    )
    return data


@pytest.fixture
def grid_search_tuner():
    """Create a GridSearchCV tuner."""
    param_grid = {"C": [0.1, 1.0], "max_iter": [100, 200]}
    return GridSearchCV(LogisticRegression(), param_grid, cv=3, scoring="accuracy")


class DummyTransformer(_BaseImputer):
    """
    Test implementation of transformer
    """

    def __init__(self, transformed: List[Any]):
        self.transformed = transformed

    def get_feature_names_out(self, x):
        return x.columns.tolist()

    def transform(self, x):
        return self.transformed


@pytest.fixture
def input_df() -> pd.DataFrame:
    return pd.DataFrame(
        {
            "feature_1": [0, 5, 10],
            "feature_2": [0, 1, 2],
            "non_transform_col": ["row_1", "row_2", "row_3"],
        }
    )


@pytest.mark.parametrize(
    "transformers",
    [
        # Validate single transformer
        {"dummy_transformer_1": {"transformer": DummyTransformer(transformed=[1, 3, 3]), "features": ["feature_1"]}},
        # Validate multiple transformers
        {
            "dummy_transformer_1": {"transformer": DummyTransformer(transformed=[1, 3, 3]), "features": ["feature_1"]},
            "dummy_transformer_2": {"transformer": DummyTransformer(transformed=[2, 6, 6]), "features": ["feature_2"]},
        },
    ],
)
def test_apply_transformers(input_df, transformers):
    # Given input list of transformers

    # When appyling apply transformers
    result = apply_transformers(input_df, transformers)

    # Then output is of correct type, transformers are applied correctly
    # and non_transformer_col is untouched
    assert isinstance(result, pd.DataFrame)
    assert result.shape == input_df.shape
    assert set(result.columns) == set(input_df.columns)

    # NOTEL we currently limiting ourselves to transformers with single input feature
    for _, transformer in transformers.items():
        np.testing.assert_array_equal(result[transformer["features"][0]].values, transformer["transformer"].transformed)

    # # Check if non-transformed column remains unchanged
    assert (result["non_transform_col"] == input_df["non_transform_col"]).all()


def test_prefilter_excludes_non_drug_disease_nodes(
    base_test_data: ps.DataFrame, ground_truth_data: ps.DataFrame
) -> None:
    result = prefilter_nodes(
        nodes=base_test_data,
        gt=ground_truth_data,
        drug_types=["drug_type1", "drug_type2"],
        disease_types=["disease_type1"],
    )

    result_list = result.collect()
    assert len(result_list) == 3  # Should only include drug/disease nodes
    assert not any(row.id == "node3" for row in result_list)


def test_prefilter_correctly_identifies_drug_nodes(
    base_test_data: ps.DataFrame, ground_truth_data: ps.DataFrame
) -> None:
    result = prefilter_nodes(
        nodes=base_test_data,
        gt=ground_truth_data,
        drug_types=["drug_type1", "drug_type2"],
        disease_types=["disease_type1"],
    )

    result_list = result.collect()

    # Check drug nodes
    node1 = next(row for row in result_list if row.id == "node1")
    assert node1.is_drug is True
    assert node1.is_disease is False

    node4 = next(row for row in result_list if row.id == "node4")
    assert node4.is_drug is True
    assert node4.is_disease is False


def test_prefilter_correctly_identifies_disease_nodes(
    base_test_data: ps.DataFrame, ground_truth_data: ps.DataFrame
) -> None:
    result = prefilter_nodes(
        nodes=base_test_data,
        gt=ground_truth_data,
        drug_types=["drug_type1", "drug_type2"],
        disease_types=["disease_type1"],
    )

    result_list = result.collect()

    node2 = next(row for row in result_list if row.id == "node2")
    assert node2.is_drug is False
    assert node2.is_disease is True


def test_prefilter_correctly_identifies_ground_truth_positives(
    base_test_data: ps.DataFrame, ground_truth_data: ps.DataFrame
) -> None:
    result = prefilter_nodes(
        nodes=base_test_data,
        gt=ground_truth_data,
        drug_types=["drug_type1", "drug_type2"],
        disease_types=["disease_type1"],
    )

    result_list = result.collect()

    # Check ground truth positive nodes
    node1 = next(row for row in result_list if row.id == "node1")
    assert node1.in_ground_pos is True

    node2 = next(row for row in result_list if row.id == "node2")
    assert node2.in_ground_pos is True

    node4 = next(row for row in result_list if row.id == "node4")
    assert node4.in_ground_pos is False


def test_attach_embeddings_successful(sample_pairs_df: ps.DataFrame, sample_nodes_df: ps.DataFrame) -> None:
    """Test successful attachment of embeddings to pairs."""
    result = attach_embeddings(sample_pairs_df, sample_nodes_df)

    # Check schema
    assert "source_embedding" in result.columns
    assert "target_embedding" in result.columns
    assert "y" in result.columns

    # Check number of rows preserved
    assert result.count() == sample_pairs_df.count()

    first_row = result.filter(ps.functions.col("source") == "node1").first()

    assert np.allclose(first_row["source_embedding"], [0.1, 0.2, 0.3])
    assert np.allclose(first_row["target_embedding"], [0.4, 0.5, 0.6])


def test_attach_embeddings_missing_nodes(
    spark: ps.SparkSession, sample_pairs_df: ps.DataFrame, sample_nodes_df: ps.DataFrame
) -> None:
    """Test handling of pairs with missing nodes."""
    # Add a pair with non-existent nodes
    new_pair = spark.createDataFrame([("nodeX", "nodeY", 1)], schema=sample_pairs_df.schema)
    pairs_with_missing = sample_pairs_df.union(new_pair)

    with pytest.raises(pandera.errors.SchemaError):
        attach_embeddings(pairs_with_missing, sample_nodes_df)


def test_attach_embeddings_empty_pairs(
    spark: ps.SparkSession, sample_pairs_df: ps.DataFrame, sample_nodes_df: ps.DataFrame
) -> None:
    """Test handling of empty pairs dataframe."""
    empty_pairs = spark.createDataFrame([], schema=sample_pairs_df.schema)
    result = attach_embeddings(empty_pairs, sample_nodes_df)
    assert result.count() == 0


def test_attach_embeddings_schema_validation(spark: ps.SparkSession, sample_pairs_df: ps.DataFrame) -> None:
    """Test schema validation with invalid node embeddings."""
    # Create nodes with invalid embedding type (integers instead of floats)
    invalid_nodes_data = [("node1", [1, 2, 3]), ("node2", [4, 5, 6])]
    invalid_nodes_schema = ps.types.StructType(
        [
            ps.types.StructField("id", ps.types.StringType(), False),
            ps.types.StructField("topological_embedding", ps.types.ArrayType(ps.types.IntegerType()), False),
        ]
    )
    invalid_nodes_df = spark.createDataFrame(invalid_nodes_data, schema=invalid_nodes_schema)

    with pytest.raises(pandera.errors.SchemaError):
        attach_embeddings(sample_pairs_df, invalid_nodes_df)


def test_make_folds_basic_functionality(sample_data, simple_splitter):
    """Test basic functionality of make_folds."""
    result = make_folds(data=sample_data, splitter=simple_splitter)

    # Check that all required columns are present
    required_columns = ["source", "source_embedding", "target", "target_embedding", "split", "fold"]
    assert all(col in result.columns for col in required_columns)

    # Check that we have the same number of rows as input
    assert len(result) == len(sample_data) * 3

    # Check that splits are properly labeled
    assert set(result["split"].unique()) == {"TRAIN", "TEST"}

    # Check that the folds column has the correct range
    assert set(result["fold"].unique()) == {0, 1, 2}


def test_make_folds_data_integrity(sample_data, simple_splitter):
    """Test that data values are preserved after splitting."""
    result = make_folds(data=sample_data, splitter=simple_splitter)

    # Check that original values are preserved
    assert set(result["source"].unique()) == set(sample_data["source"].unique())
    assert set(result["target"].unique()) == set(sample_data["target"].unique())


def test_make_folds_empty_data(simple_splitter):
    """Test behavior with empty input data."""
    empty_data = pd.DataFrame(columns=["source", "source_embedding", "target", "target_embedding", "y"])

    with pytest.raises(ValueError):
        make_folds(data=empty_data, splitter=simple_splitter)


def test_create_model_input_nodes_basic(mock_knowledge_graph, mock_generator, sample_data, simple_splitter):
    # Get number of folds (test/train splits plus full training set)
    n_folds = simple_splitter.get_n_splits() + 1

    # Given the output of make_folds
    mock_splits = make_folds(data=sample_data, splitter=simple_splitter)

    # When creating model input nodes
    result = create_model_input_nodes(graph=mock_knowledge_graph, splits=mock_splits, generator=mock_generator)

    # Check that generator was called the correct number of times (once per fold)
    assert mock_generator.generate.call_count == n_folds

    # Check that result has correct number of rows (original + generated * number of folds)
    assert len(result) == len(mock_splits) + len(mock_generator.generate.return_value) * n_folds

    # Check that generated rows have 'TRAIN' split
    generated_rows = result.iloc[len(mock_splits) :]
    assert all(generated_rows["split"] == "TRAIN")

    # Check that original splits are preserved
    original_rows = result.iloc[: len(mock_splits)]
    assert all(original_rows["split"] == mock_splits["split"])


def test_create_model_input_nodes_generator_empty(mock_knowledge_graph, sample_splits):
    # Test with generator that returns empty DataFrame
    empty_generator = Mock(spec=SingleLabelPairGenerator)
    empty_generator.generate.return_value = pd.DataFrame(
        {"source": [], "source_embedding": [], "target": [], "target_embedding": [], "iteration": []}
    )

    result = create_model_input_nodes(graph=mock_knowledge_graph, splits=sample_splits, generator=empty_generator)

    # Check that only original splits are present
    assert len(result) == len(sample_splits)
    assert all(result["split"] == sample_splits["split"])


@pytest.mark.parametrize(
    "tuner_config",
    [
        {
            "tuner_factory": lambda: NopTuner(
                XGBClassifier(n_estimators=100, learning_rate=0.1, max_depth=3, random_state=42)
            ),
            "expected_object": "xgboost.sklearn.XGBClassifier",
            "expected_params": {"n_estimators": 100, "learning_rate": 0.1, "max_depth": 3, "random_state": 42},
            "plot_required": False,
        },
        {
            "tuner_factory": lambda: GridSearchCV(
                LogisticRegression(), {"C": [0.1, 1.0], "max_iter": [100, 200]}, cv=3, scoring="accuracy"
            ),
            "expected_object": "sklearn.linear_model._logistic.LogisticRegression",
            "expected_params": {"C", "max_iter"},
            "plot_required": True,
        },
    ],
)
def test_tune_parameters(tune_data: pd.DataFrame, tuner_config: dict):
    """Test parameter tuning functionality with different tuners."""
    tuner = tuner_config["tuner_factory"]()

    result, plot = tune_parameters(
        data=tune_data,
        tuner=tuner,
        features=["featureOne_1", "featureOne_2"],
        target_col_name="target",
    )

    # Check return value structure
    assert isinstance(result, dict)
    assert OBJECT_KW in result
    assert result[OBJECT_KW] == tuner_config["expected_object"]

    # Check parameters
    if isinstance(tuner_config["expected_params"], dict):
        # For exact parameter matching (NopTuner case)
        for param, value in tuner_config["expected_params"].items():
            assert result[param] == value
    else:
        # For parameter presence checking (GridSearchCV case)
        for param in tuner_config["expected_params"]:
            assert param in result

    # Check plot expectations
    if tuner_config["plot_required"]:
        assert isinstance(plot, plt.Figure)
    else:
        assert plot is None or isinstance(plot, plt.Figure)


def test_tune_parameters_regex_features(tune_data: pd.DataFrame, grid_search_tuner: GridSearchCV) -> None:
    """Test regex feature selection."""
    result, _ = tune_parameters(
        data=tune_data, tuner=grid_search_tuner, features=["featureOne.*"], target_col_name="target"
    )

    mask = tune_data["split"] == "TRAIN"
    train_data = tune_data[mask]
    feature_cols = train_data.filter(regex="featureOne.*").columns
    # Should have used all three features matching 'featureOne.*'
    assert len(feature_cols) == 2


def test_tune_parameters_regex_features_other_convention(
    tune_data: pd.DataFrame, grid_search_tuner: GridSearchCV
) -> None:
    """Test regex feature selection."""
    result, _ = tune_parameters(
        data=tune_data, tuner=grid_search_tuner, features=["feature_+"], target_col_name="target"
    )

    mask = tune_data["split"] == "TRAIN"
    train_data = tune_data[mask]
    feature_cols = train_data.filter(regex="feature_+").columns
    # Should have used all three features matching 'feature_+'
    assert len(feature_cols) == 2


def test_tune_parameters_train_test_split(tune_data: pd.DataFrame, grid_search_tuner: GridSearchCV) -> None:
    """Test proper handling of train/test splits."""
    mock_tuner = Mock()
    mock_tuner._estimator = LogisticRegression()
    mock_tuner.best_params_ = {"C": 1.0, "max_iter": 100}

    result, _ = tune_parameters(
        data=tune_data, tuner=mock_tuner, features=["featureOne_1", "featureOne_2"], target_col_name="target"
    )

    # Verify only training data was used
    train_mask = tune_data["split"] == "TRAIN"
    expected_train_samples = len(tune_data[train_mask])

    # Check that fit was called with correct number of samples
    args, _ = mock_tuner.fit.call_args
    assert len(args[0]) == expected_train_samples


def test_tune_parameters_invalid_features(tune_data: pd.DataFrame, grid_search_tuner: GridSearchCV) -> None:
    """Test handling of invalid feature names."""
    with pytest.raises(ValueError):
        tune_parameters(
            data=tune_data, tuner=grid_search_tuner, features=["nonexistent_feature"], target_col_name="target"
        )


def test_tune_parameters_convergence_plot(tune_data: pd.DataFrame) -> None:
    """Test convergence plot generation with custom tuner."""

    class CustomTuner:
        def __init__(self):
            self.estimator = LogisticRegression()
            self.best_params_ = {"C": 1.0}
            self.convergence_plot = plt.figure()

        def fit(self, X, y):
            return self

    custom_tuner = CustomTuner()
    _, plot = tune_parameters(data=tune_data, tuner=custom_tuner, features=["featureOne_1"], target_col_name="target")

    assert isinstance(plot, plt.Figure)
    assert plot == custom_tuner.convergence_plot


def test_model_wrapper():
    class MyEstimator(BaseEstimator):
        def __init__(self, proba):
            self.proba = proba
            super().__init__()

        def predict_proba(self, X):
            return self.proba

    my_estimators = [
        MyEstimator(proba=[1, 2, 3]),
        MyEstimator(proba=[2, 3, 5]),
    ]

    # given an instance of a model wrapper with mean
    model_mean = ModelWrapper(estimators=my_estimators, agg_func=np.mean)
    # when invoking the predict_proba
    proba_mean = model_mean.predict_proba([])
    # then median computed correctly
    assert np.all(proba_mean == [1.5, 2.5, 4.0])


@pytest.fixture
def disease_list():
    """Create a sample disease list for testing."""
    return pd.DataFrame(
        {
            "id": ["X", "Y", "Z", "W", "V", "U"],  # Match the target values in sample_data
            "harrisons_view": ["type1", "type2", "type3", "type1", "type2", "type3"],
        },
        index=range(6),  # Add explicit index to match sample_data
    )


<<<<<<< HEAD
@pytest.fixture
def disease_area_splitter():
    """Create a DiseaseAreaSplit splitter for testing."""
    from matrix.pipelines.modelling.model_selection import DiseaseAreaSplit

    return DiseaseAreaSplit(
        n_splits=3, disease_grouping_type="harrisons_view", holdout_disease_types=["type1", "type2", "type3"]
    )


def test_make_folds_with_disease_area_split(sample_data, disease_area_splitter, disease_list):
    """Test make_folds with DiseaseAreaSplit."""
    # Ensure disease_list has the correct format
    assert "harrisons_view" in disease_list.columns
    assert set(disease_list["id"]) == set(sample_data["target"])
=======
def test_make_folds_with_disease_area_split(sample_data, disease_list):
    """Test make_folds with DiseaseAreaSplit."""
    disease_area_splitter = DiseaseAreaSplit(
        n_splits=3, disease_grouping_type="harrisons_view", holdout_disease_types=["type1", "type2", "type3"]
    )

    # Ensure disease_list has the correct format
    assert set(disease_list["id"].tolist()) == set(sample_data["target"].tolist())
>>>>>>> 488f5d82

    result = make_folds(data=sample_data, splitter=disease_area_splitter, disease_list=disease_list)

    # Check that all required columns are present
    required_columns = ["source", "source_embedding", "target", "target_embedding", "split", "fold"]
    assert all(col in result.columns for col in required_columns)

    # Check that we have the same number of rows as input
    assert len(result) == len(sample_data) * 4  # 3 folds + 1 full training set

    # Check that splits are properly labeled
    assert set(result["split"].unique()) == {"TRAIN", "TEST"}

    # Check that the folds column has the correct range
    assert set(result["fold"].unique()) == {0, 1, 2, 3}<|MERGE_RESOLUTION|>--- conflicted
+++ resolved
@@ -611,23 +611,6 @@
     )
 
 
-<<<<<<< HEAD
-@pytest.fixture
-def disease_area_splitter():
-    """Create a DiseaseAreaSplit splitter for testing."""
-    from matrix.pipelines.modelling.model_selection import DiseaseAreaSplit
-
-    return DiseaseAreaSplit(
-        n_splits=3, disease_grouping_type="harrisons_view", holdout_disease_types=["type1", "type2", "type3"]
-    )
-
-
-def test_make_folds_with_disease_area_split(sample_data, disease_area_splitter, disease_list):
-    """Test make_folds with DiseaseAreaSplit."""
-    # Ensure disease_list has the correct format
-    assert "harrisons_view" in disease_list.columns
-    assert set(disease_list["id"]) == set(sample_data["target"])
-=======
 def test_make_folds_with_disease_area_split(sample_data, disease_list):
     """Test make_folds with DiseaseAreaSplit."""
     disease_area_splitter = DiseaseAreaSplit(
@@ -636,7 +619,6 @@
 
     # Ensure disease_list has the correct format
     assert set(disease_list["id"].tolist()) == set(sample_data["target"].tolist())
->>>>>>> 488f5d82
 
     result = make_folds(data=sample_data, splitter=disease_area_splitter, disease_list=disease_list)
 
