--- conflicted
+++ resolved
@@ -34,9 +34,6 @@
 from sklearn.linear_model import LogisticRegression
 from sklearn.model_selection import GridSearchCV, KFold
 from xgboost import XGBClassifier
-
-<<<<<<< HEAD
-=======
 
 @pytest.fixture(scope="module")
 def base_test_data(spark: ps.SparkSession) -> ps.DataFrame:
@@ -184,8 +181,6 @@
     param_grid = {"C": [0.1, 1.0], "max_iter": [100, 200]}
     return GridSearchCV(LogisticRegression(), param_grid, cv=3, scoring="accuracy")
 
->>>>>>> 404ffb7a
-
 class DummyTransformer(_BaseImputer):
     """
     Test implementation of transformer
