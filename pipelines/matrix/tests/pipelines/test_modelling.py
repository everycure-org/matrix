# Standard library imports
import pytest
from unittest.mock import Mock

# Third-party imports
import numpy as np
import pandas as pd
import pandera
import matplotlib.pyplot as plt

# Machine learning imports
from sklearn.base import BaseEstimator
from sklearn.linear_model import LogisticRegression
from sklearn.model_selection import KFold, GridSearchCV
from xgboost import XGBClassifier

# PySpark imports
import pyspark.sql as ps

# Local imports
from matrix.datasets.graph import KnowledgeGraph
from matrix.datasets.pair_generator import SingleLabelPairGenerator
from matrix.pipelines.modelling.model import ModelWrapper
from matrix.inject import OBJECT_KW
from matrix.pipelines.modelling.nodes import (
    apply_transformers,
    attach_embeddings,
    create_model_input_nodes,
<<<<<<< HEAD
    make_splits,
    prefilter_nodes,
=======
    prefilter_nodes,
    make_folds,
    attach_embeddings,
>>>>>>> abbecc03
    tune_parameters,
)
from matrix.pipelines.modelling.tuning import NopTuner


def test_apply_single_transformer():
    data = pd.DataFrame(
        {
            "feature1": [0, 5, 10],  # Will be scaled to [0, 0.5, 1]
            "non_transform_col": ["row_1", "row_2", "row_3"],
        }
    )

    class TestScaler:
        def fit(self, x):
            return [1, 2, 3]

        def feature_names_in_(self):
            return ["feature1"]

        def get_feature_names_out(self, x):
            return ["feature1"]

        def transform(self, x):
            return x

    transformers = {
        "minmax_scaler": {"transformer": TestScaler(), "features": ["feature1"]},
    }

    result = apply_transformers(data, transformers)

    # Assertions
    assert isinstance(result, pd.DataFrame)
    assert result.shape == data.shape
    assert set(result.columns) == set(data.columns)

    expected_feature1 = [0.0, 0.5, 1.0]
    np.testing.assert_array_almost_equal(result["feature1"].values, expected_feature1, decimal=3)

    # Check if non-transformed column remains unchanged
    assert (result["non_transform_col"] == data["non_transform_col"]).all()


def test_apply_multiple_transformers():
    # Test with two simple transformers
    data = pd.DataFrame(
        {
            "feature1": [0, 5, 10],  # For MinMaxScaler
            "feature2": [0, 5, 10],  # For StandardScaler
            "non_transform_col": ["row_1", "row_2", "row_3"],
        }
    )

    # Create and fit transformers
    minmax_scaler = MinMaxScaler()
    standard_scaler = StandardScaler()

    minmax_scaler.fit(data[["feature1"]])
    standard_scaler.fit(data[["feature2"]])

    minmax_scaler.feature_names_in_ = ["feature1"]
    standard_scaler.feature_names_in_ = ["feature2"]

    transformers = {
        "minmax_scaler": {"transformer": minmax_scaler, "features": ["feature1"]},
        "standard_scaler": {"transformer": standard_scaler, "features": ["feature2"]},
    }

    # Apply transformers
    result = apply_transformers(data, transformers)

    # Only verify that both transformations were applied
    assert isinstance(result, pd.DataFrame)
    assert result.shape == data.shape
    assert set(result.columns) == set(data.columns)
    assert not (result["feature1"] == data["feature1"]).all()
    assert not (result["feature2"] == data["feature2"]).all()
    assert (result["non_transform_col"] == data["non_transform_col"]).all()


def test_apply_transformers_empty_transformers():
    # Test with empty transformers dictionary
    data = pd.DataFrame({"feature1": [1, 2, 3], "feature2": [4, 5, 6]})

    result = apply_transformers(data, {})

    assert isinstance(result, pd.DataFrame)
    assert result.equals(data)


def test_apply_transformers_invalid_features():
    # Test with invalid feature names
    data = pd.DataFrame({"feature1": [1, 2, 3]})

    scaler = StandardScaler()
    scaler.fit(data[["feature1"]])

    transformers = {"scaler1": {"transformer": scaler, "features": ["non_existent_feature"]}}

    with pytest.raises(KeyError):
        apply_transformers(data, transformers)


@pytest.fixture(scope="module")
def spark() -> ps.SparkSession:
    return ps.SparkSession.builder.getOrCreate()


@pytest.fixture(scope="module")
def base_test_data(spark: ps.SparkSession) -> ps.DataFrame:
    # Create test data
    nodes_data = [
        ("node1", ["drug_type1"], None),
        ("node2", ["disease_type1"], None),
        ("node3", ["other_type"], None),
        ("node4", ["drug_type2", "other_type"], None),
    ]
    nodes_schema = ps.types.StructType(
        [
            ps.types.StructField("id", ps.types.StringType(), False),
            ps.types.StructField("all_categories", ps.types.ArrayType(ps.types.StringType()), True),
            ps.types.StructField("topological_embedding", ps.types.ArrayType(ps.types.StringType()), True),
        ]
    )
    return spark.createDataFrame(nodes_data, schema=nodes_schema)


@pytest.fixture(scope="module")
def ground_truth_data(spark: ps.SparkSession) -> ps.DataFrame:
    gt_data = [("node1", "node2", 1), ("node3", "node4", 0)]
    gt_schema = ps.types.StructType(
        [
            ps.types.StructField("source", ps.types.StringType(), False),
            ps.types.StructField("target", ps.types.StringType(), False),
            ps.types.StructField("y", ps.types.IntegerType(), False),
        ]
    )
    return spark.createDataFrame(gt_data, schema=gt_schema)


def test_prefilter_excludes_non_drug_disease_nodes(
    base_test_data: ps.DataFrame, ground_truth_data: ps.DataFrame
) -> None:
    result = prefilter_nodes(
        full_nodes=base_test_data,
        nodes=base_test_data,
        gt=ground_truth_data,
        drug_types=["drug_type1", "drug_type2"],
        disease_types=["disease_type1"],
    )

    result_list = result.collect()
    assert len(result_list) == 3  # Should only include drug/disease nodes
    assert not any(row.id == "node3" for row in result_list)


def test_prefilter_correctly_identifies_drug_nodes(
    base_test_data: ps.DataFrame, ground_truth_data: ps.DataFrame
) -> None:
    result = prefilter_nodes(
        full_nodes=base_test_data,
        nodes=base_test_data,
        gt=ground_truth_data,
        drug_types=["drug_type1", "drug_type2"],
        disease_types=["disease_type1"],
    )

    result_list = result.collect()

    # Check drug nodes
    node1 = next(row for row in result_list if row.id == "node1")
    assert node1.is_drug is True
    assert node1.is_disease is False

    node4 = next(row for row in result_list if row.id == "node4")
    assert node4.is_drug is True
    assert node4.is_disease is False


def test_prefilter_correctly_identifies_disease_nodes(
    base_test_data: ps.DataFrame, ground_truth_data: ps.DataFrame
) -> None:
    result = prefilter_nodes(
        full_nodes=base_test_data,
        nodes=base_test_data,
        gt=ground_truth_data,
        drug_types=["drug_type1", "drug_type2"],
        disease_types=["disease_type1"],
    )

    result_list = result.collect()

    node2 = next(row for row in result_list if row.id == "node2")
    assert node2.is_drug is False
    assert node2.is_disease is True


def test_prefilter_correctly_identifies_ground_truth_positives(
    base_test_data: ps.DataFrame, ground_truth_data: ps.DataFrame
) -> None:
    result = prefilter_nodes(
        full_nodes=base_test_data,
        nodes=base_test_data,
        gt=ground_truth_data,
        drug_types=["drug_type1", "drug_type2"],
        disease_types=["disease_type1"],
    )

    result_list = result.collect()

    # Check ground truth positive nodes
    node1 = next(row for row in result_list if row.id == "node1")
    assert node1.in_ground_pos is True

    node2 = next(row for row in result_list if row.id == "node2")
    assert node2.in_ground_pos is True

    node4 = next(row for row in result_list if row.id == "node4")
    assert node4.in_ground_pos is False


@pytest.fixture(scope="module")
def sample_pairs_df(spark: ps.SparkSession) -> ps.DataFrame:
    pairs_data = [("node1", "node2", 1), ("node3", "node4", 0), ("node5", "node6", 1)]
    pairs_schema = ps.types.StructType(
        [
            ps.types.StructField("source", ps.types.StringType(), False),
            ps.types.StructField("target", ps.types.StringType(), False),
            ps.types.StructField("y", ps.types.IntegerType(), False),
        ]
    )
    return spark.createDataFrame(pairs_data, schema=pairs_schema)


@pytest.fixture(scope="module")
def sample_nodes_df(spark: ps.SparkSession) -> ps.DataFrame:
    nodes_data = [
        ("node1", [0.1, 0.2, 0.3]),
        ("node2", [0.4, 0.5, 0.6]),
        ("node3", [0.7, 0.8, 0.9]),
        ("node4", [1.0, 1.1, 1.2]),
        ("node5", [1.3, 1.4, 1.5]),
        ("node6", [1.6, 1.7, 1.8]),
    ]
    nodes_schema = ps.types.StructType(
        [
            ps.types.StructField("id", ps.types.StringType(), False),
            ps.types.StructField("topological_embedding", ps.types.ArrayType(ps.types.FloatType()), False),
        ]
    )
    return spark.createDataFrame(nodes_data, schema=nodes_schema)


def test_attach_embeddings_successful(sample_pairs_df: ps.DataFrame, sample_nodes_df: ps.DataFrame) -> None:
    """Test successful attachment of embeddings to pairs."""
    result = attach_embeddings(sample_pairs_df, sample_nodes_df)

    # Check schema
    assert "source_embedding" in result.columns
    assert "target_embedding" in result.columns
    assert "y" in result.columns

    # Check number of rows preserved
    assert result.count() == sample_pairs_df.count()

    first_row = result.filter(ps.functions.col("source") == "node1").first()

    assert np.allclose(first_row["source_embedding"], [0.1, 0.2, 0.3])
    assert np.allclose(first_row["target_embedding"], [0.4, 0.5, 0.6])


def test_attach_embeddings_missing_nodes(
    spark: ps.SparkSession, sample_pairs_df: ps.DataFrame, sample_nodes_df: ps.DataFrame
) -> None:
    """Test handling of pairs with missing nodes."""
    # Add a pair with non-existent nodes
    new_pair = spark.createDataFrame([("nodeX", "nodeY", 1)], schema=sample_pairs_df.schema)
    pairs_with_missing = sample_pairs_df.union(new_pair)

    with pytest.raises(pandera.errors.SchemaError):
        attach_embeddings(pairs_with_missing, sample_nodes_df)


def test_attach_embeddings_empty_pairs(
    spark: ps.SparkSession, sample_pairs_df: ps.DataFrame, sample_nodes_df: ps.DataFrame
) -> None:
    """Test handling of empty pairs dataframe."""
    empty_pairs = spark.createDataFrame([], schema=sample_pairs_df.schema)
    result = attach_embeddings(empty_pairs, sample_nodes_df)
    assert result.count() == 0


def test_attach_embeddings_schema_validation(spark: ps.SparkSession, sample_pairs_df: ps.DataFrame) -> None:
    """Test schema validation with invalid node embeddings."""
    # Create nodes with invalid embedding type (integers instead of floats)
    invalid_nodes_data = [("node1", [1, 2, 3]), ("node2", [4, 5, 6])]
    invalid_nodes_schema = ps.types.StructType(
        [
            ps.types.StructField("id", ps.types.StringType(), False),
            ps.types.StructField("topological_embedding", ps.types.ArrayType(ps.types.IntegerType()), False),
        ]
    )
    invalid_nodes_df = spark.createDataFrame(invalid_nodes_data, schema=invalid_nodes_schema)

    with pytest.raises(pandera.errors.SchemaError):
        attach_embeddings(sample_pairs_df, invalid_nodes_df)


@pytest.fixture
def sample_data():
    """Create sample data for testing."""
    return pd.DataFrame(
        {
            "source": ["A", "B", "C", "D", "E", "F"],
            "source_embedding": [np.array([1, 2])] * 6,
            "target": ["X", "Y", "Z", "W", "V", "U"],
            "target_embedding": [np.array([3, 4])] * 6,
            "y": [1, 0, 1, 0, 1, 0],
        }
    )


@pytest.fixture
def simple_splitter():
    """Create a simple K-fold splitter."""
    return KFold(n_splits=2, shuffle=True, random_state=42)


def test_make_folds_basic_functionality(sample_data, simple_splitter):
    """Test basic functionality of make_folds."""
    result = make_folds(data=sample_data, splitter=simple_splitter)

    # Check that all required columns are present
    required_columns = ["source", "source_embedding", "target", "target_embedding", "split", "fold"]
    assert all(col in result.columns for col in required_columns)

    # Check that we have the same number of rows as input
    assert len(result) == len(sample_data) * 3

    # Check that splits are properly labeled
    assert set(result["split"].unique()) == {"TRAIN", "TEST"}

    # Check that the folds column has the correct range
    assert set(result["fold"].unique()) == {0, 1, 2}


def test_make_folds_data_integrity(sample_data, simple_splitter):
    """Test that data values are preserved after splitting."""
    result = make_folds(data=sample_data, splitter=simple_splitter)

    # Check that original values are preserved
    assert set(result["source"].unique()) == set(sample_data["source"].unique())
    assert set(result["target"].unique()) == set(sample_data["target"].unique())


def test_make_folds_empty_data(simple_splitter):
    """Test behavior with empty input data."""
    empty_data = pd.DataFrame(columns=["source", "source_embedding", "target", "target_embedding", "y"])

    with pytest.raises(ValueError):
        make_folds(data=empty_data, splitter=simple_splitter)


@pytest.fixture()
def mock_knowledge_graph():
    return Mock(spec=KnowledgeGraph)


@pytest.fixture()
def mock_generator():
    generator = Mock(spec=SingleLabelPairGenerator)
    # Configure mock to return valid data matching schema
    generator.generate.return_value = pd.DataFrame(
        {
            "source": ["drug1", "drug2"],
            "source_embedding": [np.array([0.1, 0.2]), np.array([0.3, 0.4])],
            "target": ["disease1", "disease2"],
            "target_embedding": [np.array([0.5, 0.6]), np.array([0.7, 0.8])],
            "y": [2, 2],
        }
    )
    return generator


@pytest.fixture()
def sample_splits():
    return pd.DataFrame(
        {
            "source": ["drug3", "drug4"],
            "source_embedding": [np.array([0.9, 1.0]), np.array([1.1, 1.2])],
            "target": ["disease3", "disease4"],
            "target_embedding": [np.array([1.3, 1.4]), np.array([1.5, 1.6])],
            "y": [0, 1],
            "split": ["TEST", "TRAIN"],
            "fold": [0, 1],
        }
    )


def test_create_model_input_nodes_basic(mock_knowledge_graph, mock_generator, sample_data, simple_splitter):
    # Get number of folds (test/train splits plus full training set)
    n_folds = simple_splitter.get_n_splits() + 1

    # Given the output of make_folds
    mock_splits = make_folds(data=sample_data, splitter=simple_splitter)

    # When creating model input nodes
    result = create_model_input_nodes(graph=mock_knowledge_graph, splits=mock_splits, generator=mock_generator)

    # Check that generator was called the correct number of times (once per fold)
    assert mock_generator.generate.call_count == n_folds

    # Check that result has correct number of rows (original + generated * number of folds)
    assert len(result) == len(mock_splits) + len(mock_generator.generate.return_value) * n_folds

    # Check that generated rows have 'TRAIN' split
    generated_rows = result.iloc[len(mock_splits) :]
    assert all(generated_rows["split"] == "TRAIN")

    # Check that original splits are preserved
    original_rows = result.iloc[: len(mock_splits)]
    assert all(original_rows["split"] == mock_splits["split"])


def test_create_model_input_nodes_generator_empty(mock_knowledge_graph, sample_splits):
    # Test with generator that returns empty DataFrame
    empty_generator = Mock(spec=SingleLabelPairGenerator)
    empty_generator.generate.return_value = pd.DataFrame(
        {"source": [], "source_embedding": [], "target": [], "target_embedding": [], "iteration": []}
    )

    result = create_model_input_nodes(graph=mock_knowledge_graph, splits=sample_splits, generator=empty_generator)

    # Check that only original splits are present
    assert len(result) == len(sample_splits)
    assert all(result["split"] == sample_splits["split"])


@pytest.fixture
def tune_data():
    """Create sample DataFrame for testing."""
    np.random.seed(42)
    n_samples = 100

    data = pd.DataFrame(
        {
            "featureOne_1": np.random.randn(n_samples),
            "featureOne_2": np.random.randn(n_samples),
            "feature_3": np.random.randn(n_samples),
            "feature_4": np.random.randn(n_samples),
            "feature5_extra": np.random.randn(n_samples),
            "target": np.random.randint(0, 2, n_samples),
            "split": ["TRAIN"] * 80 + ["TEST"] * 20,
        }
    )
    return data


@pytest.fixture
def grid_search_tuner():
    """Create a GridSearchCV tuner."""
    param_grid = {"C": [0.1, 1.0], "max_iter": [100, 200]}
    return GridSearchCV(LogisticRegression(), param_grid, cv=3, scoring="accuracy")


@pytest.mark.parametrize(
    "tuner_config",
    [
        {
            "tuner_factory": lambda: NopTuner(
                XGBClassifier(n_estimators=100, learning_rate=0.1, max_depth=3, random_state=42)
            ),
            "expected_object": "xgboost.sklearn.XGBClassifier",
            "expected_params": {"n_estimators": 100, "learning_rate": 0.1, "max_depth": 3, "random_state": 42},
            "plot_required": False,
        },
        {
            "tuner_factory": lambda: GridSearchCV(
                LogisticRegression(), {"C": [0.1, 1.0], "max_iter": [100, 200]}, cv=3, scoring="accuracy"
            ),
            "expected_object": "sklearn.linear_model._logistic.LogisticRegression",
            "expected_params": {"C", "max_iter"},
            "plot_required": True,
        },
    ],
)
def test_tune_parameters(tune_data: pd.DataFrame, tuner_config: dict):
    """Test parameter tuning functionality with different tuners."""
    tuner = tuner_config["tuner_factory"]()

    result, plot = tune_parameters(
        data=tune_data,
        tuner=tuner,
        features=["featureOne_1", "featureOne_2"],
        target_col_name="target",
    )

    # Check return value structure
    assert isinstance(result, dict)
    assert OBJECT_KW in result
    assert result[OBJECT_KW] == tuner_config["expected_object"]

    # Check parameters
    if isinstance(tuner_config["expected_params"], dict):
        # For exact parameter matching (NopTuner case)
        for param, value in tuner_config["expected_params"].items():
            assert result[param] == value
    else:
        # For parameter presence checking (GridSearchCV case)
        for param in tuner_config["expected_params"]:
            assert param in result

    # Check plot expectations
    if tuner_config["plot_required"]:
        assert isinstance(plot, plt.Figure)
    else:
        assert plot is None or isinstance(plot, plt.Figure)


def test_tune_parameters_regex_features(tune_data: pd.DataFrame, grid_search_tuner: GridSearchCV) -> None:
    """Test regex feature selection."""
    result, _ = tune_parameters(
        data=tune_data, tuner=grid_search_tuner, features=["featureOne.*"], target_col_name="target"
    )

    mask = tune_data["split"] == "TRAIN"
    train_data = tune_data[mask]
    feature_cols = train_data.filter(regex="featureOne.*").columns
    # Should have used all three features matching 'featureOne.*'
    assert len(feature_cols) == 2


def test_tune_parameters_regex_features_other_convention(
    tune_data: pd.DataFrame, grid_search_tuner: GridSearchCV
) -> None:
    """Test regex feature selection."""
    result, _ = tune_parameters(
        data=tune_data, tuner=grid_search_tuner, features=["feature_+"], target_col_name="target"
    )

    mask = tune_data["split"] == "TRAIN"
    train_data = tune_data[mask]
    feature_cols = train_data.filter(regex="feature_+").columns
    # Should have used all three features matching 'feature_+'
    assert len(feature_cols) == 2


def test_tune_parameters_train_test_split(tune_data: pd.DataFrame, grid_search_tuner: GridSearchCV) -> None:
    """Test proper handling of train/test splits."""
    mock_tuner = Mock()
    mock_tuner._estimator = LogisticRegression()
    mock_tuner.best_params_ = {"C": 1.0, "max_iter": 100}

    result, _ = tune_parameters(
        data=tune_data, tuner=mock_tuner, features=["featureOne_1", "featureOne_2"], target_col_name="target"
    )

    # Verify only training data was used
    train_mask = tune_data["split"] == "TRAIN"
    expected_train_samples = len(tune_data[train_mask])

    # Check that fit was called with correct number of samples
    args, _ = mock_tuner.fit.call_args
    assert len(args[0]) == expected_train_samples


def test_tune_parameters_invalid_features(tune_data: pd.DataFrame, grid_search_tuner: GridSearchCV) -> None:
    """Test handling of invalid feature names."""
    with pytest.raises(ValueError):
        tune_parameters(
            data=tune_data, tuner=grid_search_tuner, features=["nonexistent_feature"], target_col_name="target"
        )


def test_tune_parameters_convergence_plot(tune_data: pd.DataFrame) -> None:
    """Test convergence plot generation with custom tuner."""

    class CustomTuner:
        def __init__(self):
            self.estimator = LogisticRegression()
            self.best_params_ = {"C": 1.0}
            self.convergence_plot = plt.figure()

        def fit(self, X, y):
            return self

    custom_tuner = CustomTuner()
    _, plot = tune_parameters(data=tune_data, tuner=custom_tuner, features=["featureOne_1"], target_col_name="target")

    assert isinstance(plot, plt.Figure)
    assert plot == custom_tuner.convergence_plot


def test_model_wrapper():
    class MyEstimator(BaseEstimator):
        def __init__(self, proba):
            self.proba = proba
            super().__init__()

        def predict_proba(self, X):
            return self.proba

    my_estimators = [
        MyEstimator(proba=[1, 2, 3]),
        MyEstimator(proba=[2, 3, 5]),
    ]

    # given an instance of a model wrapper with mean
    model_mean = ModelWrapper(estimators=my_estimators, agg_func=np.mean)
    # when invoking the predict_proba
    proba_mean = model_mean.predict_proba([])
    # then median computed correctly
    assert np.all(proba_mean == [1.5, 2.5, 4.0])<|MERGE_RESOLUTION|>--- conflicted
+++ resolved
@@ -10,6 +10,7 @@
 
 # Machine learning imports
 from sklearn.base import BaseEstimator
+from sklearn.discriminant_analysis import StandardScaler
 from sklearn.linear_model import LogisticRegression
 from sklearn.model_selection import KFold, GridSearchCV
 from xgboost import XGBClassifier
@@ -24,16 +25,10 @@
 from matrix.inject import OBJECT_KW
 from matrix.pipelines.modelling.nodes import (
     apply_transformers,
+    make_folds,
     attach_embeddings,
     create_model_input_nodes,
-<<<<<<< HEAD
-    make_splits,
     prefilter_nodes,
-=======
-    prefilter_nodes,
-    make_folds,
-    attach_embeddings,
->>>>>>> abbecc03
     tune_parameters,
 )
 from matrix.pipelines.modelling.tuning import NopTuner
@@ -48,6 +43,9 @@
     )
 
     class TestScaler:
+        def __init__(self, multiplier=1):
+            self.multiplier = multiplier
+
         def fit(self, x):
             return [1, 2, 3]
 
@@ -55,10 +53,10 @@
             return ["feature1"]
 
         def get_feature_names_out(self, x):
-            return ["feature1"]
+            return x.columns
 
         def transform(self, x):
-            return x
+            return x * self.multiplier
 
     transformers = {
         "minmax_scaler": {"transformer": TestScaler(), "features": ["feature1"]},
@@ -71,47 +69,9 @@
     assert result.shape == data.shape
     assert set(result.columns) == set(data.columns)
 
-    expected_feature1 = [0.0, 0.5, 1.0]
-    np.testing.assert_array_almost_equal(result["feature1"].values, expected_feature1, decimal=3)
-
+    assert result["feature1"].dtype == data["feature1"].dtype
+    assert result["feature1"].values.tolist() == data["feature1"].values.tolist()
     # Check if non-transformed column remains unchanged
-    assert (result["non_transform_col"] == data["non_transform_col"]).all()
-
-
-def test_apply_multiple_transformers():
-    # Test with two simple transformers
-    data = pd.DataFrame(
-        {
-            "feature1": [0, 5, 10],  # For MinMaxScaler
-            "feature2": [0, 5, 10],  # For StandardScaler
-            "non_transform_col": ["row_1", "row_2", "row_3"],
-        }
-    )
-
-    # Create and fit transformers
-    minmax_scaler = MinMaxScaler()
-    standard_scaler = StandardScaler()
-
-    minmax_scaler.fit(data[["feature1"]])
-    standard_scaler.fit(data[["feature2"]])
-
-    minmax_scaler.feature_names_in_ = ["feature1"]
-    standard_scaler.feature_names_in_ = ["feature2"]
-
-    transformers = {
-        "minmax_scaler": {"transformer": minmax_scaler, "features": ["feature1"]},
-        "standard_scaler": {"transformer": standard_scaler, "features": ["feature2"]},
-    }
-
-    # Apply transformers
-    result = apply_transformers(data, transformers)
-
-    # Only verify that both transformations were applied
-    assert isinstance(result, pd.DataFrame)
-    assert result.shape == data.shape
-    assert set(result.columns) == set(data.columns)
-    assert not (result["feature1"] == data["feature1"]).all()
-    assert not (result["feature2"] == data["feature2"]).all()
     assert (result["non_transform_col"] == data["non_transform_col"]).all()
 
 
