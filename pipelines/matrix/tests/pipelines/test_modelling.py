--- conflicted
+++ resolved
@@ -314,35 +314,9 @@
         attach_embeddings(sample_pairs_df, invalid_nodes_df)
 
 
-<<<<<<< HEAD
-def test_make_splits_basic_functionality(sample_data, simple_splitter):
-    """Test basic functionality of make_splits."""
-    result = make_splits(data=sample_data, splitter=simple_splitter)
-=======
-@pytest.fixture
-def sample_data():
-    """Create sample data for testing."""
-    return pd.DataFrame(
-        {
-            "source": ["A", "B", "C", "D", "E", "F"],
-            "source_embedding": [np.array([1, 2])] * 6,
-            "target": ["X", "Y", "Z", "W", "V", "U"],
-            "target_embedding": [np.array([3, 4])] * 6,
-            "y": [1, 0, 1, 0, 1, 0],
-        }
-    )
-
-
-@pytest.fixture
-def simple_splitter():
-    """Create a simple K-fold splitter."""
-    return KFold(n_splits=2, shuffle=True, random_state=42)
-
-
 def test_make_folds_basic_functionality(sample_data, simple_splitter):
     """Test basic functionality of make_folds."""
     result = make_folds(data=sample_data, splitter=simple_splitter)
->>>>>>> cb6d091e
 
     # Check that all required columns are present
     required_columns = ["source", "source_embedding", "target", "target_embedding", "split", "fold"]
@@ -375,53 +349,12 @@
         make_folds(data=empty_data, splitter=simple_splitter)
 
 
-<<<<<<< HEAD
-def test_create_model_input_nodes_basic(mock_knowledge_graph, mock_generator, sample_splits):
-    result = create_model_input_nodes(graph=mock_knowledge_graph, splits=sample_splits, generator=mock_generator)
-=======
-@pytest.fixture()
-def mock_knowledge_graph():
-    return Mock(spec=KnowledgeGraph)
-
-
-@pytest.fixture()
-def mock_generator():
-    generator = Mock(spec=SingleLabelPairGenerator)
-    # Configure mock to return valid data matching schema
-    generator.generate.return_value = pd.DataFrame(
-        {
-            "source": ["drug1", "drug2"],
-            "source_embedding": [np.array([0.1, 0.2]), np.array([0.3, 0.4])],
-            "target": ["disease1", "disease2"],
-            "target_embedding": [np.array([0.5, 0.6]), np.array([0.7, 0.8])],
-            "y": [2, 2],
-        }
-    )
-    return generator
-
-
-@pytest.fixture()
-def sample_splits():
-    return pd.DataFrame(
-        {
-            "source": ["drug3", "drug4"],
-            "source_embedding": [np.array([0.9, 1.0]), np.array([1.1, 1.2])],
-            "target": ["disease3", "disease4"],
-            "target_embedding": [np.array([1.3, 1.4]), np.array([1.5, 1.6])],
-            "y": [0, 1],
-            "split": ["TEST", "TRAIN"],
-            "fold": [0, 1],
-        }
-    )
-
-
 def test_create_model_input_nodes_basic(mock_knowledge_graph, mock_generator, sample_data, simple_splitter):
     # Get number of folds (test/train splits plus full training set)
     n_folds = simple_splitter.get_n_splits() + 1
 
     # Given the output of make_folds
     mock_splits = make_folds(data=sample_data, splitter=simple_splitter)
->>>>>>> cb6d091e
 
     # When creating model input nodes
     result = create_model_input_nodes(graph=mock_knowledge_graph, splits=mock_splits, generator=mock_generator)
