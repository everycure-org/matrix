import pytest
from kedro.pipeline import Pipeline, pipeline
from kedro.pipeline.node import Node, node
from matrix.kedro4argo_node import (
    KUBERNETES_DEFAULT_LIMIT_CPU,
    KUBERNETES_DEFAULT_LIMIT_RAM,
    KUBERNETES_DEFAULT_NUM_GPUS,
    KUBERNETES_DEFAULT_REQUEST_CPU,
    KUBERNETES_DEFAULT_REQUEST_RAM,
    ArgoNode,
    ArgoResourceConfig,
)


def dummy_func(x) -> int:
    return x


@pytest.mark.parametrize(
    "field,value",
    [
        ("cpu_request", -1),
        ("cpu_limit", 0),
        ("memory_request", -2),
        ("memory_limit", -4),
    ],
)
def test_negative_resources_raise_error(field, value):
    """Test that negative or zero resource values raise ValueError."""
    with pytest.raises(ValueError, match="Resource values must be positive"):
        ArgoResourceConfig(**{field: value})


@pytest.mark.parametrize(
    "cpu_request, cpu_limit, memory_request, memory_limit, match",
    [
        (2.0, 1.0, None, None, "CPU limit must be greater than or equal to CPU request"),
        (None, None, 4.0, 2.0, "Memory limit must be greater than or equal to memory request"),
    ],
)
def test_invalid_resource_constraints(cpu_request, cpu_limit, memory_request, memory_limit, match):
    """Test that invalid resource constraints raise ValueError."""
    kwargs = {}
    if cpu_request is not None:
        kwargs["cpu_request"] = cpu_request
    if cpu_limit is not None:
        kwargs["cpu_limit"] = cpu_limit
    if memory_request is not None:
        kwargs["memory_request"] = memory_request
    if memory_limit is not None:
        kwargs["memory_limit"] = memory_limit

    with pytest.raises(ValueError, match=match):
        ArgoResourceConfig(**kwargs)


@pytest.mark.parametrize(
    "cpu_limit, memory_limit, msg",
    [
        (3 * KUBERNETES_DEFAULT_LIMIT_CPU, 2 * KUBERNETES_DEFAULT_LIMIT_RAM, "Some of the CPU settings*"),
        (KUBERNETES_DEFAULT_LIMIT_CPU, 3 * KUBERNETES_DEFAULT_LIMIT_RAM, "Some of the memory settings*"),
    ],
)
def test_high_resource_values_warning(cpu_limit, memory_limit, msg):
    """Test that unrealistically high resource values trigger a warning."""
    with pytest.warns(UserWarning, match=msg):
        ArgoResourceConfig(
            cpu_limit=cpu_limit,
            memory_limit=memory_limit,
        )


@pytest.mark.parametrize(
    "cpu_request, cpu_limit, memory_request, memory_limit",
    [
        (2.0, 2.0, 4.0, 4.0),  # Equal limits and requests
        (1.0, 2.0, 2.0, 4.0),  # Limits higher than requests
    ],
)
def test_valid_resource_configuration(cpu_request, cpu_limit, memory_request, memory_limit):
    """Test valid resource configuration scenarios."""
    config = ArgoResourceConfig(
        cpu_request=cpu_request,
        cpu_limit=cpu_limit,
        memory_request=memory_request,
        memory_limit=memory_limit,
    )
    assert config.cpu_request == cpu_request
    assert config.cpu_limit == cpu_limit
    assert config.memory_request == memory_request
    assert config.memory_limit == memory_limit

    config = ArgoResourceConfig(num_gpus=1)
    assert config.num_gpus == 1

    config = ArgoResourceConfig(num_gpus=0)
    assert config.num_gpus == 0


@pytest.mark.parametrize(
    "cpu_request, cpu_limit, memory_request, memory_limit",
    [
        (0.25, 1, 0.25, 1),  # Equal limits and requests
        (1.0, 2.0, 0.25, 0.5),  # Limits higher than requests
    ],
)
def test_fractional_resources_not_accepted(cpu_request, cpu_limit, memory_request, memory_limit):
    """Test that fractional resources are not accepted."""
    with pytest.raises(ValueError, match="Input should be a valid integer, got a number with a fractional part"):
        ArgoResourceConfig(
            cpu_request=cpu_request,
            cpu_limit=cpu_limit,
            memory_request=memory_request,
            memory_limit=memory_limit,
        )


<<<<<<< HEAD
@pytest.mark.parametrize(
    "values, expected",
    [
        (
            {
                "cpu_request": 1,
                "cpu_limit": 2,
                "memory_request": 16,
                "memory_limit": 32,
                "num_gpus": 0,
                "ephemeral_storage_limit": 128,
                "ephemeral_storage_request": 0,
            },
            {
                "cpu_request": 1,
                "cpu_limit": 2,
                "memory_request": "16Gi",
                "memory_limit": "32Gi",
                "num_gpus": 0,
                "ephemeral_storage_limit": "128Gi",
                "ephemeral_storage_request": "0Gi",
            },
        ),
        (
            {
                "cpu_request": 2,
                "cpu_limit": 4,
                "memory_request": 32,
                "memory_limit": 64,
                "num_gpus": 0,
                "ephemeral_storage_limit": 256,
                "ephemeral_storage_request": 0,
            },
            {
                "cpu_request": 2,
                "cpu_limit": 4,
                "memory_request": "32Gi",
                "memory_limit": "64Gi",
                "num_gpus": 0,
                "ephemeral_storage_limit": "256Gi",
                "ephemeral_storage_request": "0Gi",
            },
        ),
        (
            {
                "cpu_request": 1,
                "cpu_limit": 16,
                "memory_request": 64,
                "memory_limit": 128,
                "num_gpus": 1,
                "ephemeral_storage_limit": 256,
                "ephemeral_storage_request": 128,
            },
            {
                "cpu_request": 1,
                "cpu_limit": 16,
                "memory_request": "64Gi",
                "memory_limit": "128Gi",
                "num_gpus": 1,
                "ephemeral_storage_limit": "256Gi",
                "ephemeral_storage_request": "128Gi",
            },
        ),
    ],
)
def test_serialization(values, expected):
    config = ArgoResourceConfig(
        cpu_request=values["cpu_request"],
        cpu_limit=values["cpu_limit"],
        memory_request=values["memory_request"],
        memory_limit=values["memory_limit"],
        num_gpus=values["num_gpus"],
        ephemeral_storage_limit=values["ephemeral_storage_limit"],
        ephemeral_storage_request=values["ephemeral_storage_request"],
    )
    assert config.model_dump() == expected


=======
>>>>>>> efc0a122
def test_equal_configs():
    """Test that identical configurations are considered equal."""
    config1 = ArgoResourceConfig(
        num_gpus=1,
        cpu_request=2,
        cpu_limit=4,
        memory_request=8,
        memory_limit=16,
    )
    config2 = ArgoResourceConfig(
        num_gpus=1,
        cpu_request=2,
        cpu_limit=4,
        memory_request=8,
        memory_limit=16,
    )
    assert config1 == config2


def test_unequal_configs():
    """Test that different configurations are not considered equal."""
    config1 = ArgoResourceConfig(
        num_gpus=1,
        cpu_request=2,
        cpu_limit=4,
        memory_request=8,
        memory_limit=16,
    )
    config2 = ArgoResourceConfig(
        num_gpus=2,  # Different GPU count
        cpu_request=2,
        cpu_limit=4,
        memory_request=8,
        memory_limit=16,
    )
    assert config1 != config2


def get_parametrized_node(node_class: Node) -> Node:
    def dummy_func(x: int) -> int:
        return 2 * x

    return node_class(
        func=dummy_func,
        inputs=["int_number_ds_in"],
        outputs="int_number_ds_out",
        name="dummy_node",
        tags=["dummy_tag"],
        namespace="dummy_namespace",
    )


def test_parametrized_node():
    normal_node = get_parametrized_node(Node)
    assert normal_node.func(2) == 4

    k8s_node = get_parametrized_node(ArgoNode)
    assert k8s_node.func(2) == 4


def test_argo_node_default_config():
    k8s_node = ArgoNode(
        func=lambda x: x,
        inputs=["int_number_ds_in"],
        outputs=["int_number_ds_out"],
    )
    assert k8s_node.argo_config.num_gpus == 0


def test_argo_node_can_request_gpu():
    k8s_node = ArgoNode(
        func=lambda x: x,
        inputs=["int_number_ds_in"],
        outputs=["int_number_ds_out"],
        argo_config=ArgoResourceConfig(num_gpus=1),
    )
    assert k8s_node.argo_config.num_gpus == 1


def test_argo_node_factory():
    argo_node_instance = ArgoNode(
        func=dummy_func,
        inputs=["int_number_ds_in"],
        outputs=["int_number_ds_out"],
    )
    assert argo_node_instance.argo_config.cpu_request == KUBERNETES_DEFAULT_REQUEST_CPU
    assert argo_node_instance.argo_config.cpu_limit == KUBERNETES_DEFAULT_LIMIT_CPU
    assert argo_node_instance.argo_config.memory_request == KUBERNETES_DEFAULT_REQUEST_RAM
    assert argo_node_instance.argo_config.memory_limit == KUBERNETES_DEFAULT_LIMIT_RAM
    assert argo_node_instance.argo_config.num_gpus == KUBERNETES_DEFAULT_NUM_GPUS

    kedro_node = node(func=dummy_func, inputs=["int_number_ds_in"], outputs=["int_number_ds_out"])
    assert argo_node_instance.func == kedro_node.func
    assert argo_node_instance.inputs == kedro_node.inputs
    assert argo_node_instance.outputs == kedro_node.outputs


def test_fuse_config() -> None:
    argo_config = ArgoResourceConfig(
        cpu_request=1,
        cpu_limit=2,
        memory_request=16,
        memory_limit=32,
        num_gpus=1,
    )
    other_argo_config = ArgoResourceConfig(
        cpu_request=3,
        cpu_limit=4,
        memory_request=32,
        memory_limit=64,
        num_gpus=0,
    )
    argo_config.fuse_config(other_argo_config)
    assert argo_config.cpu_request == 3
    assert argo_config.cpu_limit == 4
    assert argo_config.memory_request == 32
    assert argo_config.memory_limit == 64
    assert argo_config.num_gpus == 1


def test_initialization_of_pipeline_with_k8s_nodes():
    nodes = [
        ArgoNode(
            func=dummy_func,
            inputs=["int_number_ds_in"],
            outputs=["int_number_ds_out"],
            argo_config=ArgoResourceConfig(
                cpu_request=1,
                cpu_limit=2,
                memory_request=16,
                memory_limit=32,
                num_gpus=1,
            ),
        ),
        ArgoNode(
            func=dummy_func,
            inputs=["int_number_ds_out"],
            outputs=["int_number_ds_out_2"],
            argo_config=ArgoResourceConfig(
                cpu_request=1,
                cpu_limit=2,
                memory_request=16,
                memory_limit=32,
                num_gpus=1,
            ),
        ),
    ]

    k8s_pipeline_without_tags = Pipeline(
        nodes=nodes,
    )

    assert isinstance(k8s_pipeline_without_tags.nodes[0], ArgoNode)
    assert isinstance(k8s_pipeline_without_tags.nodes[1], ArgoNode)

    k8s_pipeline_without_tags_from_function = pipeline(nodes)

    assert isinstance(k8s_pipeline_without_tags_from_function.nodes[0], ArgoNode)
    assert isinstance(k8s_pipeline_without_tags_from_function.nodes[1], ArgoNode)

    k8s_pipeline_with_tags = Pipeline(
        nodes=nodes,
        tags=["argowf.fuse", "argowf.fuse-group.dummy"],
    )

    assert isinstance(k8s_pipeline_with_tags.nodes[0], ArgoNode)
    assert isinstance(k8s_pipeline_with_tags.nodes[1], ArgoNode)

    k8s_pipeline_with_tags_from_function = pipeline(nodes, tags=["argowf.fuse", "argowf.fuse-group.dummy"])

    assert isinstance(k8s_pipeline_with_tags_from_function.nodes[0], ArgoNode)
    assert isinstance(k8s_pipeline_with_tags_from_function.nodes[1], ArgoNode)


def test_copy_k8s_node():
    argo_node = ArgoNode(
        func=dummy_func,
        inputs=["int_number_ds_in"],
        outputs=["int_number_ds_out"],
        argo_config=ArgoResourceConfig(
            cpu_request=1,
            cpu_limit=2,
            memory_request=16,
            memory_limit=32,
            num_gpus=1,
        ),
        tags=["argowf.fuse", "argowf.fuse-group.dummy"],
    )
    copied_k8s_node = argo_node._copy()
    assert copied_k8s_node.argo_config.cpu_request == 1
    assert copied_k8s_node.argo_config.cpu_limit == 2
    assert copied_k8s_node.argo_config.memory_request == 16
    assert copied_k8s_node.argo_config.memory_limit == 32
    assert copied_k8s_node.argo_config.num_gpus == 1
    assert copied_k8s_node.tags == {"argowf.fuse", "argowf.fuse-group.dummy"}

    overwritten_k8s_node = argo_node._copy(
        argo_config=ArgoResourceConfig(cpu_request=3, cpu_limit=4, memory_request=32, memory_limit=64, num_gpus=0)
    )
    assert overwritten_k8s_node.argo_config.cpu_request == 3
    assert overwritten_k8s_node.argo_config.cpu_limit == 4
    assert overwritten_k8s_node.argo_config.memory_request == 32
    assert overwritten_k8s_node.argo_config.memory_limit == 64
    assert overwritten_k8s_node.argo_config.num_gpus == 0<|MERGE_RESOLUTION|>--- conflicted
+++ resolved
@@ -115,87 +115,6 @@
         )
 
 
-<<<<<<< HEAD
-@pytest.mark.parametrize(
-    "values, expected",
-    [
-        (
-            {
-                "cpu_request": 1,
-                "cpu_limit": 2,
-                "memory_request": 16,
-                "memory_limit": 32,
-                "num_gpus": 0,
-                "ephemeral_storage_limit": 128,
-                "ephemeral_storage_request": 0,
-            },
-            {
-                "cpu_request": 1,
-                "cpu_limit": 2,
-                "memory_request": "16Gi",
-                "memory_limit": "32Gi",
-                "num_gpus": 0,
-                "ephemeral_storage_limit": "128Gi",
-                "ephemeral_storage_request": "0Gi",
-            },
-        ),
-        (
-            {
-                "cpu_request": 2,
-                "cpu_limit": 4,
-                "memory_request": 32,
-                "memory_limit": 64,
-                "num_gpus": 0,
-                "ephemeral_storage_limit": 256,
-                "ephemeral_storage_request": 0,
-            },
-            {
-                "cpu_request": 2,
-                "cpu_limit": 4,
-                "memory_request": "32Gi",
-                "memory_limit": "64Gi",
-                "num_gpus": 0,
-                "ephemeral_storage_limit": "256Gi",
-                "ephemeral_storage_request": "0Gi",
-            },
-        ),
-        (
-            {
-                "cpu_request": 1,
-                "cpu_limit": 16,
-                "memory_request": 64,
-                "memory_limit": 128,
-                "num_gpus": 1,
-                "ephemeral_storage_limit": 256,
-                "ephemeral_storage_request": 128,
-            },
-            {
-                "cpu_request": 1,
-                "cpu_limit": 16,
-                "memory_request": "64Gi",
-                "memory_limit": "128Gi",
-                "num_gpus": 1,
-                "ephemeral_storage_limit": "256Gi",
-                "ephemeral_storage_request": "128Gi",
-            },
-        ),
-    ],
-)
-def test_serialization(values, expected):
-    config = ArgoResourceConfig(
-        cpu_request=values["cpu_request"],
-        cpu_limit=values["cpu_limit"],
-        memory_request=values["memory_request"],
-        memory_limit=values["memory_limit"],
-        num_gpus=values["num_gpus"],
-        ephemeral_storage_limit=values["ephemeral_storage_limit"],
-        ephemeral_storage_request=values["ephemeral_storage_request"],
-    )
-    assert config.model_dump() == expected
-
-
-=======
->>>>>>> efc0a122
 def test_equal_configs():
     """Test that identical configurations are considered equal."""
     config1 = ArgoResourceConfig(
