#!/bin/bash

# Function to check if a command exists
command_exists() {
    command -v "$1" >/dev/null 2>&1
}

# Function to check and set up gcloud and kubectl
check_dependencies() {
    if ! command_exists gcloud; then
        echo "gcloud is not installed. Please install it first."
        exit 1
    fi

    if ! command_exists kubectl; then
        echo "kubectl is not installed. Installing it now..."
        gcloud components install kubectl
    fi

    # Ensure gcloud is authenticated and kubectl is configured
    if ! gcloud auth list --filter=status:ACTIVE --format="value(ACCOUNT)" &>/dev/null; then
        gcloud auth login
    fi
    echo "ensure we are authenticated with kubectl"
    gcloud container clusters get-credentials compute-cluster --project mtrx-hub-dev-3of --region us-central1
    # Check if kubectl is working by listing namespaces
    if ! kubectl get ns &>/dev/null; then
        echo "kubectl is not working. Exiting..."
        exit 1
    fi
}

# Function to build and push Docker image
build_push_docker() {
    make docker_push TAG=$USERNAME
    # Add your Docker build and push commands here
}

# Function to build Argo workflow template
build_argo_template() {
    echo "Building Argo workflow template..."
    # TODO duplicated image name reference from Makefile, should clean up
    IMAGE_NAME="us-central1-docker.pkg.dev/mtrx-hub-dev-3of/matrix-images/matrix"
<<<<<<< HEAD
    .venv/bin/python ./src/matrix/argo.py generate-argo-config $IMAGE_NAME $USERNAME $NAMESPACE
=======
    .venv/bin/python ./src/matrix/argo.py generate-argo-config $IMAGE_NAME $USERNAME argo-workflows # "dev-$USERNAME"
>>>>>>> 1a8e4437
}

# Function to create or verify namespace
ensure_namespace() {
    if ! kubectl get namespace "$NAMESPACE" &>/dev/null; then
        kubectl create namespace "$NAMESPACE"
    fi
    echo "Using namespace: $NAMESPACE"
}

# Function to apply Argo template
apply_argo_template() {
    echo "Applying Argo workflow template..."
    # Add kubectl apply command for your Argo template
<<<<<<< HEAD
    kubectl apply -f templates/argo-workflow-template.yml -n $NAMESPACE
=======
    kubectl apply -f templates/argo-workflow-template.yml -n argo-workflows # -n dev-$USERNAME
>>>>>>> 1a8e4437
}

# Function to submit Argo workflow
submit_workflow() {

    #   -p openai_endpoint=https://api.openai.com/v1 \
    echo "Submitting Argo workflow..."
<<<<<<< HEAD
    JOB_NAME=$(argo submit -n $NAMESPACE --from wftmpl/matrix \
      -p experiment=$(get_experiment_name) \
=======
    JOB_NAME=$(argo submit -n argo-workflows --from wftmpl/matrix \
>>>>>>> 1a8e4437
      -p run_name=$(get_experiment_name) \
      -l submit-from-ui=false \
      --entrypoint __default__ \
      -o json \
      | jq -r '.metadata.name')
    
<<<<<<< HEAD
    argo watch -n $NAMESPACE $JOB_NAME
=======
    argo watch -n argo-workflows $JOB_NAME # -n dev-$USERNAME $JOB_NAME
>>>>>>> 1a8e4437
}
get_experiment_name() {
    if [ -n "$RUN_NAME" ]; then
        echo "$RUN_NAME"
    else
        local branch_name=$(git rev-parse --abbrev-ref HEAD)
        echo "$branch_name" | tr -c '[:alnum:]-' '-' | sed 's/-$//'
    fi
}

# Main function
main() {
    set -xe
    check_dependencies
    #build_push_docker
    build_argo_template
    # ensure_namespace NOTE: Currently executing in argo
    apply_argo_template
    submit_workflow
}
# Parse command line arguments
while [[ $# -gt 0 ]]; do
    case $1 in
        --username)
            USERNAME="${2:-$USER}"
            shift 2
            ;;
        --namespace)
            NAMESPACE="${2:-dev-$USER}"
            shift 2
            ;;
        --run-name)
            RUN_NAME="$2"
            shift 2
            ;;
        --help)
            echo "Usage: $0 [options]"
            echo "Options:"
            echo "  --username <username>  Specify the username to use"
            echo "  --namespace <namespace>  Specify a custom namespace"
            echo "  --run-name <name>      Specify a custom run name"
            echo "  --help                 Show this help message"
            exit 0
            ;;
        *)
            echo "Unknown parameter: $1"
            exit 1
            ;;
    esac
done

# Run the main function
main
<|MERGE_RESOLUTION|>--- conflicted
+++ resolved
@@ -41,11 +41,7 @@
     echo "Building Argo workflow template..."
     # TODO duplicated image name reference from Makefile, should clean up
     IMAGE_NAME="us-central1-docker.pkg.dev/mtrx-hub-dev-3of/matrix-images/matrix"
-<<<<<<< HEAD
     .venv/bin/python ./src/matrix/argo.py generate-argo-config $IMAGE_NAME $USERNAME $NAMESPACE
-=======
-    .venv/bin/python ./src/matrix/argo.py generate-argo-config $IMAGE_NAME $USERNAME argo-workflows # "dev-$USERNAME"
->>>>>>> 1a8e4437
 }
 
 # Function to create or verify namespace
@@ -60,11 +56,7 @@
 apply_argo_template() {
     echo "Applying Argo workflow template..."
     # Add kubectl apply command for your Argo template
-<<<<<<< HEAD
     kubectl apply -f templates/argo-workflow-template.yml -n $NAMESPACE
-=======
-    kubectl apply -f templates/argo-workflow-template.yml -n argo-workflows # -n dev-$USERNAME
->>>>>>> 1a8e4437
 }
 
 # Function to submit Argo workflow
@@ -72,23 +64,14 @@
 
     #   -p openai_endpoint=https://api.openai.com/v1 \
     echo "Submitting Argo workflow..."
-<<<<<<< HEAD
     JOB_NAME=$(argo submit -n $NAMESPACE --from wftmpl/matrix \
-      -p experiment=$(get_experiment_name) \
-=======
-    JOB_NAME=$(argo submit -n argo-workflows --from wftmpl/matrix \
->>>>>>> 1a8e4437
       -p run_name=$(get_experiment_name) \
       -l submit-from-ui=false \
       --entrypoint __default__ \
       -o json \
       | jq -r '.metadata.name')
     
-<<<<<<< HEAD
     argo watch -n $NAMESPACE $JOB_NAME
-=======
-    argo watch -n argo-workflows $JOB_NAME # -n dev-$USERNAME $JOB_NAME
->>>>>>> 1a8e4437
 }
 get_experiment_name() {
     if [ -n "$RUN_NAME" ]; then
