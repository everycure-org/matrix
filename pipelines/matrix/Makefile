--- conflicted
+++ resolved
@@ -111,17 +111,11 @@
 	docker buildx build --progress=plain --build-arg GIT_SHA=${GIT_SHA} --platform $(TARGET_PLATFORM) -t $(docker_image) --load ./
 	docker tag $(docker_image) $(docker_image):${TAG}
 
-<<<<<<< HEAD
 docker_auth:
 	gcloud auth configure-docker us-central1-docker.pkg.dev
 
-docker_push: docker_build docker_auth
-	docker push $(dev_docker_image):${TAG}
-=======
 docker_push: docker_build
 	docker push $(docker_image):${TAG}
-
->>>>>>> 0cabcb42
 
 certificate:
 	@echo "Generating test SSL certificate for Neo4J."
