dev_docker_image = us-central1-docker.pkg.dev/mtrx-hub-dev-3of/matrix-images/matrix
TAG ?= ${USER}
GIT_SHA ?= $(shell git rev-parse --short HEAD)
export PYSPARK_PYTHON = .venv/bin/python
export UV_PYTHON = .venv/bin/python
export TQDM_DISABLE ?= 1
TARGET_PLATFORM ?= linux/amd64

# ensures all make targets run in one shell (rather than line by line in new shell)
.ONESHELL: 


default: install fast_test compose_down integration_test
	echo "done!"

prerequisites:
	@command -v docker >/dev/null 2>&1 || { echo "Error: docker is not installed." >&2; exit 1; }
	@command -v gcloud >/dev/null 2>&1 || { echo "Error: gcloud is not installed." >&2; exit 1; }
	@command -v python3 >/dev/null 2>&1 || { echo "Error: python3 is not installed." >&2; exit 1; }
	@command -v java >/dev/null 2>&1 || { echo "Error: java is not installed." >&2; exit 1; }
	@command -v uv >/dev/null 2>&1 || { echo "Error: uv is not installed." >&2; exit 1; }
	@echo "All prerequisites are installed."


venv: prerequisites
	if [ ! -d .venv ]; then uv venv -p 3.11; fi
	uv run python -m ensurepip --upgrade || true

install: venv precommit-hooks
	uv pip install -r requirements.txt #force it to install in our venv

<<<<<<< HEAD
install: venv
	# deactivate any potentially active venv that may be somewhere else
	deactivate || true
	uv pip compile requirements.in --output-file requirements.txt	
	uv pip install -r requirements.txt
=======
>>>>>>> 72fb6136

precommit: precommit-hooks
	git fetch origin
	uv run pre-commit run -s origin/main -o HEAD

precommit-hooks:
	uv pip install pre-commit 
	uv run pre-commit install --install-hooks

full_test:
	# activate venv to ensure spark doesn't have python driver mismatches
	uv run pytest -v tests/

# fast_test: export PYSPARK_PYTHON = uv run python
fast_test: 
	# activate venv to ensure spark doesn't have python driver mismatches
	TESTMON_DATAFILE=/tmp/.testmondata uv run pytest --testmon -v tests/

format:
	uv run ruff check . --fix

# executes E2E integration test fully in docker. 
docker_test: docker_build
	IMG="$(dev_docker_image)" docker compose -f compose/docker-compose.yml \
		-f compose/docker-compose.ci.yml \
		up \
		--force-recreate \
		--abort-on-container-exit \
		--exit-code-from matrix-pipeline

docker_build:
	docker buildx build --progress=plain --build-arg GIT_SHA=${GIT_SHA} --platform $(TARGET_PLATFORM) -t $(dev_docker_image) --load ./
	docker tag $(dev_docker_image) $(dev_docker_image):${TAG}

docker_push: docker_build
	docker push $(dev_docker_image):${TAG}

compose_up:
	docker compose -f compose/docker-compose.yml up -d --wait --remove-orphans
	
compose_down:
	bash scripts/compose_down_retry.sh
	# docker compose -f compose/docker-compose.yml down

lock:
	uv pip compile requirements.in > requirements.txt

wipe_neo:
	# assumes you have neo4j running using docker-compose from `compose_up`
	uv run python scripts/wipe_neo4j.py 'everycure-test'

integration_test: compose_up wipe_neo
	# NOTE: We are running without xgc due to its long runtime. 
	ulimit -n 10000
	uv run kedro run --env test -p test --runner ThreadRunner --without-tags xgc,not-shared

fabricate:
	uv run kedro run -p fabricator --env test

licenses_container: docker_build
	docker run \
		-v $(PWD)/trivy.yaml:/trivy.yaml \
		-v /var/run/docker.sock:/var/run/docker.sock aquasec/trivy  \
		image --scanners license --severity UNKNOWN,CRITICAL $(dev_docker_image)

clean:
	@echo "cleaning various cache locations to ensure clean installation is possible"
	@echo "this may be necessary e.g. when updating one of our local packages"
	rm -rf .pytest_cache .venv
	rm -rf $(uv cache dir) ~/.cache/pre-commit
	docker volume prune -f<|MERGE_RESOLUTION|>--- conflicted
+++ resolved
@@ -29,14 +29,6 @@
 install: venv precommit-hooks
 	uv pip install -r requirements.txt #force it to install in our venv
 
-<<<<<<< HEAD
-install: venv
-	# deactivate any potentially active venv that may be somewhere else
-	deactivate || true
-	uv pip compile requirements.in --output-file requirements.txt	
-	uv pip install -r requirements.txt
-=======
->>>>>>> 72fb6136
 
 precommit: precommit-hooks
 	git fetch origin
