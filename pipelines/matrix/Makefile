--- conflicted
+++ resolved
@@ -18,10 +18,6 @@
 # ensures all make targets run in one shell (rather than line by line in new shell)
 .ONESHELL: 
 
-<<<<<<< HEAD
-default: prerequisites fetch_secrets install fast_test integration_test
-	echo "done!"
-=======
 default: prerequisites fetch_sa_key install fast_test integration_test
 
 .PHONY: always
@@ -31,7 +27,6 @@
 	git update-index --assume-unchanged *.ipynb
 %: always
 	@:
->>>>>>> ed3ed638
 
 prerequisites:
 	$(info Checking if prerequisites are installed...)
