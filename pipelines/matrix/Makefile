--- conflicted
+++ resolved
@@ -22,19 +22,12 @@
 
 venv:
 	if [ ! -d .venv ]; then uv venv -p 3.11; fi
-<<<<<<< HEAD
-=======
 	.venv/bin/python -m ensurepip --upgrade || true
->>>>>>> 1de6b2e7
 
 install: precommit
 	# deactivate any potentially active venv that may be somewhere else
 	deactivate || true
-<<<<<<< HEAD
 	uv pip compile requirements.in --output-file requirements.txt	
-=======
-	uv pip compile requirements.in --output-file requirements.txt
->>>>>>> 1de6b2e7
 	uv pip install -r requirements.txt
 
 precommit: precommit-hooks
