--- conflicted
+++ resolved
@@ -136,7 +136,6 @@
 
 
 ARGO_GPU_NODE_MEDIUM = ArgoResourceConfig(num_gpus=1)
-<<<<<<< HEAD
 ARGO_NODE_MEDIUM_MATRIX_GENERATION = ArgoResourceConfig(
     cpu_limit=48,
     cpu_request=48,
@@ -144,13 +143,9 @@
     ephemeral_storage_request=512,
     memory_limit=256,
     memory_request=256,
-=======
-ARGO_GPU_NODE_MEDIUM_MATRIX_GENERATION = ArgoResourceConfig(
-    num_gpus=1, ephemeral_storage_limit=512, ephemeral_storage_request=512
 )
 
 ARGO_CPU_ONLY_NODE_MEDIUM = ArgoResourceConfig()
 ARGO_CPU_ONLY_NODE_MEDIUM_MATRIX_GENERATION = ArgoResourceConfig(
     ephemeral_storage_limit=512, ephemeral_storage_request=512
->>>>>>> 0124ebc6
 )