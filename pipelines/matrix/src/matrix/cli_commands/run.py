<<<<<<< HEAD
"""Command line tools for manipulating a Kedro project.

Intended to be invoked via `kedro`.
"""

from typing import Any, Dict, List, Optional, Set
=======
from typing import Any, Dict, List, Set
>>>>>>> d73c71ef

import click
from kedro.framework.cli.project import (
    ASYNC_ARG_HELP,
    CONF_SOURCE_HELP,
    CONFIG_FILE_HELP,
    FROM_INPUTS_HELP,
    FROM_NODES_HELP,
    LOAD_VERSION_HELP,
    NODE_ARG_HELP,
    PARAMS_ARG_HELP,
    PIPELINE_ARG_HELP,
    RUNNER_ARG_HELP,
    TAG_ARG_HELP,
    TO_NODES_HELP,
    TO_OUTPUTS_HELP,
    project_group,
)
from kedro.framework.cli.utils import (
    _config_file_callback,
    _split_load_versions,
    _split_params,
    env_option,
    split_node_names,
    split_string,
)
from kedro.framework.context.context import _convert_paths_to_absolute_posix
from kedro.framework.project import pipelines, settings
from kedro.io import DataCatalog
from kedro.pipeline.pipeline import Pipeline
from kedro.utils import load_obj

from matrix.session import KedroSessionWithFromCatalog


class RunConfig:
    """Class to represent the run configuration."""

    def __init__(
        self,
        pipeline_obj: Pipeline,
        pipeline_name: str,
        env: str,
        runner: str,
        is_async: bool,
        node_names: List[str],
        to_nodes: List[str],
        from_nodes: List[str],
        from_inputs: List[str],
        to_outputs: List[str],
        load_versions: List[str],
        tags: List[str],
        without_tags: List[str],
        conf_source: str,
        params: Dict[str, Any],
        from_env: str,
    ):
        """Construct new instance of `RunConfig`."""
        self.pipeline_obj = pipeline_obj
        self.pipeline_name = pipeline_name
        self.env = env
        self.runner = runner
        self.is_async = is_async
        self.node_names = node_names
        self.to_nodes = to_nodes
        self.from_nodes = from_nodes
        self.from_inputs = from_inputs
        self.to_outputs = to_outputs
        self.load_versions = load_versions
        self.tags = tags
        self.without_tags = without_tags
        self.conf_source = conf_source
        self.params = params
        self.from_env = from_env


# fmt: off
@project_group.command()
@env_option
@click.option( "--from-inputs",   type=str, default="", help=FROM_INPUTS_HELP, callback=split_string)
@click.option( "--to-outputs",    type=str, default="", help=TO_OUTPUTS_HELP, callback=split_string)
@click.option( "--from-nodes",    type=str, default="", help=FROM_NODES_HELP, callback=split_node_names,)
@click.option( "--to-nodes",      type=str, default="", help=TO_NODES_HELP, callback=split_node_names)
@click.option( "--nodes",         "-n", "node_names", type=str, multiple=False, help=NODE_ARG_HELP, callback=split_string, default="",)
@click.option( "--runner",        "-r", type=str, default=None, multiple=False, help=RUNNER_ARG_HELP)
@click.option("--async",          "is_async", is_flag=True, multiple=False, help=ASYNC_ARG_HELP) 
@click.option("--tags",           "-t", type=str, multiple=True, help=TAG_ARG_HELP)
@click.option( "--without-tags",  "-wt", type=str, help="used to filter out nodes with tags that should not be run. All dependent downstream nodes are also removed. Note nodes need to have _all_ tags to be removed.", callback=split_string, default=[],)
@click.option( "--load-versions", "-lv", type=str, multiple=True, help=LOAD_VERSION_HELP, callback=_split_load_versions,)
@click.option("--pipeline",       "-p", type=str, default=None, help=PIPELINE_ARG_HELP)
@click.option( "--config",        "-c", type=click.Path(exists=True, dir_okay=False, resolve_path=True), help=CONFIG_FILE_HELP, callback=_config_file_callback,)
@click.option( "--conf-source",   type=click.Path(exists=True, file_okay=False, resolve_path=True), help=CONF_SOURCE_HELP,)
@click.option( "--params",        type=click.UNPROCESSED, default="", help=PARAMS_ARG_HELP, callback=_split_params,)
@click.option( "--from-env",      type=str, default=None, help="Custom env to read from, if specified will read from the `--from-env` and write to the `--env`",)
def run( tags, without_tags, env, runner, is_async, node_names, to_nodes, from_nodes, from_inputs, to_outputs, load_versions, pipeline, config, conf_source, params, from_env,):
    """Run the pipeline."""
    pipeline_name = pipeline
    pipeline_obj = pipelines[pipeline_name]

    config = RunConfig(
        pipeline_obj=pipeline_obj,
        pipeline_name=pipeline_name,
        env=env,
        runner=runner,
        is_async=is_async,
        node_names=node_names,
        to_nodes=to_nodes,
        from_nodes=from_nodes,
        from_inputs=from_inputs,
        to_outputs=to_outputs,
        load_versions=load_versions,
        tags=tags,
        without_tags=without_tags,
        conf_source=conf_source,
        params=params,
        from_env=from_env,
    )

    _run(
        config, KedroSessionWithFromCatalog
    )


def _run(config: RunConfig, kedro_session: KedroSessionWithFromCatalog) -> None:
    if config.pipeline_name in ["test", "fabricator"] and config.env in [None, "base"]:
        raise RuntimeError(
            "Running the fabricator in the base environment might overwrite production data! Use the test env `-e test` instead."
        )
    # fmt: on

    runner = load_obj(config.runner or "SequentialRunner", "kedro.runner")
    tags = tuple(config.tags)
    node_names = tuple(config.node_names)
    
    with kedro_session.create(
        env=config.env, conf_source=config.conf_source, extra_params=config.params
    ) as session:
        # introduced to filter out tags that should not be run
        node_names = _filter_nodes_missing_tag(
            tuple(config.without_tags), config.pipeline_obj, node_names
        )

        from_catalog = _extract_config(config, session)

        session.run(
            from_catalog=from_catalog,
            tags=tags,
            runner=runner(is_async=config.is_async),
            node_names=node_names,
            from_nodes=config.from_nodes,
            to_nodes=config.to_nodes,
            from_inputs=config.from_inputs,
            to_outputs=config.to_outputs,
            load_versions=config.load_versions,
            pipeline_name=config.pipeline_name,
        )

def _extract_config(config: RunConfig, session: KedroSessionWithFromCatalog) -> Optional[DataCatalog]:
    from_catalog: Optional[DataCatalog] = None
    if config.from_env:
        # Load second config loader instance
        config_loader_class = settings.CONFIG_LOADER_CLASS
        config_loader = config_loader_class(  # type: ignore[no-any-return]
                conf_source=session._conf_source,
                env=config.from_env,
                **settings.CONFIG_LOADER_ARGS,
            )
        conf_catalog = config_loader["catalog"]
        conf_catalog = _convert_paths_to_absolute_posix(
                project_path=session._project_path, conf_dictionary=conf_catalog
            )
        conf_creds = config_loader["credentials"]
        from_catalog: DataCatalog = settings.DATA_CATALOG_CLASS.from_config(
                catalog=conf_catalog, credentials=conf_creds
            )
        from_catalog.add_feed_dict(_get_feed_dict(config_loader["parameters"]), replace=True)
    return from_catalog


def _get_feed_dict(params: Dict) -> dict[str, Any]:
    """Get parameters and return the feed dictionary."""
    feed_dict = {"parameters": params}

    @staticmethod
    def _add_param_to_feed_dict(param_name: str, param_value: Any) -> None:
        """Add param to feed dict.

        This recursively adds parameter paths to the `feed_dict`,
        whenever `param_value` is a dictionary itself, so that users can
        specify specific nested parameters in their node inputs.

        Example:
            >>> param_name = "a"
            >>> param_value = {"b": 1}
            >>> _add_param_to_feed_dict(param_name, param_value)
            >>> assert feed_dict["params:a"] == {"b": 1}
            >>> assert feed_dict["params:a.b"] == 1
        """
        key = f"params:{param_name}"
        feed_dict[key] = param_value
        if isinstance(param_value, dict):
            for key, val in param_value.items():
                _add_param_to_feed_dict(f"{param_name}.{key}", val)

    for param_name, param_value in params.items():
        _add_param_to_feed_dict(param_name, param_value)

    return feed_dict


def _filter_nodes_missing_tag(
    without_tags: List[str], pipeline_obj: Pipeline, node_names: List[str]
) -> List[str]:
    """Filter out nodes that have tags that should not be run and their downstream nodes."""
    if not without_tags:
        return node_names

    without_tags: Set[str] = set(without_tags)

    if len(node_names) == 0:
        node_names = [node.name for node in pipeline_obj.nodes]

    def should_keep_node(node):
        """Remove node if node has all without_tags tags."""
        if without_tags.intersection(node.tags) == without_tags:
            return False
        else:
            return True

    # Step 1: Identify nodes to remove
    nodes_to_remove = set(
        node.name for node in pipeline_obj.nodes if not should_keep_node(node)
    )

    # Step 2: Identify and add downstream nodes
    downstream_nodes = set()
    downstream_nodes = pipeline_obj.from_nodes(*list(nodes_to_remove)).nodes
    ds_nodes_names = [node.name for node in downstream_nodes]

    nodes_to_remove.update(ds_nodes_names)

    # Step 3: Filter the node_names
    filtered_nodes = [node for node in node_names if node not in nodes_to_remove]

    # Step 4: Handle edge case: If we remove all nodes, we should inform the user
    # and then exit
    if len(filtered_nodes) == 0:
        print("All nodes removed. Exiting.")
        exit(0)

    print(f"Filtered a total of {len(filtered_nodes)} nodes")
    return filtered_nodes<|MERGE_RESOLUTION|>--- conflicted
+++ resolved
@@ -1,13 +1,4 @@
-<<<<<<< HEAD
-"""Command line tools for manipulating a Kedro project.
-
-Intended to be invoked via `kedro`.
-"""
-
-from typing import Any, Dict, List, Optional, Set
-=======
-from typing import Any, Dict, List, Set
->>>>>>> d73c71ef
+from typing import Any, Dict, List, Set, Optional
 
 import click
 from kedro.framework.cli.project import (
