<<<<<<< HEAD
=======
import os
>>>>>>> 0cabcb42
from typing import Any, Collection, Dict, List, Literal, NamedTuple, Optional, Set

import click
from kedro.framework.cli.project import (
    ASYNC_ARG_HELP,
    CONF_SOURCE_HELP,
    FROM_INPUTS_HELP,
    FROM_NODES_HELP,
    LOAD_VERSION_HELP,
    NODE_ARG_HELP,
    PARAMS_ARG_HELP,
    PIPELINE_ARG_HELP,
    RUNNER_ARG_HELP,
    TAG_ARG_HELP,
    TO_NODES_HELP,
    TO_OUTPUTS_HELP,
    project_group,
)
from kedro.framework.cli.utils import (
    _split_load_versions,
    _split_params,
    env_option,
    split_node_names,
    split_string,
)
from kedro.framework.context.context import _convert_paths_to_absolute_posix
from kedro.framework.project import pipelines, settings
from kedro.io import DataCatalog
from kedro.pipeline.pipeline import Pipeline
from kedro.utils import load_obj

from matrix.cli_commands.submit import abort_if_incorrect_env_vars
from matrix.session import KedroSessionWithFromCatalog


class RunConfig(NamedTuple):
    pipeline_obj: Optional[Pipeline]
    pipeline_name: str
    env: str
    runner: str
    is_async: bool
    node_names: List[str]
    to_nodes: List[str]
    from_nodes: List[str]
    from_inputs: List[str]
    to_outputs: List[str]
    load_versions: dict[str, str]
    tags: List[str]
    without_tags: List[str]
    conf_source: Optional[str]
    params: Dict[str, Any]
    from_env: Optional[str]


# fmt: off
@project_group.command()
@env_option
@click.option( "--from-inputs",   type=str, default="", help=FROM_INPUTS_HELP, callback=split_string)
@click.option( "--to-outputs",    type=str, default="", help=TO_OUTPUTS_HELP, callback=split_string)
@click.option( "--from-nodes",    type=str, default="", help=FROM_NODES_HELP, callback=split_node_names,)
@click.option( "--to-nodes",      type=str, default="", help=TO_NODES_HELP, callback=split_node_names)
@click.option( "--nodes",         "-n", "node_names", type=str, multiple=False, help=NODE_ARG_HELP, callback=split_string, default="",)
@click.option( "--runner",        "-r", type=str, default=None, multiple=False, help=RUNNER_ARG_HELP)
@click.option("--async",          "is_async", is_flag=True, multiple=False, help=ASYNC_ARG_HELP) 
@click.option("--tags",           "-t", type=str, multiple=True, help=TAG_ARG_HELP)
@click.option( "--without-tags",  "-wt", type=str, help="used to filter out nodes with tags that should not be run. All dependent downstream nodes are also removed. Note nodes need to have _all_ tags to be removed.", callback=split_string, default=[],)
@click.option( "--load-versions", "-lv", type=str, multiple=True, help=LOAD_VERSION_HELP, callback=_split_load_versions,)
@click.option("--pipeline",       "-p", required=True, default="__default__", type=str, help=PIPELINE_ARG_HELP)
@click.option( "--conf-source",   type=click.Path(exists=True, file_okay=False, resolve_path=True), help=CONF_SOURCE_HELP,)
@click.option( "--params",        type=click.UNPROCESSED, default="", help=PARAMS_ARG_HELP, callback=_split_params,)
@click.option( "--from-env",      type=str, default=None, help="Custom env to read from, if specified will read from the `--from-env` and write to the `--env`",)

# fmt: on
def run(tags: list[str], without_tags: list[str], env:str, runner: str, is_async: bool, node_names: list[str], to_nodes: list[str], from_nodes: list[str], from_inputs: list[str], to_outputs: list[str], load_versions: list[str], pipeline: str, conf_source: str, params: dict[str, Any], from_env: Optional[str]=None):
    """Run the pipeline."""

    _validate_env_vars_for_private_data()

    pipeline_name = pipeline
    pipeline_obj = pipelines[pipeline_name]

    config = RunConfig(
        pipeline_obj=pipeline_obj,
        pipeline_name=pipeline_name,
        env=env,
        runner=runner,
        is_async=is_async,
        node_names=node_names,
        to_nodes=to_nodes,
        from_nodes=from_nodes,
        from_inputs=from_inputs,
        to_outputs=to_outputs,
        load_versions=load_versions,
        tags=tags,
        without_tags=without_tags,
        conf_source=conf_source,
        params=params,
        from_env=from_env,
    )

    _run(config, KedroSessionWithFromCatalog)


def _validate_env_vars_for_private_data() -> None:
    """ Short-circuit if a user is requesting private datasets but their project or bucket point to dev. """
    env_vars = {
        "RUNTIME_GCP_PROJECT_ID": os.environ["RUNTIME_GCP_PROJECT_ID"],
        "RUNTIME_GCP_BUCKET": os.environ["RUNTIME_GCP_BUCKET"],
        "MLFLOW_URL": os.environ["MLFLOW_URL"],
    }

    if os.getenv("INCLUDE_PRIVATE_DATASETS", "") == "1":
        for var_name, var_value in env_vars.items():
            if "prod" not in var_value.lower() or "dev" in var_value.lower():
                click.confirm(
                    f"You requested private datasets, yet the value of env var {var_name} - {var_value } does not point to a production resource. "
                    f"Doing so runs the risk of exposing private datasets to the public, which can have legal consequences. "
                    f"Are you aware of this, and want to continue with your current settings nevertheless?",
                    abort=True,
                    err=True
                )


def _run(config: RunConfig, kedro_session: KedroSessionWithFromCatalog) -> None:
    if config.pipeline_name in ["test", "fabricator"] and config.env in [None, "base"]:
        raise RuntimeError(
            "Running the fabricator in the base environment might overwrite production data! Use the test env `-e test` instead."
        )
    elif config.pipeline_name in ["create_sample", "test_sample"]  and config.env not in ["sample"]:
        raise RuntimeError(
            "Running the sample pipelines outside of the sample environment might overwrite production data! Use the sample env `-e sample` instead."
            )

    runner = load_obj(config.runner or "SequentialRunner", "kedro.runner")

    with kedro_session.create(
        env=config.env, conf_source=config.conf_source, extra_params=config.params
    ) as session:
        # introduced to filter out tags that should not be run
        node_names = _filter_nodes_missing_tag(
            without_tags=config.without_tags, pipeline_obj=config.pipeline_obj, node_names=config.node_names
        )

        from_catalog = _extract_config(config, session)

        session.run(
            from_catalog=from_catalog,
            tags=config.tags,
            runner=runner(is_async=config.is_async),
            node_names=node_names,
            from_nodes=config.from_nodes,
            to_nodes=config.to_nodes,
            from_inputs=config.from_inputs,
            to_outputs=config.to_outputs,
            load_versions=config.load_versions,
            pipeline_name=config.pipeline_name,
        )


def _extract_config(config: RunConfig, session: KedroSessionWithFromCatalog) -> Optional[DataCatalog]:
    from_catalog: Optional[DataCatalog] = None
    if config.from_env:
        # Load second config loader instance
        config_loader_class = settings.CONFIG_LOADER_CLASS
        config_loader = config_loader_class(  # type: ignore[no-any-return]
                conf_source=session._conf_source,
                env=config.from_env,
                **settings.CONFIG_LOADER_ARGS,
            )
        conf_catalog = config_loader["catalog"]
        conf_catalog = _convert_paths_to_absolute_posix(
                project_path=session._project_path, conf_dictionary=conf_catalog
            )
        conf_creds = config_loader["credentials"]
        from_catalog: DataCatalog = settings.DATA_CATALOG_CLASS.from_config(
                catalog=conf_catalog, credentials=conf_creds
            )
        from_catalog.add_feed_dict(_get_feed_dict(config_loader["parameters"]), replace=True)
    return from_catalog


def _get_feed_dict(params: Dict) -> dict[str, Any]:
    """Get parameters and return the feed dictionary."""
    feed_dict = {"parameters": params}

    def _add_param_to_feed_dict(param_name: str, param_value: Any) -> None:
        """Add param to feed dict.

        This recursively adds parameter paths to the `feed_dict`,
        whenever `param_value` is a dictionary itself, so that users can
        specify specific nested parameters in their node inputs.

        Example:
            >>> param_name = "a"
            >>> param_value = {"b": 1}
            >>> _add_param_to_feed_dict(param_name, param_value)
            >>> assert feed_dict["params:a"] == {"b": 1}
            >>> assert feed_dict["params:a.b"] == 1
        """
        key = f"params:{param_name}"
        feed_dict[key] = param_value
        if isinstance(param_value, dict):
            for key, val in param_value.items():
                _add_param_to_feed_dict(f"{param_name}.{key}", val)

    for param_name, param_value in params.items():
        _add_param_to_feed_dict(param_name, param_value)

    return feed_dict


def _filter_nodes_missing_tag(
    without_tags: Collection[str], pipeline_obj: Pipeline, node_names: Collection[str]
) -> set[str]:
    """Filter out nodes that have tags that should not be run and their downstream nodes."""
    if not without_tags:
        return set(node_names)

    without_tags: Set[str] = set(without_tags)

    if not node_names:
        node_names = {node.name for node in pipeline_obj.nodes}

    # Step 1: Identify nodes to remove
    nodes_to_remove = set(
        node.name for node in pipeline_obj.nodes if node.tags.issuperset(without_tags)
    )

    # Step 2: Identify and add downstream nodes
    downstream_nodes = pipeline_obj.from_nodes(*nodes_to_remove).nodes
    ds_nodes_names = [node.name for node in downstream_nodes]

    nodes_to_remove.update(ds_nodes_names)

    # Step 3: Filter the node_names
    filtered_nodes = set(node_names).difference(nodes_to_remove)

    # Step 4: Handle edge case: If we remove all nodes, we should inform the user
    # and then exit
    if not filtered_nodes:
        print("All nodes removed. Exiting.")
        exit(0)

    print(f"Filtered a total of {len(filtered_nodes)} nodes")
    return filtered_nodes<|MERGE_RESOLUTION|>--- conflicted
+++ resolved
@@ -1,7 +1,4 @@
-<<<<<<< HEAD
-=======
 import os
->>>>>>> 0cabcb42
 from typing import Any, Collection, Dict, List, Literal, NamedTuple, Optional, Set
 
 import click
