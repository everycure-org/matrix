<<<<<<< HEAD
=======
import os
>>>>>>> 93e7f0d8
from typing import Any, Collection, Dict, List, Literal, NamedTuple, Optional, Set

import click
from kedro.framework.cli.project import (
    ASYNC_ARG_HELP,
    CONF_SOURCE_HELP,
    FROM_INPUTS_HELP,
    FROM_NODES_HELP,
    LOAD_VERSION_HELP,
    NODE_ARG_HELP,
    PARAMS_ARG_HELP,
    PIPELINE_ARG_HELP,
    RUNNER_ARG_HELP,
    TAG_ARG_HELP,
    TO_NODES_HELP,
    TO_OUTPUTS_HELP,
    project_group,
)
from kedro.framework.cli.utils import (
    _split_load_versions,
    _split_params,
    env_option,
    split_node_names,
    split_string,
)
from kedro.framework.context.context import _convert_paths_to_absolute_posix
from kedro.framework.project import pipelines, settings
from kedro.io import DataCatalog
from kedro.pipeline.pipeline import Pipeline
from kedro.utils import load_obj

from matrix.cli_commands.submit import abort_if_incorrect_env_vars
from matrix.session import KedroSessionWithFromCatalog


class RunConfig(NamedTuple):
    pipeline_obj: Optional[Pipeline]
    pipeline_name: str
    env: str
    runner: str
    is_async: bool
    node_names: List[str]
    to_nodes: List[str]
    from_nodes: List[str]
    from_inputs: List[str]
    to_outputs: List[str]
    load_versions: dict[str, str]
    tags: List[str]
    without_tags: List[str]
    conf_source: Optional[str]
    params: Dict[str, Any]
    from_env: Optional[str]


# fmt: off
@project_group.command()
@env_option
@click.option( "--from-inputs",   type=str, default="", help=FROM_INPUTS_HELP, callback=split_string)
@click.option( "--to-outputs",    type=str, default="", help=TO_OUTPUTS_HELP, callback=split_string)
@click.option( "--from-nodes",    type=str, default="", help=FROM_NODES_HELP, callback=split_node_names,)
@click.option( "--to-nodes",      type=str, default="", help=TO_NODES_HELP, callback=split_node_names)
@click.option( "--nodes",         "-n", "node_names", type=str, multiple=False, help=NODE_ARG_HELP, callback=split_string, default="",)
@click.option( "--runner",        "-r", type=str, default=None, multiple=False, help=RUNNER_ARG_HELP)
@click.option("--async",          "is_async", is_flag=True, multiple=False, help=ASYNC_ARG_HELP) 
@click.option("--tags",           "-t", type=str, multiple=True, help=TAG_ARG_HELP)
@click.option( "--without-tags",  "-wt", type=str, help="used to filter out nodes with tags that should not be run. All dependent downstream nodes are also removed. Note nodes need to have _all_ tags to be removed.", callback=split_string, default=[],)
@click.option( "--load-versions", "-lv", type=str, multiple=True, help=LOAD_VERSION_HELP, callback=_split_load_versions,)
@click.option("--pipeline",       "-p", required=True, default="__default__", type=str, help=PIPELINE_ARG_HELP)
@click.option( "--conf-source",   type=click.Path(exists=True, file_okay=False, resolve_path=True), help=CONF_SOURCE_HELP,)
@click.option( "--params",        type=click.UNPROCESSED, default="", help=PARAMS_ARG_HELP, callback=_split_params,)
@click.option( "--from-env",      type=str, default=None, help="Custom env to read from, if specified will read from the `--from-env` and write to the `--env`",)

# fmt: on
def run(tags: list[str], without_tags: list[str], env:str, runner: str, is_async: bool, node_names: list[str], to_nodes: list[str], from_nodes: list[str], from_inputs: list[str], to_outputs: list[str], load_versions: list[str], pipeline: str, conf_source: str, params: dict[str, Any], from_env: Optional[str]=None):
    """Run the pipeline."""

    _validate_env_vars_for_private_data()

    pipeline_name = pipeline
    pipeline_obj = pipelines[pipeline_name]

    config = RunConfig(
        pipeline_obj=pipeline_obj,
        pipeline_name=pipeline_name,
        env=env,
        runner=runner,
        is_async=is_async,
        node_names=node_names,
        to_nodes=to_nodes,
        from_nodes=from_nodes,
        from_inputs=from_inputs,
        to_outputs=to_outputs,
        load_versions=load_versions,
        tags=tags,
        without_tags=without_tags,
        conf_source=conf_source,
        params=params,
        from_env=from_env,
    )

    _run(config, KedroSessionWithFromCatalog)


def _validate_env_vars_for_private_data() -> None:
    """ Short-circuit if a user is requesting private datasets but their project or bucket point to dev. """
    env_vars = {
        "RUNTIME_GCP_PROJECT_ID": os.environ["RUNTIME_GCP_PROJECT_ID"],
        "RUNTIME_GCP_BUCKET": os.environ["RUNTIME_GCP_BUCKET"],
        "MLFLOW_URL": os.environ["MLFLOW_URL"],
    }

    if os.getenv("INCLUDE_PRIVATE_DATASETS", "") == "1":
        for var_name, var_value in env_vars.items():
            if "prod" not in var_value.lower() or "dev" in var_value.lower():
                click.confirm(
                    f"You requested private datasets, yet the value of env var {var_name} - {var_value } does not point to a production resource. "
                    f"Doing so runs the risk of exposing private datasets to the public, which can have legal consequences. "
                    f"Are you aware of this, and want to continue with your current settings nevertheless?",
                    abort=True,
                    err=True
                )


def _run(config: RunConfig, kedro_session: KedroSessionWithFromCatalog) -> None:
    if config.pipeline_name in ["test", "fabricator"] and config.env in [None, "base"]:
        raise RuntimeError(
            "Running the fabricator in the base environment might overwrite production data! Use the test env `-e test` instead."
        )
    elif config.pipeline_name in ["create_sample", "test_sample"]  and config.env not in ["sample"]:
        raise RuntimeError(
            "Running the sample pipelines outside of the sample environment might overwrite production data! Use the sample env `-e sample` instead."
            )

    runner = load_obj(config.runner or "SequentialRunner", "kedro.runner")

    with kedro_session.create(
        env=config.env, conf_source=config.conf_source, extra_params=config.params
    ) as session:
        # introduced to filter out tags that should not be run
        node_names = _filter_nodes_missing_tag(
            without_tags=config.without_tags, pipeline_obj=config.pipeline_obj, node_names=config.node_names
        )

        from_catalog = _extract_config(config, session)

        session.run(
            from_catalog=from_catalog,
            tags=config.tags,
            runner=runner(is_async=config.is_async),
            node_names=node_names,
            from_nodes=config.from_nodes,
            to_nodes=config.to_nodes,
            from_inputs=config.from_inputs,
            to_outputs=config.to_outputs,
            load_versions=config.load_versions,
            pipeline_name=config.pipeline_name,
        )


def _extract_config(config: RunConfig, session: KedroSessionWithFromCatalog) -> Optional[DataCatalog]:
    from_catalog: Optional[DataCatalog] = None
    if config.from_env:
        # Load second config loader instance
        config_loader_class = settings.CONFIG_LOADER_CLASS
        config_loader = config_loader_class(  # type: ignore[no-any-return]
                conf_source=session._conf_source,
                env=config.from_env,
                **settings.CONFIG_LOADER_ARGS,
            )
        conf_catalog = config_loader["catalog"]
        conf_catalog = _convert_paths_to_absolute_posix(
                project_path=session._project_path, conf_dictionary=conf_catalog
            )
        conf_creds = config_loader["credentials"]
        from_catalog: DataCatalog = settings.DATA_CATALOG_CLASS.from_config(
                catalog=conf_catalog, credentials=conf_creds
            )
        from_catalog.add_feed_dict(_get_feed_dict(config_loader["parameters"]), replace=True)
    return from_catalog


def _get_feed_dict(params: Dict) -> dict[str, Any]:
    """Get parameters and return the feed dictionary."""
    feed_dict = {"parameters": params}

    def _add_param_to_feed_dict(param_name: str, param_value: Any) -> None:
        """Add param to feed dict.

        This recursively adds parameter paths to the `feed_dict`,
        whenever `param_value` is a dictionary itself, so that users can
        specify specific nested parameters in their node inputs.

        Example:
            >>> param_name = "a"
            >>> param_value = {"b": 1}
            >>> _add_param_to_feed_dict(param_name, param_value)
            >>> assert feed_dict["params:a"] == {"b": 1}
            >>> assert feed_dict["params:a.b"] == 1
        """
        key = f"params:{param_name}"
        feed_dict[key] = param_value
        if isinstance(param_value, dict):
            for key, val in param_value.items():
                _add_param_to_feed_dict(f"{param_name}.{key}", val)

    for param_name, param_value in params.items():
        _add_param_to_feed_dict(param_name, param_value)

    return feed_dict


def _filter_nodes_missing_tag(
    without_tags: Collection[str], pipeline_obj: Pipeline, node_names: Collection[str]
) -> set[str]:
    """Filter out nodes that have tags that should not be run and their downstream nodes."""
    if not without_tags:
        return set(node_names)

    without_tags: Set[str] = set(without_tags)

    if not node_names:
        node_names = {node.name for node in pipeline_obj.nodes}

    # Step 1: Identify nodes to remove
    nodes_to_remove = set(
        node.name for node in pipeline_obj.nodes if node.tags.issuperset(without_tags)
    )

    # Step 2: Identify and add downstream nodes
    downstream_nodes = pipeline_obj.from_nodes(*nodes_to_remove).nodes
    ds_nodes_names = [node.name for node in downstream_nodes]

    nodes_to_remove.update(ds_nodes_names)

    # Step 3: Filter the node_names
    filtered_nodes = set(node_names).difference(nodes_to_remove)

    # Step 4: Handle edge case: If we remove all nodes, we should inform the user
    # and then exit
    if not filtered_nodes:
        print("All nodes removed. Exiting.")
        exit(0)

    print(f"Filtered a total of {len(filtered_nodes)} nodes")
    return filtered_nodes<|MERGE_RESOLUTION|>--- conflicted
+++ resolved
@@ -1,7 +1,4 @@
-<<<<<<< HEAD
-=======
 import os
->>>>>>> 93e7f0d8
 from typing import Any, Collection, Dict, List, Literal, NamedTuple, Optional, Set
 
 import click
