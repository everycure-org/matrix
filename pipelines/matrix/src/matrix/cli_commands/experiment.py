--- conflicted
+++ resolved
@@ -479,22 +479,9 @@
             raise click.Abort()
 
 
-<<<<<<< HEAD
-def build_push_docker(tag: str, env: str, verbose: bool):
-    """Build the docker image in the cloud and push it to the appropriate registry.
-
-    Args:
-        tag: The tag to apply to the image
-        env: The environment to build for ('dev' or 'prod')
-        verbose: Whether to stream output
-    """
-    exit()
-    run_subprocess(f"make docker_build ENV={env} TAG={tag}", stream_output=verbose)
-=======
 def build_push_docker(image: str, username: str, verbose: bool):
     """Build the docker image only once, push it to dev registry, and if running in prod, also to prod registry."""
     run_subprocess(f"make docker_push TAG={username} docker_image={image}", stream_output=verbose)
->>>>>>> 43856edf
 
 
 def build_argo_template(
