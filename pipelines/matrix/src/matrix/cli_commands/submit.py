--- conflicted
+++ resolved
@@ -33,6 +33,7 @@
     handlers=[RichHandler(rich_tracebacks=True)],
 )
 log = logging.getLogger("rich")
+
 
 console = Console()
 
@@ -55,13 +56,8 @@
 @click.option("--is-test", is_flag=True, default=False, help="Submit to test folder")
 @click.option("--headless", is_flag=True, default=False, help="Skip confirmation prompt")
 # fmt: on
-<<<<<<< HEAD
-def submit(username: str, namespace: str, run_name: str, release_version: str, pipeline: str, quiet: bool,
-           dry_run: bool, from_nodes: List[str], is_test: bool, headless: bool):
-=======
 def submit(username: str, namespace: str, run_name: str, release_version: str, pipeline: str, quiet: bool, dry_run: bool, from_nodes: List[str], is_test: bool, headless:bool):
 
->>>>>>> bf93ccfa
     """Submit the end-to-end workflow. """
     if not quiet:
         log.setLevel(logging.DEBUG)
@@ -71,14 +67,12 @@
 
     if pipeline not in kedro_pipelines.keys():
         raise ValueError("Pipeline requested for execution not found")
-
+    
     if pipeline in ["fabricator", "test"]:
         raise ValueError("Submitting test pipeline to Argo will result in overwriting source data")
-
+    
     if not headless and from_nodes:
-        if not click.confirm(
-                "Using 'from-nodes' is highly experimental and may break due to MLFlow issues with tracking the right run. Are you sure you want to continue?",
-                default=False):
+        if not click.confirm("Using 'from-nodes' is highly experimental and may break due to MLFlow issues with tracking the right run. Are you sure you want to continue?", default=False):
             raise click.Abort()
 
     pipeline_obj = kedro_pipelines[pipeline]
@@ -87,6 +81,7 @@
 
     run_name = get_run_name(run_name)
     pipeline_obj.name = pipeline
+
 
     summarize_submission(run_name, namespace, pipeline, is_test, release_version, headless)
     _submit(
@@ -104,28 +99,28 @@
 
 
 def _submit(
-        username: str,
-        namespace: str,
-        run_name: str,
+        username: str, 
+        namespace: str, 
+        run_name: str, 
         release_version: str,
         pipeline_obj: Pipeline,
         verbose: bool,
-        dry_run: bool,
+        dry_run: bool, 
         template_directory: Path,
         allow_interactions: bool = True,
         is_test: bool = False,
-) -> None:
+    ) -> None:
     """Submit the end-to-end workflow.
 
     This function contains redundancy.
 
     The original logic of this function was:
     1. Create & Apply (push to k8s) Argo template, containing the entire pipeline registry. This part of the function makes use of pipelines_for_workflow, which will be included in the template.
-    2. When submitting the workflow, via `__entrypoint__`, a pipeline for execution is selected.
+    2. When submitting the workflow, via `__entrypoint__`, a pipeline for execution is selected. 
         It defaults to `__default__`, but can be configured via pipeline_for_execution.
 
     In the future, we expect plan not to have any template at all, but go straight from Kedro to Argo Workflow.
-
+    
     This meant that it was possible to submit the workflows for other pipelines in Argo CI.
 
     Args:
@@ -139,15 +134,14 @@
         allow_interactions (bool): If True, allow prompts for confirmation.
         is_test (bool): If True, submit to test folder, not release folder.
     """
-
+    
     try:
         console.rule("[bold blue]Submitting Workflow")
 
         if not can_talk_to_kubernetes():
             raise EnvironmentError("Cannot communicate with Kubernetes")
 
-        argo_template = build_argo_template(run_name, release_version, username, namespace, pipeline_obj,
-                                            is_test=is_test, )
+        argo_template = build_argo_template(run_name, release_version, username, namespace, pipeline_obj, is_test=is_test, )
 
         file_path = save_argo_template(argo_template, template_directory)
 
@@ -182,13 +176,8 @@
         sys.exit(1)
 
 
-<<<<<<< HEAD
-def summarize_submission(run_name: str, namespace: str, pipeline: str, is_test: bool, release_version: str,
-                         headless: bool):
-=======
 
 def summarize_submission(run_name: str, namespace: str, pipeline: str, is_test: bool, release_version: str, headless:bool):
->>>>>>> bf93ccfa
     console.print(Panel.fit(
         f"[bold green]About to submit workflow:[/bold green]\n"
         f"Run Name: {run_name}\n"
@@ -205,13 +194,13 @@
     if not headless:
         if not click.confirm("Are you sure you want to submit the workflow?", default=False):
             raise click.Abort()
-
+        
 
 def run_subprocess(
-        cmd: str,
-        check: bool = True,
-        shell: bool = True,
-        stream_output: bool = True,
+    cmd: str,
+    check: bool = True,
+    shell: bool = True,
+    stream_output: bool = True,
 ) -> subprocess.CompletedProcess:
     """Run a subprocess command and handle errors.
 
@@ -273,7 +262,6 @@
         ''.join(stdout) if stdout else None,
         ''.join(stderr) if stderr else None
     )
-
 
 def command_exists(command: str) -> bool:
     """Check if a command exists in the system."""
@@ -356,6 +344,7 @@
     console.print("[green]✓[/green] kubectl authenticated")
     return True
 
+
 def build_push_docker(username: str, verbose: bool):
     """Build and push Docker image."""
     console.print("Building Docker image...")
@@ -363,8 +352,7 @@
     console.print("[green]✓[/green] Docker image built and pushed")
 
 
-def build_argo_template(run_name: str, release_version: str, username: str, namespace: str, pipeline_obj: Pipeline,
-                        is_test: bool, default_execution_resources: Optional[ArgoResourceConfig] = None) -> str:
+def build_argo_template(run_name: str, release_version: str, username: str, namespace: str, pipeline_obj: Pipeline, is_test: bool, default_execution_resources: Optional[ArgoResourceConfig] = None) -> str:
     """Build Argo workflow template."""
     image_name = "us-central1-docker.pkg.dev/mtrx-hub-dev-3of/matrix-images/matrix"
 
@@ -394,7 +382,6 @@
 
     return generated_template
 
-
 def save_argo_template(argo_template: str, template_directory: Path) -> str:
     console.print("Writing Argo template...")
     file_path = template_directory / "argo-workflow-template.yml"
@@ -413,7 +400,6 @@
     )
     console.print("[green]✓[/green] Argo template linted")
 
-
 def ensure_namespace(namespace, verbose: bool):
     """Create or verify Kubernetes namespace."""
     console.print("Ensuring Kubernetes namespace...")
@@ -440,7 +426,6 @@
     )
     console.print("[green]✓[/green] Argo template applied")
 
-
 def submit_workflow(run_name: str, namespace: str, verbose: bool):
     """Submit the Argo workflow and provide instructions for watching."""
     console.print("Submitting workflow for pipeline...")
@@ -449,7 +434,7 @@
         "argo submit",
         f"--name {run_name}",
         f"-n {namespace}",
-        f"--from wftmpl/{run_name}",  # name of the template resource (created in previous step)
+        f"--from wftmpl/{run_name}", # name of the template resource (created in previous step)
         f"-p run_name={run_name}",
         "-l submit-from-ui=false",
         "-o json"
@@ -468,7 +453,6 @@
     console.print(f"argo get -n {namespace} {job_name}")
     console.print("[green]✓[/green] Workflow submitted")
 
-
 def get_run_name(run_name: Optional[str]) -> str:
     """Get the experiment name based on input or Git branch.
 
@@ -493,12 +477,7 @@
     sanitized_name = re.sub(r"[^a-zA-Z0-9-]", "-", unsanitized_name)
     return sanitized_name
 
-<<<<<<< HEAD
-
-def abort_if_unmet_git_requirements():
-=======
 def abort_if_unmet_git_requirements(release_version: str) -> None:
->>>>>>> bf93ccfa
     """
     Validates the current Git repository:
     1. The current Git branch must be either 'main' or 'master'.
