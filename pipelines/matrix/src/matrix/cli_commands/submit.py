import json
import logging
import re
import secrets
import subprocess
import sys
from pathlib import Path
from typing import List, Optional

import click
from kedro.framework.cli.utils import CONTEXT_SETTINGS, split_string
from kedro.framework.project import pipelines as kedro_pipelines
from kedro.framework.startup import bootstrap_project
from kedro.pipeline import Pipeline
from rich.console import Console
from rich.logging import RichHandler
from rich.panel import Panel

from matrix.argo import ARGO_TEMPLATES_DIR_PATH, generate_argo_config
from matrix.git_utils import get_current_git_branch, has_dirty_git
from matrix.kedro4argo_node import ArgoResourceConfig

logging.basicConfig(
    level=logging.INFO,
    format="%(message)s",
    datefmt="[%X]",
    handlers=[RichHandler(rich_tracebacks=True)],
)
log = logging.getLogger("rich")


console = Console()


@click.group(context_settings=CONTEXT_SETTINGS, name=__file__)
def cli():
    """Command line tools for manipulating a Kedro project."""


# fmt: off
@cli.command()
@click.option("--username", type=str, required=True, help="Specify the username to use")
@click.option("--namespace", type=str, default="argo-workflows", help="Specify a custom namespace")
@click.option("--run-name", type=str, default=None, help="Specify a custom run name, defaults to branch")
@click.option("--release-version", type=str, required=True, help="Specify a custom release name")
@click.option("--pipeline", "-p", type=str, default="modelling_run", help="Specify which pipeline to execute")
@click.option("--quiet", "-q", is_flag=True, default=False, help="Disable verbose output")
@click.option("--dry-run", "-d", is_flag=True, default=False, help="Does everything except submit the workflow")
@click.option("--from-nodes", type=str, default="", help="Specify nodes to run from", callback=split_string)
@click.option("--is-test", is_flag=True, default=False, help="Submit to test folder")
@click.option("--headless", is_flag=True, default=False, help="Disable prompts for confirmation")
# fmt: on
def submit(username: str, namespace: str, run_name: str, release_version: str, pipeline: str, quiet: bool, dry_run: bool, from_nodes: List[str], is_test: bool, headless:bool):
    """Submit the end-to-end workflow. """
    if not quiet:
        log.setLevel(logging.DEBUG)

    if pipeline in ('data_release', 'kg_release'):
        abort_if_unmet_git_requirements()

    if pipeline not in kedro_pipelines.keys():
        raise ValueError("Pipeline requested for execution not found")
    
    if pipeline in ["fabricator", "test"]:
        raise ValueError("Submitting test pipeline to Argo will result in overwriting source data")
    
    if not headless and from_nodes:
        if not click.confirm("Using 'from-nodes' is highly experimental and may break due to MLFlow issues with tracking the right run. Are you sure you want to continue?", default=False):
            raise click.Abort()

    pipeline_obj = kedro_pipelines[pipeline]
    if from_nodes:
        pipeline_obj = pipeline_obj.from_nodes(*from_nodes)

    run_name = get_run_name(run_name)
    pipeline_obj.name = pipeline


    summarize_submission(run_name, namespace, pipeline, is_test, release_version, headless)
    _submit(
        username=username,
        namespace=namespace,
        run_name=run_name,
        release_version=release_version,
        pipeline_obj=pipeline_obj,
        verbose=not quiet,
        dry_run=dry_run,
        template_directory=ARGO_TEMPLATES_DIR_PATH,
        allow_interactions=not headless,
        is_test=is_test,
    )


def _submit(
        username: str, 
        namespace: str, 
        run_name: str, 
        release_version: str,
        pipeline_obj: Pipeline,
        verbose: bool,
        dry_run: bool, 
        template_directory: Path,
        allow_interactions: bool = True,
        is_test: bool = False,
    ) -> None:
    """Submit the end-to-end workflow.

    This function contains redundancy.

    The original logic of this function was:
    1. Create & Apply (push to k8s) Argo template, containing the entire pipeline registry. This part of the function makes use of pipelines_for_workflow, which will be included in the template.
    2. When submitting the workflow, via `__entrypoint__`, a pipeline for execution is selected. 
        It defaults to `__default__`, but can be configured via pipeline_for_execution.

    In the future, we expect plan not to have any template at all, but go straight from Kedro to Argo Workflow.
    
    This meant that it was possible to submit the workflows for other pipelines in Argo CI.

    Args:
        username (str): The username to use for the workflow.
        namespace (str): The namespace to use for the workflow.
        run_name (str): The name of the run.
        pipeline_obj (Pipeline): Pipeline to execute.
        verbose (bool): If True, enable verbose output.
        dry_run (bool): If True, do not submit the workflow.
        template_directory (Path): The directory containing the Argo template.
        allow_interactions (bool): If True, allow prompts for confirmation
        is_test (bool): If True, submit to test folder, not release folder
    """
    
    try:
        console.rule("[bold blue]Submitting Workflow")

        check_dependencies(verbose=verbose)

        argo_template = build_argo_template(run_name, release_version, username, namespace, pipeline_obj, is_test=is_test, )

        file_path = save_argo_template(argo_template, template_directory)

        argo_template_lint(file_path, verbose=verbose)

        if dry_run:
            return

        build_push_docker(run_name, verbose=True)

        ensure_namespace(namespace, verbose=verbose)

        apply_argo_template(namespace, file_path, verbose=verbose)

        submit_workflow(run_name, namespace, verbose=False)

        console.print(Panel.fit(
            f"[bold green]Workflow {'prepared' if dry_run else 'submitted'} successfully![/bold green]\n"
            f"Run Name: {run_name}\n"
            f"Namespace: {namespace}",
            title="Submission Summary"
        ))

        if allow_interactions and click.confirm("Do you want to open the workflow in your browser?", default=False):
            workflow_url = f"https://argo.platform.dev.everycure.org/workflows/{namespace}/{run_name}"
            click.launch(workflow_url)
            console.print(f"[blue]Opened workflow in browser: {workflow_url}[/blue]")
    except Exception as e:
        console.print(f"[bold red]Error during submission:[/bold red] {str(e)}")
        if verbose:
            console.print_exception()
        sys.exit(1)


def summarize_submission(run_name: str, namespace: str, pipeline: str, is_test: bool, release_version: str, headless: bool):
    console.print(Panel.fit(
        f"[bold green]About to submit workflow:[/bold green]\n"
        f"Run Name: {run_name}\n"
        f"Namespace: {namespace}\n"
        f"Pipeline: {pipeline}\n"
        f"Writing to test folder: {is_test}\n"
        f"Data Release Version: {release_version}\n",
        title="Submission Summary"
    ))
    console.print("Reminder: A data release should only be submitted once and not overwritten.\n"
                  "If you need to make changes, please make this part of the next release.\n"
                  "Experiments (modelling pipeline) are nested under the release and can be overwritten.\n\n")

    if not headless:
        if not click.confirm("Are you sure you want to submit the workflow?", default=False):
            raise click.Abort()
        

def run_subprocess(
    cmd: str,
    check: bool = True,
    shell: bool = True,
    stream_output: bool = True,
) -> subprocess.CompletedProcess:
    """Run a subprocess command and handle errors.

    Args:
        cmd: Command string to execute
        check: If True, raise CalledProcessError on non-zero exit status
        shell: If True, execute the command through the shell
        stream_output: If True, capture and stream output to stdout/stderr.
                      If False, send output directly to system stdout/stderr.
    Returns:
        CompletedProcess instance with stdout/stderr (if stream_output=True)
    """
    process = subprocess.Popen(
        cmd,
        shell=shell,
        stdout=subprocess.PIPE if stream_output else None,
        stderr=subprocess.PIPE if stream_output else None,
        text=True,
        bufsize=1,
    )

    stdout, stderr = [], []

    if stream_output:
        while True:
            out_line = process.stdout.readline() if process.stdout else ''
            err_line = process.stderr.readline() if process.stderr else ''

            if not out_line and not err_line and process.poll() is not None:
                break

            if out_line:
                sys.stdout.write(out_line)
                sys.stdout.flush()
                stdout.append(out_line)
            if err_line:
                sys.stderr.write(err_line)
                sys.stderr.flush()
                stderr.append(err_line)

        # Get any remaining output
        out, err = process.communicate()
        if out:
            stdout.append(out)
        if err:
            stderr.append(err)
    else:
        process.wait()

    if check and process.returncode != 0:
        raise subprocess.CalledProcessError(
            process.returncode, cmd,
            ''.join(stdout) if stdout else None,
            ''.join(stderr) if stderr else None
        )

    return subprocess.CompletedProcess(
        cmd, process.returncode,
        ''.join(stdout) if stdout else None,
        ''.join(stderr) if stderr else None
    )

def command_exists(command: str) -> bool:
    """Check if a command exists in the system."""
    return run_subprocess(f"which {command}", check=False).returncode == 0


def check_dependencies(verbose: bool):
    """Check and set up gcloud and kubectl dependencies.

    This function verifies that gcloud and kubectl are installed and properly configured.
    If kubectl is not installed, it attempts to install it using gcloud components.

    Args:
        verbose (bool): If True, provides more detailed output.

    Raises:
        EnvironmentError: If gcloud is not installed or kubectl cannot be configured.
    """
    console.print("Checking dependencies...")

    if not command_exists("gcloud"):
        raise EnvironmentError("gcloud is not installed. Please install it first.")

    if not command_exists("kubectl"):
        console.print("kubectl is not installed. Installing it now...")
        run_subprocess("gcloud components install kubectl")

    # Authenticate gcloud
    active_account = (
        run_subprocess(
            "gcloud auth list --filter=status:ACTIVE --format=value'(ACCOUNT)'",
        )
        .stdout.strip()
        .split("\n")[0]
    )

    if not active_account:
        console.print("Authenticating gcloud...")
        run_subprocess("gcloud auth login", stream_output=verbose)

    # Configure kubectl
    project = "mtrx-hub-dev-3of"
    region = "us-central1"
    cluster = "compute-cluster"

    # Check if kubectl is already authenticated
    try:
        run_subprocess("kubectl get nodes", stream_output=verbose)
        console.print("[green]✓[/green] kubectl authenticated")
    except subprocess.CalledProcessError:
        console.print("Authenticating kubectl...")
        run_subprocess(
            f"gcloud container clusters get-credentials {cluster} --project {project} --region {region}",
            stream_output=verbose,
        )
        console.print("[green]✓[/green] kubectl authenticated")

    # Verify kubectl
    try:
        run_subprocess("kubectl get ns", stream_output=verbose)
    except subprocess.CalledProcessError:
        raise EnvironmentError(
            "kubectl is not working. Please check your configuration."
        )
    console.print("[green]✓[/green] Dependencies checked")



def build_push_docker(username: str, verbose: bool):
    """Build and push Docker image."""
    console.print("Building Docker image...")
<<<<<<< HEAD
    run_subprocess(f"make docker_push TAG={username}", stream_output=verbose)
=======
    run_subprocess(f"make docker_push TAG={username}", stream_output=True)
>>>>>>> 18e19ed1
    console.print("[green]✓[/green] Docker image built and pushed")


def build_argo_template(run_name: str, release_version: str, username: str, namespace: str, pipeline_obj: Pipeline, is_test: bool, default_execution_resources: Optional[ArgoResourceConfig] = None) -> str:
    """Build Argo workflow template."""
    image_name = "us-central1-docker.pkg.dev/mtrx-hub-dev-3of/matrix-images/matrix"

    matrix_root = Path(__file__).parent.parent.parent.parent
    metadata = bootstrap_project(matrix_root)
    package_name = metadata.package_name

    if is_test:
        release_folder_name = "tests"
    else:
        release_folder_name = "releases"

    console.print("Building Argo template...")
    generated_template = generate_argo_config(
        image=image_name,
        run_name=run_name,
        release_version=release_version,
        image_tag=run_name,
        namespace=namespace,
        username=username,
        package_name=package_name,
        release_folder_name=release_folder_name,
        pipeline=pipeline_obj,
        default_execution_resources=default_execution_resources,
    )
    console.print("[green]✓[/green] Argo template built")

    return generated_template

def save_argo_template(argo_template: str, template_directory: Path) -> str:
    console.print("Writing Argo template...")
    file_path = template_directory / "argo-workflow-template.yml"
    with open(file_path, "w") as f:
        f.write(argo_template)
    console.print(f"[green]✓[/green] Argo template saved to {file_path}")
    return str(file_path)


def argo_template_lint(file_path: str, verbose: bool) -> str:
    console.print("Linting Argo template...")
    run_subprocess(
        f"argo template lint {file_path}",
        check=True,
        stream_output=verbose,
    )
    console.print("[green]✓[/green] Argo template linted")

def ensure_namespace(namespace, verbose: bool):
    """Create or verify Kubernetes namespace."""
    console.print("Ensuring Kubernetes namespace...")
    result = run_subprocess(f"kubectl get namespace {namespace}", check=False)
    console.print("[green]✓[/green] Namespace ensured")
    if result.returncode != 0:
        console.print(f"Namespace {namespace} does not exist. Creating it...")
        run_subprocess(f"kubectl create namespace {namespace}", check=True, stream_output=verbose)


def apply_argo_template(namespace, file_path: Path, verbose: bool):
    """Apply the Argo workflow template, making it available in the cluster.

    `kubectl apply -f <file_path> -n <namespace>` will make the template available as a resource (but will not create any other resources, and will not trigger the workshop).
    """
    console.print("Applying Argo template...")

    cmd = f"kubectl apply -f {file_path} -n {namespace}"
    console.print(f"Running apply command: [blue]{cmd}[/blue]")
    run_subprocess(
        cmd,
        check=True,
        stream_output=verbose,
    )
    console.print("[green]✓[/green] Argo template applied")

def submit_workflow(run_name: str, namespace: str, verbose: bool):
    """Submit the Argo workflow and provide instructions for watching."""
    console.print("Submitting workflow for pipeline...")

    cmd = " ".join([
        "argo submit",
        f"--name {run_name}",
        f"-n {namespace}",
        f"--from wftmpl/{run_name}", # name of the template resource (created in previous step)
        f"-p run_name={run_name}",
        "-l submit-from-ui=false",
        "-o json"
    ])
    console.print(f"Running submit command: [blue]{cmd}[/blue]")
    result = run_subprocess(cmd)
    job_name = json.loads(result.stdout).get("metadata", {}).get("name")

    if not job_name:
        raise RuntimeError("Failed to retrieve job name from Argo submission.")

    console.print(f"Workflow submitted successfully with job name: {job_name}")
    console.print("\nTo watch the workflow progress, run the following command:")
    console.print(f"argo watch -n {namespace} {job_name}")
    console.print("\nTo view the workflow in the Argo UI, run:")
    console.print(f"argo get -n {namespace} {job_name}")
    console.print("[green]✓[/green] Workflow submitted")

def get_run_name(run_name: Optional[str]) -> str:
    """Get the experiment name based on input or Git branch.

    If a run_name is provided, it is returned sanitized as-is. Otherwise, a name is generated
    based on the current Git branch name with a random suffix.

    Args:
        run_name (Optional[str]): A custom run name provided by the user.

    Returns:
        str: The final run name to be used for the workflow.
    """
    # If no run_name is provided, use the current Git branch name
    if not run_name:
        run_name = run_subprocess(
            "git rev-parse --abbrev-ref HEAD", stream_output=True
        ).stdout.strip()

    # Add a random suffix to the run_name
    random_sfx = str.lower(secrets.token_hex(4))
    unsanitized_name = f"{run_name}-{random_sfx}".rstrip("-")
    sanitized_name = re.sub(r"[^a-zA-Z0-9-]", "-", unsanitized_name)
    return sanitized_name

def abort_if_unmet_git_requirements():
    """
    Validates the current Git repository:
    1. The current Git branch must be either 'main' or 'master'.
    2. The Git repository must be clean (no uncommitted changes or untracked files).

    Raises:
        ValueError
    """
    errors = []

    if not get_current_git_branch().startswith('release'):
        errors.append("Invalid branch name (must be a dedicated release branch starting with 'release'.")

    if has_dirty_git():
        errors.append("Repository has uncommitted changes or untracked files.")

    if errors:
        error_list = "\n".join(errors)
        raise RuntimeError(f"Submission failed due to the following issues:\n\n{error_list}")<|MERGE_RESOLUTION|>--- conflicted
+++ resolved
@@ -324,11 +324,7 @@
 def build_push_docker(username: str, verbose: bool):
     """Build and push Docker image."""
     console.print("Building Docker image...")
-<<<<<<< HEAD
-    run_subprocess(f"make docker_push TAG={username}", stream_output=verbose)
-=======
     run_subprocess(f"make docker_push TAG={username}", stream_output=True)
->>>>>>> 18e19ed1
     console.print("[green]✓[/green] Docker image built and pushed")
 
 
