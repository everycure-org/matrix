--- conflicted
+++ resolved
@@ -48,11 +48,7 @@
 @click.option("--dry-run", "-d", is_flag=True, default=False, help="Does everything except submit the workflow")
 @click.option("--from-nodes", type=str, default="", help="Specify nodes to run from", callback=split_string)
 # fmt: on
-<<<<<<< HEAD
-def submit(username: str, namespace: str, run_name: str, pipeline: str, use_gpus: bool, verbose: bool, dry_run: bool):
-=======
 def submit(username: str, namespace: str, run_name: str, pipeline: str, verbose: bool, dry_run: bool, from_nodes: List[str]):
->>>>>>> 6ab295b6
     """Submit the end-to-end workflow. """
     if verbose:
         log.setLevel(logging.DEBUG)
@@ -94,14 +90,8 @@
         username: str, 
         namespace: str, 
         run_name: str, 
-<<<<<<< HEAD
-        pipelines_for_workflow: Dict[str, Pipeline], 
-        pipeline_for_execution: str, 
-        use_gpus: bool,
-=======
         pipelines_for_workflow: Dict[str, Pipeline],
         pipeline_for_execution: str,
->>>>>>> 6ab295b6
         verbose: bool, 
         dry_run: bool, 
         template_directory: Path,
@@ -143,13 +133,8 @@
         build_push_docker(run_name, verbose=verbose)
         console.print("[green]✓[/green] Docker image built and pushed")
 
-<<<<<<< HEAD
-        console.print(f"Building Argo template with pipelines {list(pipelines_for_workflow.keys())}...")
-        argo_template = build_argo_template(run_name, username, namespace, pipelines_for_workflow, use_gpus=use_gpus)
-=======
         console.print("Building Argo template...")
         argo_template = build_argo_template(run_name, username, namespace, pipelines_for_workflow, pipeline_for_execution)
->>>>>>> 6ab295b6
         console.print("[green]✓[/green] Argo template built")
 
         console.print("Writing Argo template...")
@@ -316,12 +301,7 @@
     run_subprocess(f"make docker_push TAG={username}", stream_output=verbose)
 
 
-<<<<<<< HEAD
-# TODO: After it is possible to configure resources on node level, remove the use_gpus flag.
-def build_argo_template(run_name: str, username: str, namespace: str, pipelines: Dict[str, Pipeline], use_gpus: bool = False) -> str:
-=======
 def build_argo_template(run_name: str, username: str, namespace: str, pipelines_for_workflow: Dict[str, Pipeline], pipeline_for_execution: str, default_execution_resources: Optional[ArgoResourceConfig] = None) -> str:
->>>>>>> 6ab295b6
     """Build Argo workflow template."""
     image_name = "us-central1-docker.pkg.dev/mtrx-hub-dev-3of/matrix-images/matrix"
 
@@ -338,11 +318,7 @@
         pipelines=pipelines_for_workflow,
         pipeline_for_execution=pipeline_for_execution,
         package_name=package_name,
-<<<<<<< HEAD
-        use_gpus=use_gpus,
-=======
         default_execution_resources=default_execution_resources,
->>>>>>> 6ab295b6
     )
 
 def save_argo_template(argo_template: str, run_name: str, template_directory: Path) -> str:
