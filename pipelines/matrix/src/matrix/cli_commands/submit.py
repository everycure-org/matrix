--- conflicted
+++ resolved
@@ -236,33 +236,11 @@
     else:
         process.wait()
 
-<<<<<<< HEAD
     if check and process.returncode != 0:
         raise subprocess.CalledProcessError(
             process.returncode, cmd, 
             ''.join(stdout) if stdout else None,
             ''.join(stderr) if stderr else None
-=======
-        stdout, stderr = [], []
-        for line in process.stdout:
-            sys.stdout.write(line)
-            stdout.append(line)
-        for line in process.stderr:
-            sys.stderr.write(line)
-            stderr.append(line)
-
-        returncode = process.wait()
-        if check and returncode != 0:
-            console.print(f"Error executing command: {cmd}")
-            console.print(f"stdout: {stdout}")
-            console.print(f"stderr: {stderr}")
-            raise subprocess.CalledProcessError(
-                returncode, cmd, "".join(stdout), "".join(stderr)
-            )
-
-        return subprocess.CompletedProcess(
-            cmd, returncode, "".join(stdout), "".join(stderr)
->>>>>>> e2696523
         )
 
     return subprocess.CompletedProcess(
