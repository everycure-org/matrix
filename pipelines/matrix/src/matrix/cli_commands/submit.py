import json
import logging
import os
import re
import secrets
import subprocess
import sys
from pathlib import Path
from queue import Queue
from threading import Thread
from typing import List, Literal, Optional

import click
import mlflow
import semver
from kedro.framework.cli.utils import CONTEXT_SETTINGS, split_string
from kedro.framework.project import pipelines as kedro_pipelines
from kedro.framework.startup import bootstrap_project
from kedro.pipeline import Pipeline
from rich.console import Console
from rich.logging import RichHandler
from rich.panel import Panel

from matrix.argo import ARGO_TEMPLATES_DIR_PATH, generate_argo_config
from matrix.git_utils import (
    BRANCH_NAME_REGEX,
    get_latest_minor_release,
    get_tags,
    git_tag_exists,
    has_dirty_git,
    has_legal_branch_name,
    has_unpushed_commits,
)
from matrix.kedro4argo_node import ArgoResourceConfig

logging.basicConfig(
    level=logging.INFO,
    format="%(message)s",
    datefmt="[%X]",
    handlers=[RichHandler(rich_tracebacks=True)],
)
log = logging.getLogger("rich")


console = Console()


@click.group(context_settings=CONTEXT_SETTINGS, name=__file__)
def cli():
    """Command line tools for manipulating a Kedro project."""


# fmt: off
@cli.command()
@click.option("--username", type=str, required=True, help="Specify the username to use")
@click.option("--namespace", type=str, default="argo-workflows", help="Specify a custom namespace")
@click.option("--run-name", type=str, default=None, help="Specify a custom run name, defaults to branch")
@click.option("--release-version", type=str, required=True, help="Specify a custom release name")
@click.option("--pipeline", "-p", type=str, default="modelling_run", help="Specify which pipeline to execute")
@click.option("--quiet", "-q", is_flag=True, default=False, help="Disable verbose output")
@click.option("--dry-run", "-d", is_flag=True, default=False, help="Does everything except submit the workflow")
@click.option("--from-nodes", type=str, default="", help="Specify nodes to run from", callback=split_string)
@click.option("--nodes", "-n", type=str, default="", help="Specify nodes to run", callback=split_string)
@click.option("--is-test", is_flag=True, default=False, help="Submit to test folder")
@click.option("--headless", is_flag=True, default=False, help="Skip confirmation prompt")
@click.option("--environment", "-e", type=str, default="cloud", help="Kedro environment to execute in")
@click.option("--gcp-env", type=click.Choice(["dev", "prod"]), help="GCP environment to execute in")
@click.option("--experiment_id", type=int, help="MLFlow experiment id")
@click.option("--mlflow_run_id", type=str, help="MLFlow run id")
@click.option("--skip-git-checks", is_flag=True, type=bool, default=False, help="Skip git checks")
# fmt: on
def submit(
    username: str,
    namespace: str,
    run_name: str,
    release_version: str,
    pipeline: str,
    quiet: bool,
    dry_run: bool,
    nodes: List[str],
    from_nodes: List[str],
    is_test: bool,
    headless: bool,
    environment: str,
    gcp_env: str,
    skip_git_checks: bool,
    experiment_id: Optional[int],
    mlflow_run_id: Optional[str],
):
    """Submit the end-to-end workflow. """
    click.secho("Warning - kedro submit will be deprecated soon. Please use kedro experiment run.", bg="yellow", fg="black")
    if not quiet:
        log.setLevel(logging.DEBUG)

    if pipeline in ('data_release', 'kg_release') and not skip_git_checks:
        abort_if_unmet_git_requirements(release_version)
        abort_if_intermediate_release(release_version)

    abort_if_incorrect_env_vars(gcp_env)

    if pipeline not in kedro_pipelines.keys():
        raise ValueError("Pipeline requested for execution not found")
    
    if pipeline in ["fabricator", "test"]:
        raise ValueError("Submitting test pipeline to Argo will result in overwriting source data")

    if not headless and (from_nodes or nodes):
        if not click.confirm("Using 'from-nodes' or 'nodes' is highly experimental and may break due to MLFlow issues with tracking the right run. Are you sure you want to continue?", default=False):
            raise click.Abort()

    pipeline_obj = kedro_pipelines[pipeline]
    if from_nodes:
        pipeline_obj = pipeline_obj.from_nodes(*from_nodes)

    if nodes:
        pipeline_obj = pipeline_obj.filter(node_names=nodes)

    run_name = get_run_name(run_name)
    pipeline_obj.name = pipeline

    if not dry_run:
        summarize_submission(experiment_id, run_name, namespace, pipeline, environment, is_test, release_version, headless)

    _submit(
        username=username,
        namespace=namespace,
        run_name=run_name,
        release_version=release_version,
        pipeline_obj=pipeline_obj,
        verbose=not quiet,
        dry_run=dry_run,
        template_directory=ARGO_TEMPLATES_DIR_PATH,
        mlflow_experiment_id=experiment_id,
        mlflow_run_id=mlflow_run_id,
        allow_interactions=not headless,
        is_test=is_test,
        environment=environment,
        gcp_env=gcp_env,

    )


def _submit(
    username: str,
    namespace: str,
    run_name: str,
    release_version: str,
    pipeline_obj: Pipeline,
    verbose: bool,
    dry_run: bool,
    environment: str,
    gcp_env: str,
    template_directory: Path,
    mlflow_experiment_id: int,
    mlflow_run_id: Optional[str] = None,
    allow_interactions: bool = True,
    is_test: bool = False,

) -> None:
    """Submit the end-to-end workflow.

    This function contains redundancy.

    The original logic of this function was:
    1. Create & Apply (push to k8s) Argo template, containing the entire pipeline registry. This part of the function makes use of pipelines_for_workflow, which will be included in the template.
    2. When submitting the workflow, via `__entrypoint__`, a pipeline for execution is selected. 
        It defaults to `__default__`, but can be configured via pipeline_for_execution.

    In the future, we expect plan not to have any template at all, but go straight from Kedro to Argo Workflow.
    
    This meant that it was possible to submit the workflows for other pipelines in Argo CI.

    Args:
        username (str): The username to use for the workflow.
        namespace (str): The namespace to use for the workflow.
        run_name (str): The name of the run.
        pipeline_obj (Pipeline): Pipeline to execute.
        verbose (bool): If True, enable verbose output.
        dry_run (bool): If True, do not submit the workflow.
        template_directory (Path): The directory containing the Argo template.
        allow_interactions (bool): If True, allow prompts for confirmation.
        is_test (bool): If True, submit to test folder, not release folder.
    """
    
    try:

        runtime_gcp_project_id = os.environ['RUNTIME_GCP_PROJECT_ID']
        mlflow_url = os.environ['MLFLOW_URL']

        console.rule("[bold blue]Submitting Workflow")
        if not can_talk_to_kubernetes(project=runtime_gcp_project_id):
            raise EnvironmentError("Cannot communicate with Kubernetes")

        argo_template = build_argo_template(run_name, release_version, username, namespace, pipeline_obj, environment, runtime_gcp_project_id, mlflow_experiment_id, mlflow_url, is_test=is_test, mlflow_run_id=mlflow_run_id)

        file_path = save_argo_template(argo_template, template_directory)

        argo_template_lint(file_path, verbose=verbose)

        if dry_run:
            return

        build_push_docker(run_name, gcp_env, verbose=verbose)

        ensure_namespace(namespace, verbose=verbose)

        apply_argo_template(namespace, file_path, verbose=verbose)

        submit_workflow(run_name, namespace, gcp_env=gcp_env, verbose=verbose)

        console.print(Panel.fit(
            f"[bold green]Workflow {'prepared' if dry_run else 'submitted'} successfully![/bold green]\n"
            f"Run Name: {run_name}\n"
            f"Namespace: {namespace}",
            title="Submission Summary"
        ))

        if allow_interactions and click.confirm("Do you want to open the workflow in your browser?", default=False):
            workflow_url = f"{os.environ['ARGO_PLATFORM_URL']}/workflows/{namespace}/{run_name}"
            click.launch(workflow_url)
            console.print(f"[blue]Opened workflow in browser: {workflow_url}[/blue]")
    except Exception as e:
        console.print(f"[bold red]Error during submission:[/bold red] {str(e)}")
        if verbose:
            console.print_exception()
        sys.exit(1)



def summarize_submission(experiment_id: int, run_name: str, namespace: str, pipeline: str, environment: str, is_test: bool, release_version: str, headless:bool):
    console.print(Panel.fit(
        f"[bold green]About to submit workflow:[/bold green]\n"
        f"MLFlow Experiment: {mlflow.get_tracking_uri()}/#/experiments/{experiment_id}\n"
        f"Run Name: {run_name}\n"
        f"Namespace: {namespace}\n"
        f"Pipeline: {pipeline}\n"
        f"Environment: {environment}\n"
        f"Writing to test folder: {is_test}\n"
        f"Data Release Version: {release_version}\n",
        title="Submission Summary"
    ))
    console.print("Reminder: A data release should only be submitted once and not overwritten.\n"
                  "If you need to make changes, please make this part of the next release.\n"
                  "Experiments (modelling pipeline) are nested under the release and can be overwritten.\n\n")

    if not headless:
        if not click.confirm("Are you sure you want to submit the workflow?", default=False):
            raise click.Abort()


def run_subprocess(
    cmd: str,
    check: bool = True,
    shell: bool = True,
    stream_output: bool = True,
) -> subprocess.CompletedProcess:
    """Run a subprocess command and handle errors.

    Args:
        cmd: Command string to execute
        check: If True, raise CalledProcessError on non-zero exit status
        shell: If True, execute the command through the shell
        stream_output: If True, capture and stream output to stdout/stderr.
                      If False, send output directly to system stdout/stderr.
    Returns:
        CompletedProcess instance with stdout/stderr (if stream_output=True)
    """
    process = subprocess.Popen(
        cmd,
        shell=shell,
        stdout=subprocess.PIPE if stream_output else None,
        stderr=subprocess.PIPE if stream_output else None,
        text=True,
        bufsize=1,
        universal_newlines=True,
    )
    q = Queue()
    stdout, stderr = [], []

    if stream_output:
        tout = Thread(
            target=read_output, args=(process.stdout, [q.put, stdout.append]))
        terr = Thread(
            target=read_output, args=(process.stderr, [q.put, stderr.append]))
        twrite = Thread(target=write_output, args=(q.get,))
        for t in (tout, terr, twrite):
            t.daemon = True
            t.start()
        for t in (tout, terr):
            t.join()
        q.put(None)
        twrite.join()
    process.wait()
    if check and process.returncode != 0:
        raise subprocess.CalledProcessError(
            process.returncode, cmd,
            ''.join(stdout) if stdout else None,
            ''.join(stderr) if stderr else None
        )

    return subprocess.CompletedProcess(
        cmd, process.returncode,
        ''.join(stdout) if stdout else None,
        ''.join(stderr) if stderr else None
    )


def read_output(pipe, funcs):
    for line in iter(pipe.readline, ''):
        for func in funcs:
            func(line)
            # time.sleep(1)
    pipe.close()

def write_output(get):
    for line in iter(get, None):
        sys.stdout.write(line)


def command_exists(command: str) -> bool:
    """Check if a command exists in the system."""
    return run_subprocess(f"which {command}", check=False).returncode == 0


def can_talk_to_kubernetes(
    project: str = "mtrx-hub-dev-3of",
    region:  str = "us-central1",
    cluster_name: str = "compute-cluster",
) -> bool:
    """Check if one can communicate with the Kubernetes cluster, using the kubectl CLI.

    If kubectl is not installed, it attempts to install and configure it using gcloud components.

    Raises:
        EnvironmentError: If gcloud is not installed or kubectl cannot be configured.
    """

    def run_gcloud_cmd(s: str, timeout: int = 300) -> None:
        try:
            subprocess.check_output(s, shell=True, stderr=subprocess.PIPE, timeout=timeout)
        except FileNotFoundError as e:
            raise EnvironmentError("gcloud is not installed. Please install it first.") from e
        except subprocess.TimeoutExpired as e:
            raise RuntimeError(f"The command '{s}' took more than {timeout}s to complete.") from e
        except subprocess.CalledProcessError as e:
            if b"You do not currently have an active account selected" in e.stderr:
                log.warning(
                    "You're not using an authenticated account to interact with the gcloud CLI. Attempting to log you in…")
                run_gcloud_cmd("gcloud auth login")
                log.info("Logged in to GCS.")
                subprocess.check_output(s, shell=True, stderr=subprocess.PIPE, timeout=timeout)
            else:
                pretty_report_on_error(e)

    def refresh_kube_credentials() -> None:
        log.debug("Refreshing kubectl credentials…")
        run_gcloud_cmd(
            f"gcloud container clusters get-credentials {cluster_name} --project {project} --region {region}")

    def get_kubernetes_context() -> str:
        return subprocess.check_output(["kubectl", "config", "current-context"], text=True).strip()

    def use_kubernetes_context(context: str) -> subprocess.CompletedProcess[bytes]:
        log.info(f"Switching kubernetes context to '{context}'")
        return subprocess.run(["kubectl", "config", "use-context", context], check=True, stdout=subprocess.DEVNULL)

    def pretty_report_on_error(e: subprocess.CalledProcessError):
        try:
            raise EnvironmentError(f"Calling '{e.cmd}' failed, with stderr: '{e.stderr}'") from e
        except EnvironmentError:
            console.print_exception()
            raise

    right_kube_context = "_".join(("gke", project, region, cluster_name))
    try:
        current_context = get_kubernetes_context()
    except FileNotFoundError:
        log.warning("kubectl is not installed. Attempting to install it now…")
        run_gcloud_cmd("gcloud components install kubectl")
        current_context = get_kubernetes_context()

    if current_context != right_kube_context:
        log.debug(f"Current context ({current_context}) does not match intended ({right_kube_context}).")
        use_kubernetes_context(right_kube_context)

    test_cmd = "kubectl get nodes"
    # Drop the stdout of the test_cmd, but track any errors, so they can be logged
    try:
        subprocess.run(test_cmd, shell=True, stdout=subprocess.DEVNULL, stderr=subprocess.PIPE, check=True)
    except subprocess.CalledProcessError as e:
        log.debug(f"'{test_cmd}' failed. Reason: {e.stderr}")
        if b"Unauthorized" in e.stderr:
            refresh_kube_credentials()
            subprocess.run(test_cmd, shell=True, stdout=subprocess.DEVNULL, stderr=subprocess.PIPE, check=True)
        else:
            pretty_report_on_error(e)

    console.print("[green]✓[/green] kubectl authenticated")
    return True


<<<<<<< HEAD
def build_push_docker(username: str, gcp_env: str, verbose: bool):
    """Build the docker image only once, push it to dev registry, and if running in gcp-env prod, also to prod registry.
=======
def build_push_docker(username: str, verbose: bool):
    """Build the docker image only once, push it to dev registry, and if running in prod, also to prod registry.
>>>>>>> 0cabcb42
    """
    console.print("Building Docker image...")
    dev_image = "us-central1-docker.pkg.dev/mtrx-hub-dev-3of/matrix-images/matrix"
    run_subprocess(f"make docker_push TAG={username}", stream_output=verbose)
    console.print("[green]✓[/green] Docker image built and pushed to dev repository")
    
<<<<<<< HEAD
    if gcp_env == "prod":
=======
    if "-prod-" in os.environ['RUNTIME_GCP_PROJECT_ID']:
>>>>>>> 0cabcb42
        prod_image = f"us-central1-docker.pkg.dev/mtrx-hub-prod-sms/matrix-images/matrix"
        run_subprocess(f"docker tag {dev_image}:{username} {prod_image}:{username}", stream_output=verbose)
        run_subprocess(f"docker push {prod_image}:{username}", stream_output=verbose)
        console.print("[green]✓[/green] Docker image also pushed to prod repository")


def build_argo_template(
    run_name: str,
    release_version: str,
    username: str,
    namespace: str,
    pipeline_obj: Pipeline,
    environment: str,
    runtime_gcp_project_id: str,
    mlflow_experiment_id: int,
    mlflow_url: str,
    is_test: bool,
    default_execution_resources: Optional[ArgoResourceConfig] = None,
    mlflow_run_id: Optional[str] = None,
) -> str:
    """Build Argo workflow template."""

    image_name = f"us-central1-docker.pkg.dev/{runtime_gcp_project_id}/matrix-images/matrix"
    matrix_root = Path(__file__).parent.parent.parent.parent
    metadata = bootstrap_project(matrix_root)
    package_name = metadata.package_name

    if is_test:
        release_folder_name = "tests"
    else:
        release_folder_name = "releases"

    console.print("Building Argo template...")
    generated_template = generate_argo_config(
        image=image_name,
        run_name=run_name,
        release_version=release_version,
        image_tag=run_name,
        mlflow_experiment_id=mlflow_experiment_id,
        mlflow_url=mlflow_url,
        namespace=namespace,
        username=username,
        package_name=package_name,
        release_folder_name=release_folder_name,
        pipeline=pipeline_obj,
        environment=environment,
        default_execution_resources=default_execution_resources,
        mlflow_run_id=mlflow_run_id,
    )
    console.print("[green]✓[/green] Argo template built")

    return generated_template


def save_argo_template(argo_template: str, template_directory: Path) -> str:
    console.print("Writing Argo template...")
    file_path = template_directory / "argo-workflow-template.yml"
    with open(file_path, "w") as f:
        f.write(argo_template)
    console.print(f"[green]✓[/green] Argo template saved to {file_path}")
    return str(file_path)


def argo_template_lint(file_path: str, verbose: bool) -> str:
    console.print("Linting Argo template...")
    run_subprocess(
        f"argo template lint {file_path}",
        check=True,
        stream_output=verbose,
    )
    console.print("[green]✓[/green] Argo template linted")


def ensure_namespace(namespace, verbose: bool):
    """Create or verify Kubernetes namespace."""
    console.print("Ensuring Kubernetes namespace...")
    result = run_subprocess(f"kubectl get namespace {namespace}", check=False)
    console.print("[green]✓[/green] Namespace ensured")
    if result.returncode != 0:
        console.print(f"Namespace {namespace} does not exist. Creating it...")
        run_subprocess(f"kubectl create namespace {namespace}", check=True, stream_output=verbose)


def apply_argo_template(namespace, file_path: Path, verbose: bool):
    """Apply the Argo workflow template, making it available in the cluster.

    `kubectl apply -f <file_path> -n <namespace>` will make the template available as a resource (but will not create any other resources, and will not trigger the workshop).
    """
    console.print("Applying Argo template...")

    cmd = f"kubectl apply -f {file_path} -n {namespace}"
    console.print(f"Running apply command: [blue]{cmd}[/blue]")
    run_subprocess(
        cmd,
        check=True,
        stream_output=verbose,
    )
    console.print("[green]✓[/green] Argo template applied")


def submit_workflow(run_name: str, namespace: str, gcp_env: str, verbose: bool):
    """Submit the Argo workflow and provide instructions for watching."""
    console.print("Submitting workflow for pipeline...")

    cmd = " ".join([
        "argo submit",
        f"--name {run_name}",
        f"-n {namespace}",
        f"--from wftmpl/{run_name}", # name of the template resource (created in previous step)
        f"-p run_name={run_name}",
        "-l submit-from-ui=false",
        "-o json"
    ])
    console.print(f"Running submit command: [blue]{cmd}[/blue]")
<<<<<<< HEAD
    console.print(f"\nSee your workflow in the ArgoCD UI here: [blue]https://argo.platform.{gcp_env}.everycure.org/workflows/argo-workflows/{run_name}[/blue]")
=======
    console.print(f"\nSee your workflow in the ArgoCD UI here: [blue]{os.environ['ARGO_PLATFORM_URL']}/workflows/argo-workflows/{run_name}[/blue]")
>>>>>>> 0cabcb42
    result = run_subprocess(cmd)
    job_name = json.loads(result.stdout).get("metadata", {}).get("name")

    if not job_name:
        raise RuntimeError("Failed to retrieve job name from Argo submission.")

    console.print(f"Workflow submitted successfully with job name: {job_name}")
    console.print("\nTo watch the workflow progress, run the following command:")
    console.print(f"argo watch -n {namespace} {job_name}")
    console.print("\nTo view the workflow in the Argo UI, run:")
    console.print(f"argo get -n {namespace} {job_name}")
    console.print("[green]✓[/green] Workflow submitted")


def get_run_name(run_name: Optional[str]) -> str:
    """Get the experiment name based on input or Git branch.

    If a run_name is provided, it is returned sanitized as-is. Otherwise, a name is generated
    based on the current Git branch name with a random suffix.

    Args:
        run_name (Optional[str]): A custom run name provided by the user.

    Returns:
        str: The final run name to be used for the workflow.
    """
    # If no run_name is provided, use the current Git branch name
    if not run_name:
        run_name = run_subprocess(
            "git rev-parse --abbrev-ref HEAD", stream_output=True
        ).stdout.strip()

    # Add a random suffix to the run_name
    random_sfx = str.lower(secrets.token_hex(4))
    unsanitized_name = f"{run_name}-{random_sfx}".rstrip("-")
    sanitized_name = re.sub(r"[^a-zA-Z0-9-]", "-", unsanitized_name)
    return sanitized_name

def abort_if_unmet_git_requirements(release_version: str) -> None:
    """
    Validates the current Git repository:
    1. The current Git branch must be either 'main' or 'master'.
    2. The Git repository must be clean (no uncommitted changes or untracked files).

    Raises:
        ValueError
    """
    errors = []

    if has_dirty_git():
        errors.append("Repository has uncommitted changes or untracked files.")

    if not has_legal_branch_name():
        errors.append(f"Your branch name doesn't match the regex: {BRANCH_NAME_REGEX}")

    if has_unpushed_commits():
        errors.append(f"You have commits not pushed to remote.")

    if git_tag_exists(release_version):
        errors.append(f"The git tag for the release version you specified already exists.")

    if errors:
        error_list = "\n".join(errors)
        raise RuntimeError(f"Submission failed due to the following issues:\n\n{error_list}")

def abort_if_intermediate_release(release_version: str) -> None:
    release_version = semver.Version.parse(release_version.lstrip("v"))
    tags_list = get_tags()
    latest_minor_release = (get_latest_minor_release(tags_list)).lstrip("v").split(".")
    latest_major = int(latest_minor_release[0])
    latest_minor = int(latest_minor_release[1])
    if ((release_version.major == latest_major and release_version.minor < latest_minor)
        or release_version.major < latest_major):
        raise ValueError("Cannot release a minor/major version lower than the latest official release")

def abort_if_incorrect_env_vars(gcp_env: str) -> None:
    env_vars = ['RUNTIME_GCP_PROJECT_ID', 'RUNTIME_GCP_BUCKET', 'MLFLOW_URL']
    correct_vars = [gcp_env.lower().strip() in os.environ[var] for var in env_vars]
    if False in correct_vars:
        raise ValueError(f"Running in {gcp_env}, but some env vars don't point to a different env. Did you create/uncomment the vars in your .env?")<|MERGE_RESOLUTION|>--- conflicted
+++ resolved
@@ -399,24 +399,15 @@
     return True
 
 
-<<<<<<< HEAD
-def build_push_docker(username: str, gcp_env: str, verbose: bool):
-    """Build the docker image only once, push it to dev registry, and if running in gcp-env prod, also to prod registry.
-=======
 def build_push_docker(username: str, verbose: bool):
     """Build the docker image only once, push it to dev registry, and if running in prod, also to prod registry.
->>>>>>> 0cabcb42
     """
     console.print("Building Docker image...")
     dev_image = "us-central1-docker.pkg.dev/mtrx-hub-dev-3of/matrix-images/matrix"
     run_subprocess(f"make docker_push TAG={username}", stream_output=verbose)
     console.print("[green]✓[/green] Docker image built and pushed to dev repository")
     
-<<<<<<< HEAD
-    if gcp_env == "prod":
-=======
     if "-prod-" in os.environ['RUNTIME_GCP_PROJECT_ID']:
->>>>>>> 0cabcb42
         prod_image = f"us-central1-docker.pkg.dev/mtrx-hub-prod-sms/matrix-images/matrix"
         run_subprocess(f"docker tag {dev_image}:{username} {prod_image}:{username}", stream_output=verbose)
         run_subprocess(f"docker push {prod_image}:{username}", stream_output=verbose)
@@ -531,11 +522,7 @@
         "-o json"
     ])
     console.print(f"Running submit command: [blue]{cmd}[/blue]")
-<<<<<<< HEAD
-    console.print(f"\nSee your workflow in the ArgoCD UI here: [blue]https://argo.platform.{gcp_env}.everycure.org/workflows/argo-workflows/{run_name}[/blue]")
-=======
     console.print(f"\nSee your workflow in the ArgoCD UI here: [blue]{os.environ['ARGO_PLATFORM_URL']}/workflows/argo-workflows/{run_name}[/blue]")
->>>>>>> 0cabcb42
     result = run_subprocess(cmd)
     job_name = json.loads(result.stdout).get("metadata", {}).get("name")
 
