--- conflicted
+++ resolved
@@ -59,7 +59,6 @@
     if from_nodes:
         if not click.confirm("Using 'from-nodes' is highly experimental and may break due to MLFlow issues with tracking the right run. Are you sure you want to continue?", default=False):
             raise click.Abort()
-<<<<<<< HEAD
 
     if release and release_exists(release):
         raise ValueError("The specified release already exists. You do not want to overwrite it.")
@@ -69,16 +68,10 @@
     except KeyError:
         raise ValueError("Pipeline requested for execution not found")
     # As a temporary measure, we pass both pipeline for execution and list of pipelines. In the future, we will merge the two.
-=======
-    
-    pipeline_obj = kedro_pipelines[pipeline]
->>>>>>> 4aa72bd3
     if from_nodes:
         pipeline_obj = pipeline_obj.from_nodes(*from_nodes)
 
-    if not run_name:
-        run_name = get_run_name(run_name)
-
+    run_name = get_run_name(run_name)
     pipeline_obj.name = pipeline
 
     summarize_submission(run_name, namespace, pipeline, release_version=release)
@@ -134,8 +127,6 @@
 
         check_dependencies(verbose=verbose)
 
-<<<<<<< HEAD
-        console.print("Building Argo template...")
         argo_template = build_argo_template(
             run_name=run_name,
             release_version=release_version,
@@ -143,10 +134,6 @@
             namespace=namespace,
             pipeline_obj=pipeline_obj
         )
-        console.print("[green]✓[/green] Argo template built")
-=======
-        argo_template = build_argo_template(run_name, release_version, username, namespace, pipeline_obj, is_test=is_test, )
->>>>>>> 4aa72bd3
 
         file_path = save_argo_template(argo_template, template_directory)
 
@@ -154,39 +141,17 @@
 
         if dry_run:
             return
-<<<<<<< HEAD
-
-        console.print("Building and pushing Docker image...")
-        build_push_docker(tag=run_name, verbose=verbose)
-        console.print("[green]✓[/green] Docker image built and pushed")
-
-        console.print("Ensuring namespace...")
+
+        build_push_docker(run_name, verbose=verbose)
+
         ensure_namespace(namespace, verbose=verbose)
-        console.print("[green]✓[/green] Namespace ensured")
-
-        console.print("Applying Argo template...")
+
         apply_argo_template(namespace, file_path, verbose=verbose)
-        console.print("[green]✓[/green] Argo template applied")
-
-        console.print("Submitting workflow for pipeline...")
+
         submit_workflow(run_name, namespace, verbose=verbose)
-        console.print("[green]✓[/green] Workflow submitted")
 
         console.print(Panel.fit(
             f"[bold green]Workflow submitted successfully![/bold green]\n"
-=======
-        
-        build_push_docker(run_name, verbose=verbose)
-
-        ensure_namespace(namespace, verbose=verbose)
-
-        apply_argo_template(namespace, file_path, verbose=verbose)
-
-        submit_workflow(run_name, namespace, verbose=verbose)
-
-        console.print(Panel.fit(
-            f"[bold green]Workflow {'prepared' if dry_run else 'submitted'} successfully![/bold green]\n"
->>>>>>> 4aa72bd3
             f"Run Name: {run_name}\n"
             f"Namespace: {namespace}",
             title="Submission Summary"
@@ -229,24 +194,15 @@
 ) -> subprocess.CompletedProcess:
     """Run a subprocess command and handle errors.
 
-<<<<<<< HEAD
-    :param cmd: Command string to execute
-    :param check: If True, raise CalledProcessError on non-zero exit status
-    :param capture_output: If True, capture stdout and stderr
-    :param shell: If True, execute the command through the shell
-    :param stream_output: If True, stream output to stdout and stderr
-    :param cwd: If provided, change the working directory for the execution of this command
-    :return: CompletedProcess instance
-=======
     Args:
         cmd: Command string to execute
         check: If True, raise CalledProcessError on non-zero exit status
         shell: If True, execute the command through the shell
         stream_output: If True, capture and stream output to stdout/stderr.
                       If False, send output directly to system stdout/stderr.
+        cwd: If provided, change the working directory for the execution of this command
     Returns:
         CompletedProcess instance with stdout/stderr (if stream_output=True)
->>>>>>> 4aa72bd3
     """
     process = subprocess.Popen(
         cmd,
@@ -255,30 +211,19 @@
         stderr=subprocess.PIPE if stream_output else None,
         text=True,
         bufsize=1,
+        cwd=cwd,
     )
 
     stdout, stderr = [], []
-    
+
     if stream_output:
-<<<<<<< HEAD
-        process = subprocess.Popen(
-            cmd,
-            shell=shell,
-            stdout=subprocess.PIPE,
-            stderr=subprocess.PIPE,
-            text=True,
-            bufsize=1,
-            universal_newlines=True,
-            cwd=cwd,
-        )
-=======
         while True:
             out_line = process.stdout.readline() if process.stdout else ''
             err_line = process.stderr.readline() if process.stderr else ''
-            
+
             if not out_line and not err_line and process.poll() is not None:
                 break
-                
+
             if out_line:
                 sys.stdout.write(out_line)
                 sys.stdout.flush()
@@ -287,7 +232,7 @@
                 sys.stderr.write(err_line)
                 sys.stderr.flush()
                 stderr.append(err_line)
-        
+
         # Get any remaining output
         out, err = process.communicate()
         if out:
@@ -296,30 +241,13 @@
             stderr.append(err)
     else:
         process.wait()
->>>>>>> 4aa72bd3
 
     if check and process.returncode != 0:
         raise subprocess.CalledProcessError(
-            process.returncode, cmd, 
+            process.returncode, cmd,
             ''.join(stdout) if stdout else None,
             ''.join(stderr) if stderr else None
         )
-<<<<<<< HEAD
-    else:
-        try:
-            return subprocess.run(
-                cmd, check=check, capture_output=capture_output, text=True, shell=shell, cwd=cwd
-            )
-        except subprocess.CalledProcessError as e:
-            console.print(f"Error executing command: {cmd}")
-            console.print(f"Exit code: {e.returncode}")
-            if e.stdout:
-                console.print(f"stdout: {e.stdout}")
-            if e.stderr:
-                console.print(f"stderr: {e.stderr}")
-            raise
-=======
->>>>>>> 4aa72bd3
 
     return subprocess.CompletedProcess(
         cmd, process.returncode,
@@ -343,7 +271,7 @@
 
     Raises:
         EnvironmentError: If gcloud is not installed or kubectl cannot be configured.
-    """    
+    """
     console.print("Checking dependencies...")
 
     if not command_exists("gcloud"):
@@ -374,15 +302,11 @@
     except subprocess.CalledProcessError:
         console.print("Authenticating kubectl...")
         run_subprocess(
-<<<<<<< HEAD
-            f"gcloud container clusters get-credentials {os.environ['GCP_CLUSTER_NAME']} --project {os.environ['GCP_PROJECT_ID']} --region {os.environ['GCP_MAIN_REGION']}"
-=======
-            f"gcloud container clusters get-credentials {cluster} --project {project} --region {region}",
+            f"gcloud container clusters get-credentials {os.environ['GCP_CLUSTER_NAME']} --project {os.environ['GCP_PROJECT_ID']} --region {os.environ['GCP_MAIN_REGION']}",
             stream_output=verbose,
->>>>>>> 4aa72bd3
         )
         console.print("[green]✓[/green] kubectl authenticated")
-    
+
     # Verify kubectl
     try:
         run_subprocess("kubectl get ns", stream_output=verbose)
@@ -396,13 +320,9 @@
 
 def build_push_docker(tag: str, verbose: bool):
     """Build and push Docker image."""
-<<<<<<< HEAD
+    console.print("Building Docker image...")
     run_subprocess(f"make docker_push TAG={tag}", stream_output=verbose)
-=======
-    console.print("Building Docker image...")
-    run_subprocess(f"make docker_push TAG={username}", stream_output=verbose)
     console.print("[green]✓[/green] Docker image built and pushed")
->>>>>>> 4aa72bd3
 
 
 def build_argo_template(run_name: str, username: str, namespace: str, pipeline_obj: Pipeline, release_version: Optional[str]=None, default_execution_resources: Optional[ArgoResourceConfig] = None) -> str:
@@ -413,14 +333,9 @@
 
     release_folder_name = "releases" if release_version else "tests"
 
-<<<<<<< HEAD
-    return generate_argo_config(
-        image=os.environ["MATRIX_IMAGE"],
-=======
     console.print("Building Argo template...")
     generated_template = generate_argo_config(
-        image=image_name,
->>>>>>> 4aa72bd3
+        image=os.environ["MATRIX_IMAGE"],
         run_name=run_name,
         release_version=release_version,
         image_tag=run_name,
@@ -439,13 +354,8 @@
 def save_argo_template(argo_template: str, template_directory: Path) -> str:
     console.print("Writing Argo template...")
     file_path = template_directory / "argo-workflow-template.yml"
-<<<<<<< HEAD
     file_path.write_text(argo_template)
-=======
-    with open(file_path, "w") as f:
-        f.write(argo_template)
     console.print(f"[green]✓[/green] Argo template saved to {file_path}")
->>>>>>> 4aa72bd3
     return str(file_path)
 
 
@@ -527,11 +437,9 @@
     # If no run_name is provided, use the current Git branch name
     if not run_name:
         run_name = run_subprocess(
-<<<<<<< HEAD
-            "git rev-parse --abbrev-ref HEAD", capture_output=True, stream_output=False, cwd=Path(__file__).parent.absolute()
-=======
-            "git rev-parse --abbrev-ref HEAD", stream_output=True
->>>>>>> 4aa72bd3
+            "git rev-parse --abbrev-ref HEAD",
+            stream_output=True,
+            cwd=Path(__file__).parent.absolute(),
         ).stdout.strip()
 
     # Add a random suffix to the run_name
