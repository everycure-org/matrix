import json
import logging
from pathlib import Path
import re
import secrets
import subprocess
import sys
<<<<<<< HEAD
from typing import Optional, List
=======
import time
from typing import Dict, Optional
>>>>>>> a8edae8c

import click
from kedro.framework.startup import bootstrap_project
from kedro.framework.cli.utils import CONTEXT_SETTINGS
from kedro.framework.project import pipelines as kedro_pipelines
from kedro.pipeline import Pipeline

from rich.console import Console
from rich.logging import RichHandler
from rich.panel import Panel

<<<<<<< HEAD
from kedro.framework.cli.utils import split_string

from matrix.argo import _generate_argo_config
=======
from matrix.argo import ARGO_TEMPLATES_DIR_PATH, generate_argo_config
>>>>>>> a8edae8c

logging.basicConfig(
    level=logging.INFO,
    format="%(message)s",
    datefmt="[%X]",
    handlers=[RichHandler(rich_tracebacks=True)],
)
log = logging.getLogger("rich")


console = Console()


@click.group(context_settings=CONTEXT_SETTINGS, name=__file__)
def cli():
    """Command line tools for manipulating a Kedro project."""


# fmt: off
@cli.command()
@click.option("--username", type=str, required=True, help="Specify the username to use")
@click.option("--namespace", type=str, default="argo-workflows", help="Specify a custom namespace")
@click.option("--run-name", type=str, default=None, help="Specify a custom run name, defaults to branch")
@click.option("--pipeline", type=str, default="__default__", help="Specify which pipeline to execute")
@click.option("--verbose", "-v", is_flag=True, default=False, help="Enable verbose output")
@click.option("--dry-run", "-d", is_flag=True, default=False, help="Does everything except submit the workflow")
<<<<<<< HEAD
@click.option("--pipeline", type=str, required=True, help="Specify a custom pipeline to run")
@click.option("--from-nodes", type=str, default="", help="Specify nodes to run from", callback=split_string)
# fmt: on
def submit(username: str, namespace: str, run_name: str, verbose: bool, dry_run: bool, pipeline: str, from_nodes: List[str]):
    """Submit the end-to-end workflow."""
=======
# fmt: on
def submit(username: str, namespace: str, run_name: str, pipeline: str, verbose: bool, dry_run: bool):
    """Submit the end-to-end workflow. """
>>>>>>> a8edae8c
    if verbose:
        log.setLevel(logging.DEBUG)

    run_name = get_run_name(run_name)
    pipelines_to_submit = kedro_pipelines

    if pipeline not in pipelines_to_submit:
        raise ValueError(f"Pipeline requested for execution {pipeline} not included in workflow!")

    _submit(
        username=username,
        namespace=namespace,
        run_name=run_name,
        pipelines_for_workflow=pipelines_to_submit,
        pipeline_for_execution=pipeline,
        verbose=verbose,
        dry_run=dry_run,
        template_directory=ARGO_TEMPLATES_DIR_PATH,
    )


def _submit(
        username: str, 
        namespace: str, 
        run_name: str, 
        pipelines_for_workflow: Dict[str, Pipeline], 
        pipeline_for_execution: str, 
        verbose: bool, 
        dry_run: bool, 
        template_directory: Path,
        allow_interactions: bool = True,
    ) -> None:
    """Submit the end-to-end workflow.

    This function contains redundancy.

    The original logic of this function was:
    1. Create & Apply (push to k8s) Argo template, containing the entire pipeline registry. This part of the function makes use of pipelines_for_workflow, which will be included in the template.
    2. When submitting the workflow, via `__entrypoint__`, a pipeline for execution is selected. 
        It defaults to `__default__`, but can be configured via pipeline_for_execution.

    In the future, we expect plan not to have any template at all, but go straight from Kedro to Argo Workflow.
    
    This meant that it was possible to submit the workflows for other pipelines in Argo CI.

    Args:
        username (str): The username to use for the workflow.
        namespace (str): The namespace to use for the workflow.
        run_name (str): The name of the run.
        pipelines_for_workflow (Dict[str, Pipeline]): The pipelines to run.
        pipeline_for_execution (str): The pipeline to execute.
        verbose (bool): If True, enable verbose output.
        dry_run (bool): If True, do not submit the workflow.
        template_directory (Path): The directory containing the Argo template.
        allow_interactions (bool): If True, allow prompts for confirmation
    """
    
    try:
        console.rule("[bold blue]Submitting Workflow")

        console.print("Checking dependencies...")
        check_dependencies(verbose=verbose)
        console.print("[green]✓[/green] Dependencies checked")

        console.print("Building and pushing Docker image...")
        build_push_docker(username, verbose=verbose)
        console.print("[green]✓[/green] Docker image built and pushed")

<<<<<<< HEAD
        console.print("Building Argo template...")
        build_argo_template(run_name, username, namespace, pipeline, from_nodes, verbose=verbose)
=======
        console.print(f"Building Argo template with pipelines {list(pipelines_for_workflow.keys())}...")
        argo_template = build_argo_template(run_name, username, namespace, pipelines_for_workflow)
>>>>>>> a8edae8c
        console.print("[green]✓[/green] Argo template built")

        console.print("Writing Argo template...")
        file_path = save_argo_template(argo_template, run_name, template_directory)
        console.print(f"[green]✓[/green] Argo template written to {file_path}")

        console.print("Ensuring namespace...")
        ensure_namespace(namespace, verbose=verbose)
        console.print("[green]✓[/green] Namespace ensured")

        console.print("Applying Argo template...")
        apply_argo_template(namespace, file_path, verbose=verbose)
        console.print("[green]✓[/green] Argo template applied")

        if not dry_run:
            console.print(f"Submitting workflow for pipeline: {pipeline_for_execution}...")
            submit_workflow(run_name, namespace, pipeline_for_execution, verbose=verbose)
            console.print("[green]✓[/green] Workflow submitted")

        console.print(Panel.fit(
            f"[bold green]Workflow {'prepared' if dry_run else 'submitted'} successfully![/bold green]\n"
            f"Run Name: {run_name}\n"
            f"Namespace: {namespace}",
            title="Submission Summary"
        ))

        if not dry_run and allow_interactions and click.confirm("Do you want to open the workflow in your browser?", default=False):
            workflow_url = f"https://argo.platform.dev.everycure.org/workflows/{namespace}/{run_name}"
            click.launch(workflow_url)
            console.print(f"[blue]Opened workflow in browser: {workflow_url}[/blue]")
    except Exception as e:
        console.print(f"[bold red]Error during submission:[/bold red] {str(e)}")
        if verbose:
            console.print_exception()
        sys.exit(1)


        

def run_subprocess(
    cmd: str,
    check: bool = True,
    capture_output: bool = True,
    shell: bool = True,
    stream_output: bool = True,
) -> subprocess.CompletedProcess:
    """Run a subprocess command and handle errors.

    :param cmd: Command string to execute
    :param check: If True, raise CalledProcessError on non-zero exit status
    :param capture_output: If True, capture stdout and stderr
    :param shell: If True, execute the command through the shell
    :param stream_output: If True, stream output to stdout and stderr
    :return: CompletedProcess instance
    """
    if stream_output:
        process = subprocess.Popen(
            cmd,
            shell=shell,
            stdout=subprocess.PIPE,
            stderr=subprocess.PIPE,
            text=True,
            bufsize=1,
            universal_newlines=True,
        )

        stdout, stderr = [], []
        for line in process.stdout:
            sys.stdout.write(line)
            stdout.append(line)
        for line in process.stderr:
            sys.stderr.write(line)
            stderr.append(line)

        returncode = process.wait()
        if check and returncode != 0:
            raise subprocess.CalledProcessError(
                returncode, cmd, "".join(stdout), "".join(stderr)
            )

        return subprocess.CompletedProcess(
            cmd, returncode, "".join(stdout), "".join(stderr)
        )
    else:
        try:
            return subprocess.run(
                cmd, check=check, capture_output=capture_output, text=True, shell=shell
            )
        except subprocess.CalledProcessError as e:
            console.print(f"Error executing command: {cmd}")
            console.print(f"Exit code: {e.returncode}")
            if e.stdout:
                console.print(f"stdout: {e.stdout}")
            if e.stderr:
                console.print(f"stderr: {e.stderr}")
            raise


def command_exists(command: str) -> bool:
    """Check if a command exists in the system."""
    return run_subprocess(f"which {command}", check=False).returncode == 0


def check_dependencies(verbose: bool):
    """Check and set up gcloud and kubectl dependencies.

    This function verifies that gcloud and kubectl are installed and properly configured.
    If kubectl is not installed, it attempts to install it using gcloud components.

    Args:
        verbose (bool): If True, provides more detailed output.

    Raises:
        EnvironmentError: If gcloud is not installed or kubectl cannot be configured.
    """
    if not command_exists("gcloud"):
        raise EnvironmentError("gcloud is not installed. Please install it first.")

    if not command_exists("kubectl"):
        console.print("kubectl is not installed. Installing it now...")
        run_subprocess("gcloud components install kubectl")

    # Authenticate gcloud
    active_account = (
        run_subprocess(
            "gcloud auth list --filter=status:ACTIVE --format=value'(ACCOUNT)'",
            capture_output=True,
            stream_output=verbose,
        )
        .stdout.strip()
        .split("\n")[0]
    )

    if not active_account:
        console.print("Authenticating gcloud...")
        run_subprocess("gcloud auth login", stream_output=verbose)

    # Configure kubectl
    project = "mtrx-hub-dev-3of"
    region = "us-central1"
    cluster = "compute-cluster"

    # Check if kubectl is already authenticated
    try:
        run_subprocess("kubectl get nodes", capture_output=True, stream_output=verbose)
        console.print("kubectl is already authenticated.")
    except subprocess.CalledProcessError:
        console.print("Authenticating kubectl...")
        run_subprocess(
            f"gcloud container clusters get-credentials {cluster} --project {project} --region {region}"
        )

    # Verify kubectl
    try:
        run_subprocess("kubectl get ns", capture_output=True, stream_output=verbose)
    except subprocess.CalledProcessError:
        raise EnvironmentError(
            "kubectl is not working. Please check your configuration."
        )


def build_push_docker(username: str, verbose: bool):
    """Build and push Docker image."""
    run_subprocess(f"make docker_push TAG={username}", stream_output=verbose)


<<<<<<< HEAD
def build_argo_template(run_name, username, namespace, pipeline: str, from_nodes: str, verbose: bool):
    """Build Argo workflow template."""
    image_name = "us-central1-docker.pkg.dev/mtrx-hub-dev-3of/matrix-images/matrix"
    _generate_argo_config(image_name, run_name, username, namespace, pipeline, from_nodes, username)
=======
def build_argo_template(run_name: str, username: str, namespace: str, pipelines: Dict[str, Pipeline]) -> str:
    """Build Argo workflow template."""
    image_name = "us-central1-docker.pkg.dev/mtrx-hub-dev-3of/matrix-images/matrix"
>>>>>>> a8edae8c

    matrix_root = Path(__file__).parent.parent.parent.parent
    metadata = bootstrap_project(matrix_root)
    package_name = metadata.package_name

    return generate_argo_config(
        image=image_name,
        run_name=run_name,
        image_tag=username,
        namespace=namespace,
        username=username,
        pipelines=pipelines,
        package_name=package_name,
    )

def save_argo_template(argo_template: str, run_name: str, template_directory: Path) -> str:
    file_path = template_directory / f"argo_template_{run_name}_{time.strftime('%Y%m%d_%H%M%S')}.yml"
    with open(file_path, "w") as f:
        f.write(argo_template)
    return str(file_path)

def ensure_namespace(namespace, verbose: bool):
    """Create or verify Kubernetes namespace."""
    result = run_subprocess(f"kubectl get namespace {namespace}", check=False)
    if result.returncode != 0:
        console.print(f"Namespace {namespace} does not exist. Creating it...")
        run_subprocess(f"kubectl create namespace {namespace}", check=True, stream_output=verbose)


def apply_argo_template(namespace, file_path: Path, verbose: bool):
    """Apply the Argo workflow template, making it available in the cluster.
    
    `kubectl apply -f <file_path> -n <namespace>` will make the template available as a resource (but will not create any other resources, and will not trigger the workshop).
    """
    run_subprocess(
        f"kubectl apply -f {file_path} -n {namespace}",
        check=True,
        stream_output=verbose,
    )


def submit_workflow(run_name: str, namespace: str, pipeline_for_execution: str, verbose: bool):
    """Submit the Argo workflow and provide instructions for watching."""

    submit_cmd = " ".join([
        "argo submit",
        f"--name {run_name}",
        f"-n {namespace}",
        f"--from wftmpl/{run_name}", # name of the template resource (created in previous step)
        f"-p run_name={run_name}",
        "-l submit-from-ui=false",
        f"--entrypoint {pipeline_for_execution}", # entrypoint for the workflow. Pipeline to be triggered is chosen here.
        "-o json"
    ])
    result = run_subprocess(submit_cmd, capture_output=True, stream_output=verbose)
    job_name = json.loads(result.stdout).get("metadata", {}).get("name")

    if not job_name:
        raise RuntimeError("Failed to retrieve job name from Argo submission.")

    console.print(f"Workflow submitted successfully with job name: {job_name}")
    console.print("\nTo watch the workflow progress, run the following command:")
    console.print(f"argo watch -n {namespace} {job_name}")
    console.print("\nTo view the workflow in the Argo UI, run:")
    console.print(f"argo get -n {namespace} {job_name}")

def get_run_name(run_name: Optional[str]) -> str:
    """Get the experiment name based on input or Git branch.

    If a run_name is provided, it is returned sanitized as-is. Otherwise, a name is generated
    based on the current Git branch name with a random suffix.

    Args:
        run_name (Optional[str]): A custom run name provided by the user.

    Returns:
        str: The final run name to be used for the workflow.
    """
    if run_name:
        return re.sub(r"[^a-zA-Z0-9-]", "-", run_name).rstrip("-")
    
    run_name = run_subprocess(
        "git rev-parse --abbrev-ref HEAD", capture_output=True, stream_output=False
    ).stdout.strip()
    random_sfx = str.lower(secrets.token_hex(4))
    unsanitized_name = f"{run_name}-{random_sfx}"
    return re.sub(r"[^a-zA-Z0-9-]", "-", unsanitized_name).rstrip("-")<|MERGE_RESOLUTION|>--- conflicted
+++ resolved
@@ -5,30 +5,20 @@
 import secrets
 import subprocess
 import sys
-<<<<<<< HEAD
+import time
 from typing import Optional, List
-=======
-import time
-from typing import Dict, Optional
->>>>>>> a8edae8c
 
 import click
 from kedro.framework.startup import bootstrap_project
 from kedro.framework.cli.utils import CONTEXT_SETTINGS
 from kedro.framework.project import pipelines as kedro_pipelines
 from kedro.pipeline import Pipeline
-
+from kedro.framework.cli.utils import split_string
 from rich.console import Console
 from rich.logging import RichHandler
 from rich.panel import Panel
 
-<<<<<<< HEAD
-from kedro.framework.cli.utils import split_string
-
-from matrix.argo import _generate_argo_config
-=======
 from matrix.argo import ARGO_TEMPLATES_DIR_PATH, generate_argo_config
->>>>>>> a8edae8c
 
 logging.basicConfig(
     level=logging.INFO,
@@ -55,32 +45,27 @@
 @click.option("--pipeline", type=str, default="__default__", help="Specify which pipeline to execute")
 @click.option("--verbose", "-v", is_flag=True, default=False, help="Enable verbose output")
 @click.option("--dry-run", "-d", is_flag=True, default=False, help="Does everything except submit the workflow")
-<<<<<<< HEAD
-@click.option("--pipeline", type=str, required=True, help="Specify a custom pipeline to run")
 @click.option("--from-nodes", type=str, default="", help="Specify nodes to run from", callback=split_string)
 # fmt: on
-def submit(username: str, namespace: str, run_name: str, verbose: bool, dry_run: bool, pipeline: str, from_nodes: List[str]):
-    """Submit the end-to-end workflow."""
-=======
-# fmt: on
-def submit(username: str, namespace: str, run_name: str, pipeline: str, verbose: bool, dry_run: bool):
+def submit(username: str, namespace: str, run_name: str, pipeline: str, from_nodes: List[str], verbose: bool, dry_run: bool):
     """Submit the end-to-end workflow. """
->>>>>>> a8edae8c
     if verbose:
         log.setLevel(logging.DEBUG)
 
     run_name = get_run_name(run_name)
-    pipelines_to_submit = kedro_pipelines
-
-    if pipeline not in pipelines_to_submit:
+
+    if pipeline not in kedro_pipelines:
         raise ValueError(f"Pipeline requested for execution {pipeline} not included in workflow!")
+    
+    pipeline_obj = kedro_pipelines[pipeline]
+    if from_nodes:
+        pipeline_obj = pipeline_obj.from_nodes(*from_nodes)
 
     _submit(
         username=username,
         namespace=namespace,
         run_name=run_name,
-        pipelines_for_workflow=pipelines_to_submit,
-        pipeline_for_execution=pipeline,
+        pipeline=pipeline_obj,
         verbose=verbose,
         dry_run=dry_run,
         template_directory=ARGO_TEMPLATES_DIR_PATH,
@@ -91,8 +76,7 @@
         username: str, 
         namespace: str, 
         run_name: str, 
-        pipelines_for_workflow: Dict[str, Pipeline], 
-        pipeline_for_execution: str, 
+        pipeline: Pipeline,
         verbose: bool, 
         dry_run: bool, 
         template_directory: Path,
@@ -115,8 +99,7 @@
         username (str): The username to use for the workflow.
         namespace (str): The namespace to use for the workflow.
         run_name (str): The name of the run.
-        pipelines_for_workflow (Dict[str, Pipeline]): The pipelines to run.
-        pipeline_for_execution (str): The pipeline to execute.
+        pipeline (Pipeline): Pipeline object.
         verbose (bool): If True, enable verbose output.
         dry_run (bool): If True, do not submit the workflow.
         template_directory (Path): The directory containing the Argo template.
@@ -134,13 +117,8 @@
         build_push_docker(username, verbose=verbose)
         console.print("[green]✓[/green] Docker image built and pushed")
 
-<<<<<<< HEAD
         console.print("Building Argo template...")
-        build_argo_template(run_name, username, namespace, pipeline, from_nodes, verbose=verbose)
-=======
-        console.print(f"Building Argo template with pipelines {list(pipelines_for_workflow.keys())}...")
-        argo_template = build_argo_template(run_name, username, namespace, pipelines_for_workflow)
->>>>>>> a8edae8c
+        argo_template = build_argo_template(run_name, username, namespace, pipeline)
         console.print("[green]✓[/green] Argo template built")
 
         console.print("Writing Argo template...")
@@ -156,8 +134,8 @@
         console.print("[green]✓[/green] Argo template applied")
 
         if not dry_run:
-            console.print(f"Submitting workflow for pipeline: {pipeline_for_execution}...")
-            submit_workflow(run_name, namespace, pipeline_for_execution, verbose=verbose)
+            console.print("Submitting workflow for pipeline...")
+            submit_workflow(run_name, namespace, verbose=verbose)
             console.print("[green]✓[/green] Workflow submitted")
 
         console.print(Panel.fit(
@@ -307,16 +285,9 @@
     run_subprocess(f"make docker_push TAG={username}", stream_output=verbose)
 
 
-<<<<<<< HEAD
-def build_argo_template(run_name, username, namespace, pipeline: str, from_nodes: str, verbose: bool):
+def build_argo_template(run_name: str, username: str, namespace: str, pipeline: Pipeline) -> str:
     """Build Argo workflow template."""
     image_name = "us-central1-docker.pkg.dev/mtrx-hub-dev-3of/matrix-images/matrix"
-    _generate_argo_config(image_name, run_name, username, namespace, pipeline, from_nodes, username)
-=======
-def build_argo_template(run_name: str, username: str, namespace: str, pipelines: Dict[str, Pipeline]) -> str:
-    """Build Argo workflow template."""
-    image_name = "us-central1-docker.pkg.dev/mtrx-hub-dev-3of/matrix-images/matrix"
->>>>>>> a8edae8c
 
     matrix_root = Path(__file__).parent.parent.parent.parent
     metadata = bootstrap_project(matrix_root)
@@ -328,7 +299,7 @@
         image_tag=username,
         namespace=namespace,
         username=username,
-        pipelines=pipelines,
+        pipelines=pipeline,
         package_name=package_name,
     )
 
@@ -358,7 +329,7 @@
     )
 
 
-def submit_workflow(run_name: str, namespace: str, pipeline_for_execution: str, verbose: bool):
+def submit_workflow(run_name: str, namespace: str, verbose: bool):
     """Submit the Argo workflow and provide instructions for watching."""
 
     submit_cmd = " ".join([
@@ -368,7 +339,6 @@
         f"--from wftmpl/{run_name}", # name of the template resource (created in previous step)
         f"-p run_name={run_name}",
         "-l submit-from-ui=false",
-        f"--entrypoint {pipeline_for_execution}", # entrypoint for the workflow. Pipeline to be triggered is chosen here.
         "-o json"
     ])
     result = run_subprocess(submit_cmd, capture_output=True, stream_output=verbose)
