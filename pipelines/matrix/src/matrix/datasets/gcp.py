<<<<<<< HEAD
"""Module with GCP datasets for Kedro."""

=======
from google.cloud import storage
import re
>>>>>>> d73c71ef
import os
import re
from copy import deepcopy
from typing import Any, Optional

import google.api_core.exceptions as exceptions
import numpy as np
import pandas as pd
import pygsheets
from google.cloud import bigquery, storage
from kedro.io.core import (
    AbstractVersionedDataset,
    DatasetError,
    Version,
)
from kedro_datasets.spark import SparkDataset, SparkJDBCDataset
from kedro_datasets.spark.spark_dataset import _get_spark, _split_filepath, _strip_dbfs_prefix
from matrix.hooks import SparkHooks
from pygsheets import Spreadsheet, Worksheet
from pyspark.sql import DataFrame, SparkSession
from refit.v1.core.inject import _parse_for_objects


def sanitize_bq_strings(identifier: str) -> str:
    return re.sub(r"[^a-zA-Z0-9_-]", "_", str(identifier))


class LazySparkDataset(SparkDataset):
    """Lazy loading spark datasets to avoid loading spark every run.

    A trick that makes our spark loading lazy so we never initiate
    """

    def _load(self):
        SparkHooks._initialize_spark()
        return super()._load()


class SparkWithSchemaDataset(SparkDataset):
    """Dataset to load BigQuery data.

    Dataset extends the behaviour of the standard SparkDataset with
    a schema load argument that can be specified in the Data catalog.
    """

    def __init__(  # noqa: PLR0913
        self,
        *,
        filepath: str,
        file_format: str = "parquet",
        load_args: dict[str, Any] | None = None,
        save_args: dict[str, Any] | None = None,
        version: Version | None = None,
        credentials: dict[str, Any] | None = None,
        metadata: dict[str, Any] | None = None,
    ) -> None:
        """Creates a new instance of ``SparkWithSchemaDataset``."""
        self._load_args = deepcopy(load_args) or {}
        self._df_schema = self._load_args.pop("schema")

        super().__init__(
            filepath=filepath,
            file_format=file_format,
            save_args=save_args,
            load_args=self._load_args,
            credentials=credentials,
            version=version,
            metadata=metadata,
        )

    def _load(self) -> DataFrame:
        SparkHooks._initialize_spark()
        load_path = _strip_dbfs_prefix(self._fs_prefix + str(self._get_load_path()))
        read_obj = _get_spark().read

        return read_obj.schema(_parse_for_objects(self._df_schema)).load(
            load_path, self._file_format, **self._load_args
        )


class BigQueryTableDataset(SparkDataset):
    """Dataset to load and save data from BigQuery.

    Kedro dataset to load and write data from BigQuery. This is essentially a wrapper
    for the [BigQuery Spark Connector](https://github.com/GoogleCloudDataproc/spark-bigquery-connector)
    """

    # parquet does not support arrays (our embeddings)
    # https://github.com/GoogleCloudDataproc/spark-bigquery-connector/issues/101
    DEFAULT_SAVE_ARGS = {"intermediateFormat": "orc"}

    def __init__(  # noqa: PLR0913
        self,
        *,
        project_id: str,
        dataset: str,
        table: str,
        identifier: str = None,
        load_args: dict[str, Any] = None,
        save_args: dict[str, Any] = None,
        version: Version = None,
        credentials: dict[str, Any] = None,
        metadata: dict[str, Any] = None,
        **kwargs,
    ) -> None:
        """Creates a new instance of ``BigQueryTableDataset``.

        Args:
            project_id: project identifier.
            dataset: Name of the BigQuery dataset.
            table: name of the table.
            identifier: unique identfier of the table.
            load_args: Arguments to pass to the load method.
            save_args: Arguments to pass to the save
            version: Version of the dataset.
            credentials: Credentials to connect to the Neo4J instance.
            metadata: Metadata to pass to neo4j connector.
            kwargs: Keyword Args passed to parent.
        """
        self._project_id = project_id
        self._dataset = sanitize_bq_strings(dataset)

        self._table = sanitize_bq_strings("_".join([table, identifier] if identifier else [table]))

        super().__init__(
            filepath="filepath",
            save_args=save_args,
            load_args=load_args,
            credentials=credentials,
            version=version,
            metadata=metadata,
            **kwargs,
        )

    def _load(self) -> Any:
        # DEBT potentially a better way would be to globally overwrite the getOrCreate() call in the spark library and link back to SparkSession
        SparkHooks._initialize_spark()
        spark_session = SparkSession.builder.getOrCreate()

        return spark_session.read.format("bigquery").load(f"{self._project_id}.{self._dataset}.{self._table}")

    def _save(self, data: DataFrame) -> None:
        bq_client = bigquery.Client(project=self._project_id)
        dataset_id = f"{self._project_id}.{self._dataset}"

        # Check if the dataset exists
        try:
            bq_client.get_dataset(dataset_id)
            print(f"Dataset {dataset_id} already exists")
        except exceptions.NotFound:
            print(f"Dataset {dataset_id} is not found, will attempt creating it now.")

            # Dataset doesn't exist, so let's create it
            dataset = bigquery.Dataset(dataset_id)
            # dataset.location = "US"  # Specify the location, e.g., "US" or "EU"

            dataset = bq_client.create_dataset(dataset, timeout=30)
            print(f"Created dataset {self._project_id}.{dataset.dataset_id}")

        (
            data.write.format("bigquery")
            .options(**self._save_args)
            .mode("overwrite")
            .save(f"{self._project_id}.{self._dataset}.{self._table}")
        )


class GoogleSheetsDataset(AbstractVersionedDataset[pd.DataFrame, pd.DataFrame]):
    """Dataset to load data from Google sheets."""

    DEFAULT_LOAD_ARGS: dict[str, Any] = {}
    DEFAULT_SAVE_ARGS: dict[str, Any] = {}

    def __init__(  # noqa: PLR0913
        self,
        *,
        key: str,
        service_file: str,
        load_args: dict[str, Any] | None = None,
        save_args: dict[str, Any] | None = None,
        version: Version | None = None,
        credentials: dict[str, Any] | None = None,
        metadata: dict[str, Any] | None = None,
    ) -> None:
        """Creates a new instance of ``GoogleSheetsDataset``.

        Args:
            key: Google sheets key
            service_file: path to service accunt file.
            load_args: Arguments to pass to the load method.
            save_args: Arguments to pass to the save
            version: Version of the dataset.
            credentials: Credentials to connect to the Neo4J instance.
            metadata: Metadata to pass to neo4j connector.
            kwargs: Keyword Args passed to parent.
        """
        self._key = key
        self._service_file = service_file
        self._sheet = None

        super().__init__(
            filepath=None,
            version=version,
            exists_function=self._exists,
            glob_function=None,
        )

        # Handle default load and save arguments
        self._load_args = deepcopy(self.DEFAULT_LOAD_ARGS)
        if load_args is not None:
            self._load_args.update(load_args)
        self._save_args = deepcopy(self.DEFAULT_SAVE_ARGS)
        if save_args is not None:
            self._save_args.update(save_args)

    def _init_sheet(self):
        """Function to initialize the spreadsheet.

        This is executed lazily to avoid loading credentials on python runtime launch which creates issues
        in unit tests.
        """
        if self._sheet is None:
            gc = pygsheets.authorize(service_file=self._service_file)
            self._sheet = gc.open_by_key(self._key)

    def _load(self) -> pd.DataFrame:
        self._init_sheet()

        sheet_name = self._load_args["sheet_name"]
        wks = self._get_wks_by_name(self._sheet, sheet_name)
        if wks is None:
            raise DatasetError(f"Sheet with name {sheet_name} not found!")

        df = wks.get_as_df()
        if (cols := self._load_args.get("columns", None)) is not None:
            df = df[cols]

        # NOTE: Upon loading, replace empty strings with NaN
        return df.replace(r"^\s*$|^N/A$", np.nan, regex=True)

    def _save(self, data: pd.DataFrame) -> None:
        self._init_sheet()

        sheet_name = self._save_args["sheet_name"]
        wks = self._get_wks_by_name(self._sheet, sheet_name)

        # Create the worksheet if not exists
        if wks is None:
            wks = self._sheet.add_worksheet(sheet_name)

        # NOTE: Upon writing, replace empty strings with "" to avoid NaNs in Excel
        data = data.fillna("")

        # Write columns
        for column in self._save_args["write_columns"]:
            col_idx = self._get_col_index(wks, column)

            if col_idx is None:
                raise DatasetError(f"Sheet with {sheet_name} does not contain column {column}!")

            wks.set_dataframe(data[[column]], (1, col_idx + 1))

    @staticmethod
    def _get_wks_by_name(spreadsheet: Spreadsheet, sheet_name: str) -> Optional[Worksheet]:
        for wks in spreadsheet.worksheets():
            if wks.title == sheet_name:
                return wks

        return None

    @staticmethod
    def _get_col_index(sheet: Worksheet, col_name: str) -> Optional[int]:
        for idx, col in enumerate(sheet.get_row(1)):
            if col == col_name:
                return idx

        return None

    def _describe(self) -> dict[str, Any]:
        return {
            "key": self._key,
        }

    def _exists(self) -> bool:
        return False


class RemoteSparkJDBCDataset(SparkJDBCDataset):
    """Dataset to allow connection to remote JDBC dataset.

    The JDBC dataset is restricted in the sense that it only allows urls from local. This
    dataset provides an adaptor to reference to datasets in google cloud storage. The dataset works
    by downloading the file into local, providing a local cache.

    NOTE: Only works for datasets in Google Cloud Storage
    """

    def __init__(  # noqa: PLR0913
        self,
        *,
        project: str,
        table: str,
        url: str,
        load_args: dict[str, Any] | None = None,
        save_args: dict[str, Any] | None = None,
        credentials: dict[str, Any] | None = None,
        metadata: dict[str, Any] | None = None,
    ) -> None:
        """Creates a new instance of ``RemoteSparkJDBCDataset``."""
        self._client = None
        self._project = project

        protocol, fs_prefix, blob_name = self.split_remote_jdbc_path(url)

        if fs_prefix != "gs://":
            raise DatasetError("RemoteSparkJDBCDataset currently supports GCS only")

        self._bucket, self._blob_name = blob_name.split("/", maxsplit=1)

        super().__init__(
            table=table,
            url=f"jdbc:{protocol}:{self._blob_name}",
            load_args=load_args,
            save_args=save_args,
            credentials=credentials,
            metadata=metadata,
        )

    def _get_client(self):
        """Lazily initialize the GCS client when needed.

        NOTE: This is a workaround to avoid the GCS client being initialized on every run.
        as it would require an authenticated environment even for unit tests.
        """
        if self._client is None:
            self._client = storage.Client(self._project)
        return self._client

    def _load(self) -> Any:
        SparkHooks._initialize_spark()
        bucket = self._get_client().bucket(self._bucket)
        blob = bucket.blob(self._blob_name)

        if not os.path.exists(self._blob_name):
            print("downloading file to local")
            os.makedirs(self._blob_name.rsplit("/", maxsplit=1)[0], exist_ok=True)
            blob.download_to_filename(self._blob_name)
        else:
            print("file present skipping")

        return super()._load()

    def _save(self, df: DataFrame) -> Any:
        raise DatasetError("Save function for RemoteJDBCDataset not implemented!")

    @staticmethod
    def split_remote_jdbc_path(url: str):
        """Function to split jdbc path into components.

        Args:
            url: URL
            fs_prefix: filesystem prefix
        Returns:
            protocol: jdbc protocol
            fs_prefix: filesystem prefix
        """
        protocol, file_name = url.split(":", maxsplit=1)
        fs_prefix, file_name = _split_filepath(file_name)

        return protocol, fs_prefix, file_name<|MERGE_RESOLUTION|>--- conflicted
+++ resolved
@@ -1,10 +1,3 @@
-<<<<<<< HEAD
-"""Module with GCP datasets for Kedro."""
-
-=======
-from google.cloud import storage
-import re
->>>>>>> d73c71ef
 import os
 import re
 from copy import deepcopy
