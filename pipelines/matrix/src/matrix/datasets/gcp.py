"""Module with GCP datasets for Kedro."""
<<<<<<< HEAD
=======

>>>>>>> cd37ad3f
from typing import Any, Optional
from copy import deepcopy
import re
from google.cloud import bigquery
import google.api_core.exceptions as exceptions


import pandas as pd
import numpy as np

from kedro.io.core import Version
from kedro_datasets.spark import SparkDataset
from kedro_datasets.spark.spark_dataset import _strip_dbfs_prefix, _get_spark
from kedro.io.core import (
    AbstractVersionedDataset,
    DatasetError,
)

import pygsheets
from pygsheets import Worksheet, Spreadsheet

from pyspark.sql import DataFrame, SparkSession
from matrix.hooks import SparkHooks

from refit.v1.core.inject import _parse_for_objects


class LazySparkDataset(SparkDataset):
    """Lazy loading spark datasets to avoid loading spark every run.

    A trick that makes our spark loading lazy so we never initiate
    """

    def _load(self):
        SparkHooks._initialize_spark()
        return super()._load()


class SparkWithSchemaDataset(SparkDataset):
    """Dataset to load BigQuery data.

    Dataset extends the behaviour of the standard SparkDataset with
    a schema load argument that can be specified in the Data catalog.
    """

    def __init__(  # noqa: PLR0913
        self,
        *,
        filepath: str,
        file_format: str = "parquet",
        load_args: dict[str, Any] | None = None,
        save_args: dict[str, Any] | None = None,
        version: Version | None = None,
        credentials: dict[str, Any] | None = None,
        metadata: dict[str, Any] | None = None,
    ) -> None:
        """Creates a new instance of ``SparkWithSchemaDataset``."""
        self._load_args = deepcopy(load_args) or {}
        self._df_schema = self._load_args.pop("schema")

        super().__init__(
            filepath=filepath,
            file_format=file_format,
            save_args=save_args,
            load_args=self._load_args,
            credentials=credentials,
            version=version,
            metadata=metadata,
        )

    def _load(self) -> DataFrame:
        SparkHooks._initialize_spark()
        load_path = _strip_dbfs_prefix(self._fs_prefix + str(self._get_load_path()))
        read_obj = _get_spark().read

        return read_obj.schema(_parse_for_objects(self._df_schema)).load(
            load_path, self._file_format, **self._load_args
        )


class BigQueryTableDataset(SparkDataset):
    """Dataset to load and save data from BigQuery.

    Kedro dataset to load and write data from BigQuery. This is essentially a wrapper
    for the [BigQuery Spark Connector](https://github.com/GoogleCloudDataproc/spark-bigquery-connector)
    """

    # parquet does not support arrays (our embeddings)
    # https://github.com/GoogleCloudDataproc/spark-bigquery-connector/issues/101
    DEFAULT_SAVE_ARGS = {"intermediateFormat": "orc"}

    def __init__(  # noqa: PLR0913
        self,
        *,
        project_id: str,
        dataset: str,
        table: str,
        identifier: str,
        load_args: dict[str, Any] = None,
        save_args: dict[str, Any] = None,
        version: Version = None,
        credentials: dict[str, Any] = None,
        metadata: dict[str, Any] = None,
        **kwargs,
    ) -> None:
        """Creates a new instance of ``Neo4JDataset``.

        Args:
            project_id: project identifier.
            dataset: Name of the BigQuery dataset.
            table: name of the table.
            identifier: unique identfier of the table.
            load_args: Arguments to pass to the load method.
            save_args: Arguments to pass to the save
            version: Version of the dataset.
            credentials: Credentials to connect to the Neo4J instance.
            metadata: Metadata to pass to neo4j connector.
            kwargs: Keyword Args passed to parent.
        """
        self._project_id = project_id
        self._dataset = dataset

        identifier = re.sub(r"[^a-zA-Z0-9_-]", "_", str(identifier))
        self._table = f"{table}_{identifier}"

        super().__init__(
            filepath="filepath",
            save_args=save_args,
            load_args=load_args,
            credentials=credentials,
            version=version,
            metadata=metadata,
            **kwargs,
        )

    def _load(self) -> Any:
        # DEBT potentially a better way would be to globally overwrite the getOrCreate() call in the spark library and link back to SparkSession
        SparkHooks._initialize_spark()
        spark_session = SparkSession.builder.getOrCreate()

        return spark_session.read.format("bigquery").load(f"{self._project_id}.{self._dataset}.{self._table}")

    def _save(self, data: DataFrame) -> None:
        bq_client = bigquery.Client()
        dataset_id = f"{self._project_id}.{self._dataset}"

        # Check if the dataset exists
        try:
            bq_client.get_dataset(dataset_id)
            print(f"Dataset {dataset_id} already exists")
        except exceptions.NotFound:
            print(f"Dataset {dataset_id} is not found, will attempt creating it now.")

            # Dataset doesn't exist, so let's create it
            dataset = bigquery.Dataset(dataset_id)
            # dataset.location = "US"  # Specify the location, e.g., "US" or "EU"

            dataset = bq_client.create_dataset(dataset, timeout=30)
            print(f"Created dataset {self._project_id}.{dataset.dataset_id}")

        (
            data.write.format("bigquery")
            .options(**self._save_args)
            .mode("overwrite")
            .save(f"{self._project_id}.{self._dataset}.{self._table}")
        )


class GoogleSheetsDataset(AbstractVersionedDataset[pd.DataFrame, pd.DataFrame]):
    """Dataset to load data from Google sheets."""

    DEFAULT_LOAD_ARGS: dict[str, Any] = {}
    DEFAULT_SAVE_ARGS: dict[str, Any] = {}

    def __init__(  # noqa: PLR0913
        self,
        *,
        key: str,
        service_file: str,
        load_args: dict[str, Any] | None = None,
        save_args: dict[str, Any] | None = None,
        version: Version | None = None,
        credentials: dict[str, Any] | None = None,
        metadata: dict[str, Any] | None = None,
    ) -> None:
        """Creates a new instance of ``GoogleSheetsDataset``.

        Args:
            key: Google sheets key
            service_file: path to service accunt file.
            load_args: Arguments to pass to the load method.
            save_args: Arguments to pass to the save
            version: Version of the dataset.
            credentials: Credentials to connect to the Neo4J instance.
            metadata: Metadata to pass to neo4j connector.
            kwargs: Keyword Args passed to parent.
        """
        self._key = key
        self._service_file = service_file
        self._sheet = None

        super().__init__(
            filepath=None,
            version=version,
            exists_function=self._exists,
            glob_function=None,
        )

        # Handle default load and save arguments
        self._load_args = deepcopy(self.DEFAULT_LOAD_ARGS)
        if load_args is not None:
            self._load_args.update(load_args)
        self._save_args = deepcopy(self.DEFAULT_SAVE_ARGS)
        if save_args is not None:
            self._save_args.update(save_args)

    def _init_sheet(self):
        """Function to initialize the spreadsheet.

        This is executed lazily to avoid loading credentials on python runtime launch which creates issues
        in unit tests.
        """
        if self._sheet is None:
            gc = pygsheets.authorize(service_file=self._service_file)
            self._sheet = gc.open_by_key(self._key)

    def _load(self) -> pd.DataFrame:
        self._init_sheet()

        sheet_name = self._load_args["sheet_name"]
        wks = self._get_wks_by_name(self._sheet, sheet_name)
        if wks is None:
            raise DatasetError(f"Sheet with name {sheet_name} not found!")

        df = wks.get_as_df()
        if (cols := self._load_args.get("columns", None)) is not None:
            df = df[cols]

        # NOTE: Upon loading, replace empty strings with NaN
        return df.replace(r"^\s*$|^N/A$", np.nan, regex=True)

    def _save(self, data: pd.DataFrame) -> None:
        self._init_sheet()

        sheet_name = self._save_args["sheet_name"]
        wks = self._get_wks_by_name(self._sheet, sheet_name)

        # Create the worksheet if not exists
        if wks is None:
            wks = self._sheet.add_worksheet(sheet_name)

        # NOTE: Upon writing, replace empty strings with "" to avoid NaNs in Excel
        data = data.fillna("")

        # Write columns
        for column in self._save_args["write_columns"]:
            col_idx = self._get_col_index(wks, column)

            if col_idx is None:
                raise DatasetError(f"Sheet with {sheet_name} does not contain column {column}!")

            wks.set_dataframe(data[[column]], (1, col_idx + 1))

    @staticmethod
    def _get_wks_by_name(spreadsheet: Spreadsheet, sheet_name: str) -> Optional[Worksheet]:
        for wks in spreadsheet.worksheets():
            if wks.title == sheet_name:
                return wks

        return None

    @staticmethod
    def _get_col_index(sheet: Worksheet, col_name: str) -> Optional[int]:
        for idx, col in enumerate(sheet.get_row(1)):
            if col == col_name:
                return idx

        return None

    def _describe(self) -> dict[str, Any]:
        return {
            "key": self._key,
        }

    def _exists(self) -> bool:
        return False<|MERGE_RESOLUTION|>--- conflicted
+++ resolved
@@ -1,32 +1,24 @@
 """Module with GCP datasets for Kedro."""
-<<<<<<< HEAD
-=======
-
->>>>>>> cd37ad3f
+
+import re
+from copy import deepcopy
 from typing import Any, Optional
-from copy import deepcopy
-import re
+
+import google.api_core.exceptions as exceptions
+import numpy as np
+import pandas as pd
+import pygsheets
 from google.cloud import bigquery
-import google.api_core.exceptions as exceptions
-
-
-import pandas as pd
-import numpy as np
-
-from kedro.io.core import Version
-from kedro_datasets.spark import SparkDataset
-from kedro_datasets.spark.spark_dataset import _strip_dbfs_prefix, _get_spark
 from kedro.io.core import (
     AbstractVersionedDataset,
     DatasetError,
+    Version,
 )
-
-import pygsheets
-from pygsheets import Worksheet, Spreadsheet
-
+from kedro_datasets.spark import SparkDataset
+from kedro_datasets.spark.spark_dataset import _get_spark, _strip_dbfs_prefix
+from matrix.hooks import SparkHooks
+from pygsheets import Spreadsheet, Worksheet
 from pyspark.sql import DataFrame, SparkSession
-from matrix.hooks import SparkHooks
-
 from refit.v1.core.inject import _parse_for_objects
 
 
