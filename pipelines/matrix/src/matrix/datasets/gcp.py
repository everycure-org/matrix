"""Module with GCP datasets for Kedro."""
from typing import Any, Dict, Optional
from copy import deepcopy
import re

import pandas as pd

from kedro.io.core import Version
from kedro_datasets.spark import SparkDataset
from kedro_datasets.spark.spark_dataset import _strip_dbfs_prefix, _get_spark
from kedro.io.core import (
    PROTOCOL_DELIMITER,
    AbstractVersionedDataset,
    DatasetError,
    Version,
    get_filepath_str,
    get_protocol_and_path,
)

import pygsheets
from pygsheets import Worksheet, Spreadsheet

from pyspark.sql import DataFrame, SparkSession

from refit.v1.core.inject import _parse_for_objects


class SparkWithSchemaDataset(SparkDataset):
    """Dataset to load BigQuery data.

    Dataset extends the behaviour of the standard SparkDataset with
    a schema load argument that can be specified in the Data catalog.
    """

    def __init__(  # noqa: PLR0913
        self,
        *,
        filepath: str,
        file_format: str = "parquet",
        load_args: dict[str, Any] | None = None,
        save_args: dict[str, Any] | None = None,
        version: Version | None = None,
        credentials: dict[str, Any] | None = None,
        metadata: dict[str, Any] | None = None,
    ) -> None:
        """Creates a new instance of ``SparkWithSchemaDataset``."""
        self._load_args = deepcopy(load_args) or {}
        self._df_schema = self._load_args.pop("schema")

        super().__init__(
            filepath=filepath,
            file_format=file_format,
            save_args=save_args,
            load_args=self._load_args,
            credentials=credentials,
            version=version,
            metadata=metadata,
        )

    def _load(self) -> DataFrame:
        load_path = _strip_dbfs_prefix(self._fs_prefix + str(self._get_load_path()))
        read_obj = _get_spark().read

        return read_obj.schema(_parse_for_objects(self._df_schema)).load(
            load_path, self._file_format, **self._load_args
        )


class BigQueryTableDataset(SparkDataset):
    """Dataset to load and save data from BigQuery.

    Kedro dataset to load and write data from BigQuery. This is essentially a wrapper
    for the [BigQuery Spark Connector](https://github.com/GoogleCloudDataproc/spark-bigquery-connector)
    """

    # parquet does not support arrays (our embeddings)
    # https://github.com/GoogleCloudDataproc/spark-bigquery-connector/issues/101
    DEFAULT_SAVE_ARGS = {"intermediateFormat": "orc"}

    def __init__(  # noqa: PLR0913
        self,
        *,
        project_id: str,
        dataset: str,
        table: str,
        identifier: str,
        load_args: dict[str, Any] = None,
        save_args: dict[str, Any] = None,
        version: Version = None,
        credentials: dict[str, Any] = None,
        metadata: dict[str, Any] = None,
        **kwargs,
    ) -> None:
        """Creates a new instance of ``Neo4JDataset``.

        Args:
            project_id: project identifier.
            dataset: Name of the BigQuery dataset.
            table: name of the table.
            identifier: unique identfier of the table.
            load_args: Arguments to pass to the load method.
            save_args: Arguments to pass to the save
            version: Version of the dataset.
            credentials: Credentials to connect to the Neo4J instance.
            metadata: Metadata to pass to neo4j connector.
            kwargs: Keyword Args passed to parent.
        """
        self._project_id = project_id
        self._dataset = dataset

        identifier = re.sub(r"[^a-zA-Z0-9_-]", "_", identifier)
        self._table = f"{table}_{identifier}"

        super().__init__(
            filepath="filepath",
            save_args=save_args,
            load_args=load_args,
            credentials=credentials,
            version=version,
            metadata=metadata,
            **kwargs,
        )

    def _load(self) -> Any:
        spark_session = SparkSession.builder.getOrCreate()

        return spark_session.read.format("bigquery").load(
            f"{self._project_id}.{self._dataset}.{self._table}"
        )

    def _save(self, data: DataFrame) -> None:
        (
            data.write.format("bigquery")
            .options(**self._save_args)
            .mode("overwrite")
            .save(f"{self._project_id}.{self._dataset}.{self._table}")
        )


class GoogleSheetsDataset(AbstractVersionedDataset[pd.DataFrame, pd.DataFrame]):
    """Dataset to load data from Google sheets."""

    DEFAULT_LOAD_ARGS: dict[str, Any] = {}
    DEFAULT_SAVE_ARGS: dict[str, Any] = {}

    def __init__(  # noqa: PLR0913
        self,
        *,
        key: str,
        service_file: str,
        load_args: dict[str, Any] | None = None,
        save_args: dict[str, Any] | None = None,
        version: Version | None = None,
        credentials: dict[str, Any] | None = None,
        metadata: dict[str, Any] | None = None,
    ) -> None:
        """Creates a new instance of ``GoogleSheetsDataset``.

        Args:
            key: Google sheets key
            service_file: path to service accunt file.
            load_args: Arguments to pass to the load method.
            save_args: Arguments to pass to the save
            version: Version of the dataset.
            credentials: Credentials to connect to the Neo4J instance.
            metadata: Metadata to pass to neo4j connector.
            kwargs: Keyword Args passed to parent.
        """
        self._key = key
        self._service_file = service_file
        self._sheet = None

        super().__init__(
            filepath=None,
            version=version,
            exists_function=self._exists,
            glob_function=None,
        )

        # Handle default load and save arguments
        self._load_args = deepcopy(self.DEFAULT_LOAD_ARGS)
        if load_args is not None:
            self._load_args.update(load_args)
        self._save_args = deepcopy(self.DEFAULT_SAVE_ARGS)
        if save_args is not None:
            self._save_args.update(save_args)

    def _init_sheet(self):
<<<<<<< HEAD
        """Function to initialize the spreadsheet."""
=======
        """Function to initialize the spreadsheet.

        This is executed lazily to avoid loading credentials on python runtime launch which creates issues
        in unit tests.
        """
>>>>>>> 080393d8
        if self._sheet is None:
            gc = pygsheets.authorize(service_file=self._service_file)
            self._sheet = gc.open_by_key(self._key)

    def _load(self) -> pd.DataFrame:
        self._init_sheet()

        wks = self._get_wks_by_name(self._sheet, self._load_args["sheet_name"])
        if wks is None:
            raise DatasetError(f"Sheet with name {self._sheet_name} not found!")

        return wks.get_as_df()

    def _save(self, data: pd.DataFrame) -> None:
        self._init_sheet()

        wks = self._get_wks_by_name(self._sheet, self._save_args["sheet_name"])

        # Create the worksheet if not exists
        if wks is None:
            wks = self._sheet.add_worksheet(self._save_args["sheet_name"])

        # Write columns
        for column in self._save_args["write_columns"]:
            col_idx = self._get_col_index(wks, column)

            if col_idx is None:
                raise DatasetError(
                    f"Sheet with {self._save_args['sheet_name']} does not contain column {column}!"
                )

            wks.set_dataframe(data[[column]], (1, col_idx + 1))

    @staticmethod
    def _get_wks_by_name(
        spreadsheet: Spreadsheet, sheet_name: str
    ) -> Optional[Worksheet]:
        for wks in spreadsheet.worksheets():
            if wks.title == sheet_name:
                return wks

        return None

    @staticmethod
    def _get_col_index(sheet: Worksheet, col_name: str) -> Optional[int]:
        for idx, col in enumerate(sheet.get_row(1)):
            if col == col_name:
                return idx

        return None

    def _describe(self) -> dict[str, Any]:
        return {
            "key": self._key,
        }

    def _exists(self) -> bool:
        return False<|MERGE_RESOLUTION|>--- conflicted
+++ resolved
@@ -186,15 +186,11 @@
             self._save_args.update(save_args)
 
     def _init_sheet(self):
-<<<<<<< HEAD
-        """Function to initialize the spreadsheet."""
-=======
         """Function to initialize the spreadsheet.
 
         This is executed lazily to avoid loading credentials on python runtime launch which creates issues
         in unit tests.
         """
->>>>>>> 080393d8
         if self._sheet is None:
             gc = pygsheets.authorize(service_file=self._service_file)
             self._sheet = gc.open_by_key(self._key)
