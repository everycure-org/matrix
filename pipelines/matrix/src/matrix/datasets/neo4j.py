import logging
import time
<<<<<<< HEAD
import logging
from typing import Any, Dict, Tuple
=======
>>>>>>> ac986f56
from copy import deepcopy
from typing import Any, Tuple

<<<<<<< HEAD
from neo4j import GraphDatabase, TRUST_ALL_CERTIFICATES
from graphdatascience import GraphDataScience
from pyspark.sql import DataFrame, SparkSession

=======
import pyspark.sql as ps
from graphdatascience import GraphDataScience
>>>>>>> ac986f56
from kedro.io.core import Version
from kedro_datasets.spark import SparkDataset
from neo4j import GraphDatabase

<<<<<<< HEAD
from refit.v1.core.inject import _parse_for_objects
=======
from matrix.inject import _parse_for_objects
>>>>>>> ac986f56

logger = logging.Logger(__name__)


<<<<<<< HEAD
class GraphDBDriver:
    """Custom GDB Driver

    Driver that alows for differentiating between encrypted and non-encrypted traffic, as
    this is not supported ouf of the box through the default driver.
    """

    def driver(self, endpoint: str, auth: tuple, database: str):
        """Instantiate driver

        Args:
            endpoint: str
            auth: tuple
            database: str
        Return:
            Instantiates Neo4J GDB driver with correct encryption options.
        """
        if "+s" in endpoint:
            return GraphDatabase.driver(
                endpoint.replace("+s", ""),
                auth=tuple(auth),
                trust=TRUST_ALL_CERTIFICATES,
                encrypted=True,
                database=database,
            )

        else:
            return GraphDatabase.driver(endpoint, auth=tuple(auth), database=database)


=======
>>>>>>> ac986f56
class GraphDS(GraphDataScience):
    """Adaptor class to allow injecting the GDS object.

    This is due to a drawback where refit cannot inject a tuple into
    the constructor of an object.
    """

    def __init__(
        self,
        *,
        endpoint: str,
        auth: Tuple[str] | None = None,
        database: str | None = None,
    ):
        """Create `GraphDS` instance."""
<<<<<<< HEAD
        driver = GraphDBDriver().driver(endpoint, auth=tuple(auth), database=database)
=======
        driver = GraphDatabase.driver(endpoint, auth=tuple(auth), database=database)
>>>>>>> ac986f56
        super().__init__(driver)


class Neo4JSparkDataset(SparkDataset):
    """Dataset to load and save data from Neo4J.

    Kedro dataset to load and write data from Neo4J. This is essentially a wrapper
    for the [Neo4J spark connector](https://neo4j.com/docs/spark/current/).
    """

    DEFAULT_LOAD_ARGS: dict[str, Any] = {}
    DEFAULT_SAVE_ARGS: dict[str, Any] = {}
    DEFAULT_SSL_ARGS: dict[str, Any] = {
        "encryption.enabled": "true",
        "encryption.trust.strategy": "TRUST_ALL_CERTIFICATES",
    }

    def __init__(  # noqa: PLR0913
        self,
        *,
        url: str,
        database: str,
        load_args: dict[str, Any] = None,
        save_args: dict[str, Any] = None,
        version: Version = None,
        credentials: dict[str, Any] = None,
        metadata: dict[str, Any] = None,
        versioned: bool = False,
    ) -> None:
        """Creates a new instance of ``Neo4JDataset``.

        Example catalog.yml
        :::

        example.neo4j.nodes:
            type: matrix.datasets.neo4j.Neo4JSparkDataset
            database: database
            url: bolt://127.0.0.1:7687
            credentials:
                authentication.type: basic
                authentication.basic.username: user
                authentication.basic.password: password

            # Map the input dataframe to the graph during writes
            save_args:
                script: >
                    CREATE CONSTRAINT IF NOT EXISTS FOR (n:Label) REQUIRE n.property IS UNIQUE;
                query:  >
                    CREATE (n {id: event.id})

            # Map graph to dataframe during read
            load_args:
                # Schema avoids that pyspark needs to run schema inference
                schema:
                    object: pyspark.sql.types.StructType
                    fields:
                        - object: pyspark.sql.types.StructField
                          name: property
                          dataType:
                            object: pyspark.sql.types.StringType
                          nullable: False
                query: >
                    MATCH (n) RETURN n.property as property

        :::

        Args:
            url: URL of the Neo4J instance.
            database: Name of the Neo4J database.
            labels: Labels to filter the nodes.
            load_args: Arguments to pass to the load method.
            save_args: Arguments to pass to the save
            version: Version of the dataset.
            credentials: Credentials to connect to the Neo4J instance.
            metadata: Metadata to pass to neo4j connector.
            versioned: Flag to decide if we create new databases or stick to the default one.
        """
        self._database = database
        self._credentials = deepcopy(credentials) or {}

        self._load_args = deepcopy(load_args) or {}
        self._df_schema = self._load_args.pop("schema", None)
        self._url = url

        # NOTE: It's not possible to set certificates with the bolt+s
        # protocol with the Neo4J driver. Hence were traslating this ourselves.
        self._fq_url = url
        self._ssl_enabled = True if "+s" in url else False
        self._url = url.replace("+s", "")

        super().__init__(
            filepath="filepath",
            save_args=save_args,
            load_args=self._load_args,
            credentials=credentials,
            version=version,
            metadata=metadata,
        )

    @staticmethod
    def _create_db(url: str, database: str, overwrite: bool, credentials: dict[str, Any] = None):
        """Function to create database.

        Args:
            url: URL of the Neo4J instance.
            database: Name of the Neo4J database.
            overwrite: Boolean indicating whether to overwrite db
            credentials: neo4j credentials
        """
        # NOTE: Little ugly, as it's extracting out Neo4j spark plugin
        # format. We could pass in user and pass in the dataset, and construct this
        # in options to avoid this.
        creds = (
            credentials.get("authentication.basic.username"),
            credentials.get("authentication.basic.password"),
        )

<<<<<<< HEAD
        with GraphDBDriver().driver(
=======
        with GraphDatabase.driver(
>>>>>>> ac986f56
            url,
            auth=creds,
            database="system",
        ) as driver:
            if overwrite:
                driver.execute_query(f"CREATE OR REPLACE DATABASE `{database}`")
                # TODO: Some strange race condition going on here
                # investigate when makes sense, this will only happen locally.
                time.sleep(3)

            elif database not in Neo4JSparkDataset._load_existing_dbs(driver):
                logging.info("creating new database %s", database)
                driver.execute_query(f"CREATE DATABASE `{database}` IF NOT EXISTS")

    @staticmethod
    def _load_existing_dbs(driver):
        result = driver.execute_query("SHOW DATABASES")
        dbs = [record["name"] for record in result[0] if record["name"] != "system"]
        return dbs

<<<<<<< HEAD
    def get_ssl_config(self) -> Dict[str, Any]:
        if self._ssl_enabled:
            return self.DEFAULT_SSL_ARGS

        return {}

    def _load(self) -> Any:
        spark_session = SparkSession.builder.getOrCreate()
=======
    def load(self) -> ps.DataFrame:
        spark_session = ps.SparkSession.builder.getOrCreate()
>>>>>>> ac986f56

        load_obj = (
            spark_session.read.format("org.neo4j.spark.DataSource")
            .option("database", self._database)
            .option("url", self._url)
            .options(**self.get_ssl_config())
            .options(**self._credentials)
            .options(**self._load_args)
        )

        if self._df_schema:
            load_obj = load_obj.schema(_parse_for_objects(self._df_schema))

        return load_obj.load()

    def save(self, data: ps.DataFrame) -> None:
        try:
            if self._save_args.get("persist") is False:
                # skip persistence
                return None
            else:
                # Create database
                overwrite = self._save_args.pop("mode", "append") == "overwrite"
                self._create_db(self._fq_url, self._database, overwrite, self._credentials)

                # Write dataset
                (
                    data.write.format("org.neo4j.spark.DataSource")
                    .option("database", self._database)
                    .option("url", self._url)
                    .options(**self.get_ssl_config())
                    .options(**self._credentials)
                    .options(**self._save_args)
                    .save(**{"mode": "overwrite"})
                )
        except Exception as e:
            logger.error("saving dataset failed with the following parameters")
            logger.error(self._save_args)
            raise e<|MERGE_RESOLUTION|>--- conflicted
+++ resolved
@@ -1,68 +1,19 @@
 import logging
 import time
-<<<<<<< HEAD
-import logging
-from typing import Any, Dict, Tuple
-=======
->>>>>>> ac986f56
 from copy import deepcopy
 from typing import Any, Tuple
 
-<<<<<<< HEAD
-from neo4j import GraphDatabase, TRUST_ALL_CERTIFICATES
-from graphdatascience import GraphDataScience
-from pyspark.sql import DataFrame, SparkSession
-
-=======
 import pyspark.sql as ps
 from graphdatascience import GraphDataScience
->>>>>>> ac986f56
 from kedro.io.core import Version
 from kedro_datasets.spark import SparkDataset
 from neo4j import GraphDatabase
 
-<<<<<<< HEAD
-from refit.v1.core.inject import _parse_for_objects
-=======
 from matrix.inject import _parse_for_objects
->>>>>>> ac986f56
 
 logger = logging.Logger(__name__)
 
 
-<<<<<<< HEAD
-class GraphDBDriver:
-    """Custom GDB Driver
-
-    Driver that alows for differentiating between encrypted and non-encrypted traffic, as
-    this is not supported ouf of the box through the default driver.
-    """
-
-    def driver(self, endpoint: str, auth: tuple, database: str):
-        """Instantiate driver
-
-        Args:
-            endpoint: str
-            auth: tuple
-            database: str
-        Return:
-            Instantiates Neo4J GDB driver with correct encryption options.
-        """
-        if "+s" in endpoint:
-            return GraphDatabase.driver(
-                endpoint.replace("+s", ""),
-                auth=tuple(auth),
-                trust=TRUST_ALL_CERTIFICATES,
-                encrypted=True,
-                database=database,
-            )
-
-        else:
-            return GraphDatabase.driver(endpoint, auth=tuple(auth), database=database)
-
-
-=======
->>>>>>> ac986f56
 class GraphDS(GraphDataScience):
     """Adaptor class to allow injecting the GDS object.
 
@@ -78,11 +29,7 @@
         database: str | None = None,
     ):
         """Create `GraphDS` instance."""
-<<<<<<< HEAD
-        driver = GraphDBDriver().driver(endpoint, auth=tuple(auth), database=database)
-=======
         driver = GraphDatabase.driver(endpoint, auth=tuple(auth), database=database)
->>>>>>> ac986f56
         super().__init__(driver)
 
 
@@ -95,10 +42,6 @@
 
     DEFAULT_LOAD_ARGS: dict[str, Any] = {}
     DEFAULT_SAVE_ARGS: dict[str, Any] = {}
-    DEFAULT_SSL_ARGS: dict[str, Any] = {
-        "encryption.enabled": "true",
-        "encryption.trust.strategy": "TRUST_ALL_CERTIFICATES",
-    }
 
     def __init__(  # noqa: PLR0913
         self,
@@ -167,12 +110,6 @@
         self._df_schema = self._load_args.pop("schema", None)
         self._url = url
 
-        # NOTE: It's not possible to set certificates with the bolt+s
-        # protocol with the Neo4J driver. Hence were traslating this ourselves.
-        self._fq_url = url
-        self._ssl_enabled = True if "+s" in url else False
-        self._url = url.replace("+s", "")
-
         super().__init__(
             filepath="filepath",
             save_args=save_args,
@@ -200,11 +137,7 @@
             credentials.get("authentication.basic.password"),
         )
 
-<<<<<<< HEAD
-        with GraphDBDriver().driver(
-=======
         with GraphDatabase.driver(
->>>>>>> ac986f56
             url,
             auth=creds,
             database="system",
@@ -225,25 +158,13 @@
         dbs = [record["name"] for record in result[0] if record["name"] != "system"]
         return dbs
 
-<<<<<<< HEAD
-    def get_ssl_config(self) -> Dict[str, Any]:
-        if self._ssl_enabled:
-            return self.DEFAULT_SSL_ARGS
-
-        return {}
-
-    def _load(self) -> Any:
-        spark_session = SparkSession.builder.getOrCreate()
-=======
     def load(self) -> ps.DataFrame:
         spark_session = ps.SparkSession.builder.getOrCreate()
->>>>>>> ac986f56
 
         load_obj = (
             spark_session.read.format("org.neo4j.spark.DataSource")
             .option("database", self._database)
             .option("url", self._url)
-            .options(**self.get_ssl_config())
             .options(**self._credentials)
             .options(**self._load_args)
         )
@@ -261,14 +182,13 @@
             else:
                 # Create database
                 overwrite = self._save_args.pop("mode", "append") == "overwrite"
-                self._create_db(self._fq_url, self._database, overwrite, self._credentials)
+                self._create_db(self._url, self._database, overwrite, self._credentials)
 
                 # Write dataset
                 (
                     data.write.format("org.neo4j.spark.DataSource")
                     .option("database", self._database)
                     .option("url", self._url)
-                    .options(**self.get_ssl_config())
                     .options(**self._credentials)
                     .options(**self._save_args)
                     .save(**{"mode": "overwrite"})
