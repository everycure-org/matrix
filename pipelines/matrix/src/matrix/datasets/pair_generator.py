--- conflicted
+++ resolved
@@ -29,24 +29,6 @@
         """
         ...
 
-<<<<<<< HEAD
-=======
-    @staticmethod
-    def _remove_pairs(df: pd.DataFrame, pairs: pd.DataFrame) -> pd.DataFrame:
-        """A helper function to remove pairs from a given DataFrame.
-
-        Args:
-            df: DataFrame to remove pairs from.
-            pairs: DataFrame with pairs to remove.
-
-        Returns:
-            DataFrame with train pairs removed.
-        """
-        pairs_set = set(zip(pairs["source"], pairs["target"]))
-        is_remove = df.apply(lambda row: (row["source"], row["target"]) in pairs_set, axis=1)
-        return df[~is_remove]
-
->>>>>>> 67edbb22
 
 class SingleLabelPairGenerator(DrugDiseasePairGenerator):
     """Class representing generators outputting drug-disease pairs with a single label."""
@@ -241,38 +223,13 @@
         return unknown_data
 
 
-<<<<<<< HEAD
 ## Generators for evaluation datasets
-=======
+
+
 class GroundTruthTestPairs(DrugDiseasePairGenerator):
     """Class representing ground truth test data."""
 
-    def generate(self, graph: KnowledgeGraph, known_pairs: pd.DataFrame, **kwargs) -> pd.DataFrame:
-        """Function generating ground truth pairs.
-
-        Args:
-            graph: KnowledgeGraph instance.
-            known_pairs: Labelled ground truth drug-disease pairs dataset.
-            kwargs: additional kwargs to use
-        Returns:
-            Labelled ground truth drug-disease pairs dataset.
-        """
-        # Restrict to test portion
-        is_test = known_pairs["split"].eq("TEST")
-        test_pairs = known_pairs[is_test]
-
-        # Return selected pairs
-        return test_pairs
-
->>>>>>> 67edbb22
-
-
-class GroundTruthTestPairs(DrugDiseasePairGenerator):
-    """Class representing ground truth test data."""
-
-    def __init__(
-        self, positive_columns: List[str], negative_columns: List[str]
-    ) -> None:
+    def __init__(self, positive_columns: List[str], negative_columns: List[str]) -> None:
         """Initialises an instance of the class.
 
         Args:
@@ -307,31 +264,19 @@
         # Combine data
         data = pd.concat(positive_data_lst + negative_data_lst, ignore_index=True)
 
-<<<<<<< HEAD
         # Return selected pairs
         return data
-=======
-        # Label test positives
-        test_pos_pairs_set = set(zip(test_pos_pairs["source"], test_pos_pairs["target"]))
-        is_in_test_pos = matrix.apply(lambda row: (row["source"], row["target"]) in test_pos_pairs_set, axis=1)
-        matrix["y"] = is_in_test_pos.astype(int)
->>>>>>> 67edbb22
 
 
 class MatrixTestDiseases(DrugDiseasePairGenerator):
     """A class representing dataset of pairs required for disease-specific ranking."""
 
-<<<<<<< HEAD
     def __init__(
         self,
         positive_columns: List[str],
         removal_columns: Union[List[str], None] = None,
     ) -> None:
         """Initialises an instance of the class.
-=======
-    def generate(self, graph: KnowledgeGraph, known_pairs: pd.DataFrame, **kwargs) -> pd.DataFrame:
-        """Function generating the test diseases x all drugs matrix dataset.
->>>>>>> 67edbb22
 
         Args:
             positive_columns: Names of the flag columns in the matrix which represent the positive pairs.
@@ -364,7 +309,7 @@
         in_output = matrix["target"].isin(positive_diseases)
 
         # Remove flagged pairs
-        if self.removal_columns != None:
+        if self.removal_columns is not None:
             is_remove = pd.Series(False, index=matrix.index)
             for col_name in self.removal_columns:
                 is_remove = is_remove | matrix[col_name]
@@ -406,9 +351,8 @@
         Returns:
             Labelled drug-disease pairs dataset.
         """
-<<<<<<< HEAD
         # Remove flagged pairs
-        if self.removal_columns != None:
+        if self.removal_columns is not None:
             is_remove = pd.Series(False, index=matrix.index)
             for col_name in self.removal_columns:
                 is_remove = is_remove | matrix[col_name]
@@ -429,12 +373,4 @@
         # Compute the quantile rank
         num_non_pos = len(matrix[~is_positive])
         positive_pairs["quantile_rank"] = (positive_pairs["rank"] - 1) / num_non_pos
-        return positive_pairs
-=======
-        # Define lists of drugs and diseases
-        clinical_trial_data_pos_pairs = clinical_trials_data[clinical_trials_data["y"].eq(1)]
-        drug_list = graph.flags_to_ids(self._drug_axis_flags)
-
-        # Generate matrix dataset
-        return self._give_disease_centric_matrix(clinical_trial_data_pos_pairs, known_pairs, drug_list)
->>>>>>> 67edbb22
+        return positive_pairs