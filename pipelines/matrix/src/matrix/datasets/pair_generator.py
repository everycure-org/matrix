--- conflicted
+++ resolved
@@ -303,33 +303,9 @@
         # Get drugs from graph that match drug flags
         drug_samp_ids = graph.flags_to_ids(self._drug_flags)
 
-<<<<<<< HEAD
-        # Sample pairs
-        unknown_data = []
-        while len(unknown_data) < self._n_unknown:
-            drug = random.choice(drug_samp_ids)
-            disease = random.choice(disease_samp_ids)
-
-            if (drug, disease) not in known_data_set:
-                unknown_data.append(
-                    [
-                        drug,
-                        graph._embeddings[drug],
-                        disease,
-                        graph._embeddings[disease],
-                        self._y_label,
-                    ]
-                )
-
-        # Create DataFrame with generated pairs
-        unknown_df = pd.DataFrame(
-            columns=["source", "source_embedding", "target", "target_embedding", "y"],
-            data=unknown_data,
-=======
         # Sample pairs using the helper function
         unknown_df = _sample_random_pairs(
             graph, known_data_set, drug_samp_ids, disease_samp_ids, self._n_unknown, self._y_label
->>>>>>> d994d45f
         )
 
         # Verify no test diseases appear in negative samples
