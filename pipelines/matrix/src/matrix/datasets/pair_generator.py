"""Pair generator module.

Module containing drug-disease pair generator
"""
import abc
from tqdm import tqdm
import pandas as pd
import random
from kedro.io import AbstractDataset

from matrix.datasets.graph import KnowledgeGraph

from typing import List, Set


class DrugDiseasePairGenerator(abc.ABC):
    """Generator strategy class to represent drug-disease pair generators."""

    @abc.abstractmethod
    def generate(self, known_pairs: pd.DataFrame) -> pd.DataFrame:
        """Function to generate drug-disease pairs from the knowledge graph.

        Args:
            graph: KnowledgeGraph instance.
            known_pairs: DataFrame with ground truth drug-disease pairs.

        Returns:
            DataFrame with unknown drug-disease pairs.
        """
        ...

    @staticmethod
    def _remove_pairs(df: pd.DataFrame, pairs: pd.DataFrame) -> pd.DataFrame:
        """A helper function to remove pairs from a given DataFrame.

        Args:
            df: DataFrame to remove pairs from.
            pairs: DataFrame with pairs to remove.

        Returns:
            DataFrame with train pairs removed.
        """
        pairs_set = set(zip(pairs["source"], pairs["target"]))
        is_remove = df.apply(
            lambda row: (row["source"], row["target"]) in pairs_set, axis=1
        )
        return df[~is_remove]


class SingleLabelPairGenerator(DrugDiseasePairGenerator):
    """Class representing generators outputting drug-disease pairs with a single label."""

    def __init__(self, y_label: int, random_state: int) -> None:
        """Initializes the SingleLabelPairGenerator instance.

        Args:
            y_label: label to assign to generated pairs.
            random_state: Random seed.
        """
        self._y_label = y_label
        self._random_state = random_state
        random.seed(random_state)


class RandomDrugDiseasePairGenerator(SingleLabelPairGenerator):
    """Random drug-disease pair implementation.

    Strategy implementing a drug-disease pair generator using randomly sampled drugs and diseases.

    """

    def __init__(
        self,
        y_label: int,
        random_state: int,
        n_unknown: int,
        drug_flags: List[str],
        disease_flags: List[str],
    ) -> None:
        """Initializes the RandomDrugDiseasePairGenerator instance.

        Args:
            y_label: label to assign to generated pairs.
            random_state: Random seed.
            n_unknown: Number of unknown drug-disease pairs to generate.
            drug_flags: List of knowledge graph flags defining drugs sample set.
            disease_flags: List of knowledge graph flags defining diseases sample set.
        """
        self._n_unknown = n_unknown
        self._drug_flags = drug_flags
        self._disease_flags = disease_flags
        super().__init__(y_label, random_state)

    def generate(
        self, graph: KnowledgeGraph, known_pairs: pd.DataFrame, **kwargs
    ) -> pd.DataFrame:
        """Function to generate drug-disease pairs according to the strategy.

        Args:
            graph: KnowledgeGraph instance.
            known_pairs: DataFrame with known drug-disease pairs.
            kwargs: additional kwargs to use
        Returns:
            DataFrame with unknown drug-disease pairs.
        """
        # Define ground truth dataset
        known_data_set = {
            (drug, disease)
            for drug, disease in zip(known_pairs["source"], known_pairs["target"])
        }

        # Defining list of node id's to sample from
        drug_samp_ids = graph.flags_to_ids(self._drug_flags)
        disease_samp_ids = graph.flags_to_ids(self._disease_flags)

        # Sample pairs
        unknown_data = []
        while len(unknown_data) < self._n_unknown:
            drug = random.choice(drug_samp_ids)
            disease = random.choice(disease_samp_ids)

            if (drug, disease) not in known_data_set:
                unknown_data.append(
                    [
                        drug,
                        graph._embeddings[drug],
                        disease,
                        graph._embeddings[disease],
                        self._y_label,
                    ]
                )

        return pd.DataFrame(
            columns=["source", "source_embedding", "target", "target_embedding", "y"],
            data=unknown_data,
        )


class ReplacementDrugDiseasePairGenerator(SingleLabelPairGenerator):
    """Replacement drug-disease pair implementation.

    Strategy implementing a drug-disease pair generator using random drug and disease replacements.

    """

    def __init__(
        self,
        y_label: int,
        random_state: int,
        n_replacements: int,
        drug_flags: List[str],
        disease_flags: List[str],
    ) -> None:
        """Initializes the ReplacementDrugDiseasePairGenerator instance.

        Args:
            y_label: label to assign to generated pairs.
            random_state: Random seed.
            n_replacements: Number of replacements to make.
            drug_flags: List of knowledge graph flags defining drugs sample set.
            disease_flags: List of knowledge graph flags defining diseases sample set.
        """
        self._n_replacements = n_replacements
        self._drug_flags = drug_flags
        self._disease_flags = disease_flags
        super().__init__(y_label, random_state)

    def generate(
        self, graph: KnowledgeGraph, known_pairs: pd.DataFrame, **kwargs
    ) -> pd.DataFrame:
        """Function to generate drug-disease pairs according to the strategy.

        Args:
            graph: KnowledgeGraph instance.
            known_pairs: DataFrame with known drug-disease pairs.
            kwargs: additional kwargs to use
        Returns:
            DataFrame with unknown drug-disease pairs.
        """
        known_data_set = {
            (drug, disease)
            for drug, disease in zip(known_pairs["source"], known_pairs["target"])
        }

        # Extract known positive training set
        kp_train_pairs = known_pairs[
            (known_pairs["y"] == 1) & (known_pairs["split"] == "TRAIN")
        ]
        kp_train_set = {
            (drug, disease)
            for drug, disease in zip(kp_train_pairs["source"], kp_train_pairs["target"])
        }
        # Defining list of node id's to sample from
        drug_samp_ids = graph.flags_to_ids(self._drug_flags)
        disease_samp_ids = graph.flags_to_ids(self._disease_flags)

        # Generate unknown data
        unknown_data = []
        for kp_drug, kp_disease in tqdm(kp_train_set):
            unknown_data += ReplacementDrugDiseasePairGenerator._make_replacements(
                graph,
                kp_drug,
                kp_disease,
                drug_samp_ids,
                disease_samp_ids,
                self._n_replacements,
                known_data_set,
                self._y_label,
            )

        return pd.DataFrame(
            columns=["source", "source_embedding", "target", "target_embedding", "y"],
            data=unknown_data,
        )

    @staticmethod
    def _make_replacements(
        graph: KnowledgeGraph,
        kp_drug: str,
        kp_disease: str,
        drug_samp_ids: List[str],
        disease_samp_ids: List[str],
        n_replacements: int,
        known_data_set: Set[tuple],
        y_label: int,
    ) -> List[str]:
        """Helper function to generate list of drug-disease pairs through replacements."""
        # Sample pairs
        unknown_data = []
        while len(unknown_data) < 2 * n_replacements:
            rand_drug = random.choice(drug_samp_ids)
            rand_disease = random.choice(disease_samp_ids)
            if (kp_drug, rand_disease) not in known_data_set and (
                rand_drug,
                kp_disease,
            ) not in known_data_set:
                for drug, disease in [
                    (kp_drug, rand_disease),
                    (rand_drug, kp_disease),
                ]:
                    unknown_data.append(
                        [
                            drug,
                            graph._embeddings[drug],
                            disease,
                            graph._embeddings[disease],
                            y_label,
                        ]
                    )
        return unknown_data


class GroundTruthTestPairs(DrugDiseasePairGenerator):
    """Class representing ground truth test data."""

    def generate(
        self, known_pairs: pd.DataFrame, matrix: pd.DataFrame, **kwargs
    ) -> pd.DataFrame:
        """Function generating ground truth pairs given a full matrix dataframe.

        Args:
            graph: KnowledgeGraph instance.
            known_pairs: Labelled ground truth drug-disease pairs dataset.
            matrix: Pairs dataframe representing the full matrix with treat scores.
            kwargs: additional kwargs to use
        Returns:
            Labelled ground truth drug-disease pairs dataset.
        """
        # Restrict matrix and label
        tp_data = matrix[matrix["is_known_positive"]].assign(y=1)
        tn_data = matrix[matrix["is_known_negative"]].assign(y=0)
        data = pd.concat([tp_data, tn_data], ignore_index=True)

        # Check that ground truth training pairs do not appear in the test set
        is_test = known_pairs["split"].eq("TEST")
        train_pairs = known_pairs[~is_test]
        train_pairs_set = set(zip(train_pairs["source"], train_pairs["target"]))
        data_pairs_set = set(zip(data["source"], data["target"]))
        overlapping_pairs = data_pairs_set.intersection(train_pairs_set)
        if overlapping_pairs:
            raise ValueError(
                f"Found {len(overlapping_pairs)} pairs in test set that also appear in training set."
            )

        # Return selected pairs
        return data


class MatrixTestDiseases(DrugDiseasePairGenerator):  # TODO: modify
    """A class representing the test diseases x all drugs matrix.

    This dataset consists of drug-disease pairs obtained by taking all combinations of:
        - drugs in a given list,
        - diseases appearing in the ground-truth positive test dataset,
    while omitting any ground-truth training data.
    """

    def __init__(self, drugs_lst_flags: List[str]) -> None:
        """Initializes the MatrixTestDiseases instance.

        Args:
            drugs_lst_flags: List of knowledge graph flags defining a list of drugs.
        """
        self._drug_axis_flags = drugs_lst_flags

    def _give_disease_centric_matrix(
        self,
        test_pos_pairs: pd.DataFrame,
        removal_pairs: pd.DataFrame,
        drug_list: list,
    ) -> pd.DataFrame:
        """Generate disease-centric matrix.

        The disease-centric matrix is defined as the set of drug disease-pairs for which
        the drug belongs to a given list and the disease appears in the ground truth positive test set.
        We remove certain pairs such as the training set.
        We label the ground truth test positives by y=1 and everything else as y=0.

        Args:
            test_pos_pairs: _description_
            removal_pairs: Drug-disease pairs to remove.
            drug_list: List of node IDs representing the drugs.

        Returns:
            Labelled drug-disease pairs dataset.
        """
        # Compute list of disease IDs
        test_pos_diseases_lst = list(test_pos_pairs["target"].unique())

        # Generate all combinations
        matrix_slices = []
        for disease in tqdm(test_pos_diseases_lst):
            matrix_slice = pd.DataFrame({"source": drug_list, "target": disease})
            matrix_slices.append(matrix_slice)

        # Concatenate all slices at once
        matrix = pd.concat(matrix_slices, ignore_index=True)

        # Label test positives
        test_pos_pairs_set = set(
            zip(test_pos_pairs["source"], test_pos_pairs["target"])
        )
        is_in_test_pos = matrix.apply(
            lambda row: (row["source"], row["target"]) in test_pos_pairs_set, axis=1
        )
        matrix["y"] = is_in_test_pos.astype(int)

        # Remove train pairs
        filtered_matrix = self._remove_pairs(matrix, removal_pairs)

        return filtered_matrix

    def generate(
        self, graph: KnowledgeGraph, known_pairs: pd.DataFrame, **kwargs
    ) -> pd.DataFrame:
        """Function generating the test diseases x all drugs matrix dataset.

        Args:
            graph: KnowledgeGraph instance.
            known_pairs: Labelled ground truth drug-disease pairs dataset.
            kwargs: additional kwargs to use
        Returns:
            Labelled drug-disease pairs dataset.
        """
        # Separate test and train portions of ground truth
        is_test = known_pairs["split"].eq("TEST")
        test_pairs = known_pairs[is_test]
        train_pairs = known_pairs[~is_test]

        # Define lists of drugs and diseases
        test_pos_pairs = test_pairs[test_pairs["y"].eq(1)]
        drug_list = graph.flags_to_ids(self._drug_axis_flags)

        return self._give_disease_centric_matrix(test_pos_pairs, train_pairs, drug_list)


class TimeSplitGroundTruthTestPairs(DrugDiseasePairGenerator):  # TODO: modify
    """Data Generator for Time Split Validation. Use the clinical trial data to replace the test ground truth data.

    Now 1 in the 'y' column means 'significantly_better' and 0 means 'significantly_worse'.
    The ground truth training data is removed.

    """

    def generate(
        self,
        graph: KnowledgeGraph,
        known_pairs: pd.DataFrame,
        clinical_trials_data: pd.DataFrame,
        **kwargs,
    ) -> pd.DataFrame:
        """Function to generate drug-disease pairs from the knowledge graph.

        Args:
            graph: KnowledgeGraph instance.
            known_pairs: DataFrame with ground truth drug-disease pairs.
            clinical_trials_data: clinical trails dataset
            kwargs: additional kwargs to use
        Returns:
            DataFrame with unknown drug-disease pairs.
        """
        # Extract the known DD ground truth used in model training
        is_test = known_pairs["split"].eq("TEST")
        train_pairs = known_pairs[~is_test]

        # Remove train pairs from the clinical trail data
        clinical_trial_data = self._remove_pairs(clinical_trials_data, train_pairs)

        # Check if column 'y' has both 0 and 1 values
        if clinical_trial_data["y"].nunique() != 2:
            raise ValueError("Column 'y' should have both 0 and 1 values.")
        else:
            return clinical_trial_data


<<<<<<< HEAD
class TimeSplitMatrixTestDiseases(TimeSplitGroundTruthTestPairs):  # TODO: modify
=======
class TimeSplitMatrixTestDiseases(MatrixTestDiseases):
>>>>>>> 77c0e41b
    """Data Generator for Time Split Validation. Use the clinical trial data to replace the test ground truth data.

    The matrix pairs dataset  consists of diseases of clinical trial data with "significant_better" label x all drugs.
    Now 1 in the 'y' column means 'significantly_better' and 0 is everything else.
    All ground truth data (both test and train) is removed.

    TODO: Consider expanding pairs labelled as y=1 to include also "non-significantly better" pairs.
    """

    def __init__(self, drugs_lst_flags: str) -> None:
        """Initializes the SingleLabelPairGenerator instance.

        Args:
            drugs_lst_flags: List of knowledge graph flags defining drugs sample set.
        """
        self._drug_axis_flags = drugs_lst_flags

    def generate(
        self,
        graph: KnowledgeGraph,
        known_pairs: pd.DataFrame,
        clinical_trials_data: pd.DataFrame,
        **kwargs,
    ) -> pd.DataFrame:
        """Function to generate drug-disease pairs from the knowledge graph.

        Args:
            graph: KnowledgeGraph instance.
            known_pairs: DataFrame with ground truth drug-disease pairs.
            clinical_trials_data: clinical trails dataset
            kwargs: additional kwargs to use
        Returns:
            DataFrame with unknown drug-disease pairs.
        """
        # Define lists of drugs and diseases
        clinical_trial_data_pos_pairs = clinical_trials_data[
            clinical_trials_data["y"].eq(1)
        ]
        drug_list = graph.flags_to_ids(self._drug_axis_flags)

        # Generate matrix dataset
        return self._give_disease_centric_matrix(
            clinical_trial_data_pos_pairs, known_pairs, drug_list
        )<|MERGE_RESOLUTION|>--- conflicted
+++ resolved
@@ -413,11 +413,7 @@
             return clinical_trial_data
 
 
-<<<<<<< HEAD
-class TimeSplitMatrixTestDiseases(TimeSplitGroundTruthTestPairs):  # TODO: modify
-=======
 class TimeSplitMatrixTestDiseases(MatrixTestDiseases):
->>>>>>> 77c0e41b
     """Data Generator for Time Split Validation. Use the clinical trial data to replace the test ground truth data.
 
     The matrix pairs dataset  consists of diseases of clinical trial data with "significant_better" label x all drugs.
