--- conflicted
+++ resolved
@@ -1,8 +1,8 @@
 import re
-import yaml
 from pathlib import Path
 from typing import Any, Dict, List, Optional
 
+import yaml
 from jinja2 import Environment, FileSystemLoader
 from kedro.pipeline import Pipeline
 from kedro.pipeline.node import Node
@@ -35,11 +35,8 @@
     pipelines: Dict[str, Pipeline],
     pipeline_for_execution: str,
     package_name: str,
-<<<<<<< HEAD
     release_folder_name: str,
-=======
     default_execution_resources: Optional[ArgoResourceConfig] = None,
->>>>>>> 1381eb1f
 ) -> str:
     if default_execution_resources is None:
         default_execution_resources = ArgoResourceConfig()
@@ -60,11 +57,8 @@
         namespace=namespace,
         username=username,
         run_name=run_name,
-<<<<<<< HEAD
         release_folder_name=release_folder_name,
-=======
         default_execution_resources=default_execution_resources.model_dump(),
->>>>>>> 1381eb1f
     )
 
     # Load the rendered YAML into a Python object
