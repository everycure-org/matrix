--- conflicted
+++ resolved
@@ -1,6 +1,6 @@
 import re
 from pathlib import Path
-from typing import Any, Dict, List, Optional
+from typing import Any, List, Optional
 
 from jinja2 import Environment, FileSystemLoader
 from kedro.pipeline import Pipeline
@@ -10,46 +10,24 @@
 ARGO_TEMPLATES_DIR_PATH = Path(__file__).parent.parent.parent / "templates"
 
 
-<<<<<<< HEAD
-def _generate_argo_config(
-    image: str, run_name: str, image_tag: str, namespace: str, pipeline_name: str, from_nodes: List[str], username: str
-):
-    loader = FileSystemLoader(searchpath=SEARCH_PATH)
-=======
 def generate_argo_config(
     image: str,
     run_name: str,
     image_tag: str,
     namespace: str,
     username: str,
-    pipelines: Dict[str, Pipeline],
+    pipeline: Pipeline,
     package_name: str,
 ) -> str:
     loader = FileSystemLoader(searchpath=ARGO_TEMPLATES_DIR_PATH)
->>>>>>> 8e028ee8
     template_env = Environment(loader=loader, trim_blocks=True, lstrip_blocks=True)
     template = template_env.get_template(ARGO_TEMPLATE_FILE)
 
-<<<<<<< HEAD
-    project_path = Path.cwd()
-    metadata = bootstrap_project(project_path)
-    package_name = metadata.package_name
-
-    pipeline = pipelines[pipeline_name]
-    if from_nodes:
-        pipeline = pipeline.from_nodes(*from_nodes)
-
-    pipes = {pipeline_name: get_dependencies(fuse(pipeline))}
-=======
-    pipeline2dependencies = {}
-    for name, pipeline in pipelines.items():
-        # Fuse nodes in topological order to avoid constant recreation of Neo4j
-        pipeline2dependencies[name] = get_dependencies(fuse(pipeline))
->>>>>>> 8e028ee8
+    pipeline_dependencies = get_dependencies(fuse(pipeline))
 
     output = template.render(
         package_name=package_name,
-        pipelines=pipeline2dependencies,
+        pipelines=pipeline_dependencies,
         image=image,
         image_tag=image_tag,
         namespace=namespace,
