--- conflicted
+++ resolved
@@ -1,13 +1,9 @@
 import re
-<<<<<<< HEAD
 import copy
 import yaml
-=======
->>>>>>> 1538b618
 from pathlib import Path
 from typing import Any, Dict, List, Optional
 
-import yaml
 from jinja2 import Environment, FileSystemLoader
 from kedro.pipeline import Pipeline
 from kedro.pipeline.node import Node
