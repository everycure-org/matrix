"""Module with utilities to generate Argo workflow."""

import re
from pathlib import Path
from typing import List, Optional, Any

import click
from jinja2 import Environment, FileSystemLoader

from kedro.pipeline.node import Node
from kedro.pipeline import Pipeline
from kedro.framework.project import pipelines
from kedro.framework.startup import bootstrap_project

TEMPLATE_FILE = "argo_wf_spec.tmpl"
RENDERED_FILE = "argo-workflow-template.yml"
SEARCH_PATH = Path("templates")


@click.group()
def cli() -> None:
    """Main CLI entrypoint."""
    ...


@click.command()
@click.argument("image", required=True)
@click.argument("run_name", required=True)
@click.argument("image_tag", required=False, default="latest")
@click.argument("namespace", required=False, default="argo-workflows")
<<<<<<< HEAD
def generate_argo_config(image, run_name, image_tag, namespace: str):
    _generate_argo_config(image, run_name, image_tag, namespace)


def _generate_argo_config(image, run_name, image_tag, namespace: str):
=======
def generate_argo_config(
    image: str, run_name: str, image_tag: str, namespace: str, username: str
):
>>>>>>> a4c90bf9
    """Function to render Argo pipeline template.

    Args:
        image: image to use
        run_name: name of the run
        image_tag: image tag to use
        namespace: the namespace in which to store the workflow
        pipeline_name: name of pipeline to generate
        env: execution environment
        username: user to execute
    """
    _generate_argo_config(image, run_name, image_tag, namespace, username)


def _generate_argo_config(
    image: str, run_name: str, image_tag: str, namespace: str, username: str
):
    loader = FileSystemLoader(searchpath=SEARCH_PATH)
    template_env = Environment(loader=loader, trim_blocks=True, lstrip_blocks=True)
    template = template_env.get_template(TEMPLATE_FILE)

    project_path = Path.cwd()
    metadata = bootstrap_project(project_path)
    package_name = metadata.package_name

    pipes = {}
    for name, pipeline in pipelines.items():
        # Fuse nodes in topological order to avoid constant recreation of Neo4j
        pipes[name] = get_dependencies(fuse(pipeline))

    output = template.render(
        package_name=package_name,
        run_name=run_name,
        pipes=pipes,
        image=image,
        image_tag=image_tag,
        namespace=namespace,
        username=username,
    )

    (SEARCH_PATH / RENDERED_FILE).write_text(output)


class FusedNode(Node):
    """Class to represent a fused node."""

    def __init__(  # noqa: PLR0913
        self, depth: int
    ):
        """Construct new instance of `FusedNode`."""
        self._nodes = []
        self._parents = set()
        self._inputs = []
        self.depth = depth

    def add_node(self, node):
        """Function to add node to group."""
        self._nodes.append(node)

    def add_parents(self, parents):
        """Function to set the parents of the group."""
        self._parents.update(set(parents))

    def fuses_with(self, node) -> bool:
        """Function verify fusability."""
        # If not is not fusable, abort
        if not self.is_fusable:
            return False

        # If fusing group does not match, abort
        if not self.fuse_group == self.get_fuse_group(node.tags):
            return False

        # Otherwise, fusable if connected
        return set(self.clean_dependencies(node.inputs)) & set(
            self.clean_dependencies(self.outputs)
        )

    @property
    def is_fusable(self) -> bool:
        """Check whether is fusable."""
        return "argowf.fuse" in self.tags

    @property
    def fuse_group(self) -> Optional[str]:
        """Retrieve fuse group."""
        return self.get_fuse_group(self.tags)

    @property
    def nodes(self) -> str:
        """Retrieve contained nodes."""
        return ",".join([node.name for node in self._nodes])

    @property
    def outputs(self) -> set[str]:
        """Retrieve output datasets."""
        return set().union(
            *[self.clean_dependencies(node.outputs) for node in self._nodes]
        )

    @property
    def tags(self) -> set[str]:
        """Retrieve tags."""
        return set().union(*[node.tags for node in self._nodes])

    @property
    def name(self) -> str:
        """Retrieve name of fusedNode."""
        if self.is_fusable and len(self._nodes) > 1:
            return self.fuse_group

        # If not fusable, revert to name of node
        return self._nodes[0].name

    @property
    def _unique_key(self) -> tuple[Any, Any] | Any | tuple:
        def hashable(value: Any) -> tuple[Any, Any] | Any | tuple:
            if isinstance(value, dict):
                # we sort it because a node with inputs/outputs
                # {"arg1": "a", "arg2": "b"} is equivalent to
                # a node with inputs/outputs {"arg2": "b", "arg1": "a"}
                return tuple(sorted(value.items()))
            if isinstance(value, list):
                return tuple(value)
            return value

        return self.name, hashable(self._nodes)

    @staticmethod
    def get_fuse_group(tags: str) -> Optional[str]:
        """Function to retrieve fuse group."""
        for tag in tags:
            if tag.startswith("argowf.fuse-group."):
                return tag[len("argowf.fuse-group.") :]

        return None

    @staticmethod
    def clean_dependencies(elements) -> List[str]:
        """Function to clean node dependencies.

        Operates by removing params: from the list and dismissing
        the transcoding operator.
        """
        return [el.split("@")[0] for el in elements if not el.startswith("params:")]


def fuse(pipeline: Pipeline) -> List[FusedNode]:
    """Function to fuse given pipeline.

    Leverages the Tags provided by Kedro to fuse nodes for execution
    by a single Argo Workflow step.

    Args:
        pipeline: Kedro pipeline
    Returns
        List of fusedNodes with their dependencies
    """
    fused = []

    # Kedro provides the `grouped_nodes` property, that yields a list of node groups that can
    # be executed in topological order. We're using this as the starting point for our fusing algorithm.
    for depth, group in enumerate(pipeline.grouped_nodes):
        for target_node in group:
            # Find source node that provides its inputs
            num_fused = 0
            fuse_node = None

            # Given a topological node, we're trying to find a parent node
            # to which it can be fused. Nodes can be fused with they have the
            # proper labels and they have dataset dependencies, and the parent
            # is in the previous node group.
            for source_node in fused:
                if (
                    source_node.fuses_with(target_node)
                    and source_node.depth == depth - 1
                ):
                    fuse_node = source_node
                    num_fused = num_fused + 1

            # We only fuse if there is a single parent to fuse with
            # if multiple parents, avoid fusing otherwise this might
            # mess with dependencies.
            if num_fused == 1:
                fuse_node.depth = depth
                fuse_node.add_node(target_node)
                fuse_node.add_parents(
                    [
                        fs
                        for fs in fused
                        if set(FusedNode.clean_dependencies(target_node.inputs))
                        & set(FusedNode.clean_dependencies(fs.outputs))
                        if fs != fuse_node
                    ]
                )

            # If we can't find any nodes to fuse to, we're adding this node
            # as an independent node to the result, which implies it will be executed
            # using it's own Argo node unless a downstream node will be fused to it.
            else:
                fused_node = FusedNode(depth)
                fused_node.add_node(target_node)
                fused_node.add_parents(
                    [
                        fs
                        for fs in fused
                        if set(FusedNode.clean_dependencies(target_node.inputs))
                        & set(FusedNode.clean_dependencies(fs.outputs))
                    ]
                )
                fused.append(fused_node)

    return fused


def get_dependencies(fused_pipeline: List[FusedNode]):
    """Function to yield node dependencies to render Argo template.

    Args:
        fused_pipeline: fused pipeline
    Return:
        Dictionary to render Argo template
    """
    deps_dict = [
        {
            "name": clean_name(fuse.name),
            "nodes": fuse.nodes,
            "deps": [clean_name(val.name) for val in sorted(fuse._parents)],
            "tags": fuse.tags,
            **{
                tag.split("-")[0][len("argowf.") :]: tag.split("-")[1]
                for tag in fuse.tags
                if tag.startswith("argowf.") and "-" in tag
            },
        }
        for fuse in fused_pipeline
    ]
    return sorted(deps_dict, key=lambda d: d["name"])


def clean_name(name: str) -> str:
    """Function to clean the node name.

    Args:
        name: name of the node
    Returns:
        Clean node name, according to Argo's requirements
    """
    return re.sub(r"[\W_]+", "-", name).strip("-")


if __name__ == "__main__":
    cli.add_command(generate_argo_config)
    cli()<|MERGE_RESOLUTION|>--- conflicted
+++ resolved
@@ -28,17 +28,9 @@
 @click.argument("run_name", required=True)
 @click.argument("image_tag", required=False, default="latest")
 @click.argument("namespace", required=False, default="argo-workflows")
-<<<<<<< HEAD
-def generate_argo_config(image, run_name, image_tag, namespace: str):
-    _generate_argo_config(image, run_name, image_tag, namespace)
-
-
-def _generate_argo_config(image, run_name, image_tag, namespace: str):
-=======
 def generate_argo_config(
     image: str, run_name: str, image_tag: str, namespace: str, username: str
 ):
->>>>>>> a4c90bf9
     """Function to render Argo pipeline template.
 
     Args:
