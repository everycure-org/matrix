"""Project settings.
There is no need to edit this file unless you want to change values
from the Kedro defaults. For further information, including these default values, see
https://docs.kedro.org/en/stable/kedro_project_setup/settings.html.
"""

# Instantiated project hooks.
# For example, after creating a hooks.py and defining a ProjectHooks class there, do
# from pandas_viz.hooks import ProjectHooks
# Class that manages how configuration is loaded.
from kedro.config import OmegaConfigLoader  # noqa: E402
from kedro_mlflow.framework.hooks import MlflowHook

import matrix.hooks as matrix_hooks
from matrix.utils.hook_utilities import determine_hooks_to_execute, generate_dynamic_pipeline_mapping

from .resolvers import cast_to_int, env, merge_dicts

hooks = {
    "node_timer": matrix_hooks.NodeTimerHooks(),
    "mlflow": MlflowHook(),
    "mlflow_kedro": matrix_hooks.MLFlowHooks(),
    "spark": matrix_hooks.SparkHooks(),
    "release": matrix_hooks.ReleaseInfoHooks(),
}

# Hooks are executed in a Last-In-First-Out (LIFO) order.
HOOKS = determine_hooks_to_execute(hooks)

# Installed plugins for which to disable hook auto-registration.
DISABLE_HOOKS_FOR_PLUGINS = ("kedro-mlflow",)

# Class that manages storing KedroSession data.
from pathlib import Path  # noqa: E402

from kedro_viz.integrations.kedro.sqlite_store import SQLiteStore  # noqa: E402

SESSION_STORE_CLASS = SQLiteStore
# Keyword arguments to pass to the `SESSION_STORE_CLASS` constructor.
SESSION_STORE_ARGS = {"path": str(Path(__file__).parents[2])}

# https://getindata.com/blog/kedro-dynamic-pipelines/
DYNAMIC_PIPELINES_MAPPING = generate_dynamic_pipeline_mapping(
    {
        "cross_validation": {
            "n_splits": 3,
        },
        "integration": [
            {"name": "rtx_kg2"},
            # {"name": "spoke"},
            {"name": "robokop"},
            {"name": "ec_medical_team"},
        ],
        "modelling": {
            "xg_baseline": {"num_shards": 1, "run_inference": False},
            "xg_ensemble": {"num_shards": 3, "run_inference": True},
            "rf": {"num_shards": 1, "run_inference": False},
            "xg_synth": {"num_shards": 1, "run_inference": False},
        },
        "evaluation": [
            {"evaluation_name": "simple_classification"},
            {"evaluation_name": "disease_specific"},
            {"evaluation_name": "full_matrix_negatives"},
            {"evaluation_name": "full_matrix"},
            {"evaluation_name": "simple_classification_trials"},
            {"evaluation_name": "disease_specific_trials"},
            {"evaluation_name": "full_matrix_trials"},
        ],
    }
)


def _load_setting(path):
    """Utility function to load a settings value from the data catalog."""
    path = path.split(".")
    obj = DYNAMIC_PIPELINES_MAPPING
    for p in path:
        obj = obj[p]

    return obj


# Directory that holds configuration.
CONFIG_LOADER_CLASS = OmegaConfigLoader
# Keyword arguments to pass to the `CONFIG_LOADER_CLASS` constructor.
CONFIG_LOADER_ARGS = {
    "base_env": "base",
    "default_run_env": "local",
    "merge_strategy": {"parameters": "soft", "mlflow": "soft", "globals": "soft"},
    "config_patterns": {
        "spark": ["spark*", "spark*/**"],
        "mlflow": ["mlflow*", "mlflow*/**"],
        "globals": ["globals*", "globals*/**", "**/globals*"],
        "parameters": [
            "parameters*",
            "parameters*/**",
            "**/parameters*",
            "**/parameters*/**",
        ],
    },
<<<<<<< HEAD
    "custom_resolvers": {
        "merge": merge_dicts,
        "oc.env": env,
        "oc.int": cast_to_int,
    },
}

# https://getindata.com/blog/kedro-dynamic-pipelines/
DYNAMIC_PIPELINES_MAPPING = {
    "cross_validation": {
        "n_splits": 3,
    },
    "integration": [
        {"name": "rtx_kg2", "integrate_in_kg": True},
        # {"name": "spoke"},
        # {"name": "robokop"},
        {"name": "ec_medical_team", "integrate_in_kg": True},
        {"name": "drug_list", "normalize_edges": False, "integrate_in_kg": False},
        {"name": "disease_list", "normalize_edges": False, "integrate_in_kg": False},
        {"name": "ground_truth", "normalize_edges": True, "integrate_in_kg": False},
        {"name": "ec_clinical_trails", "normalize_edges": True, "integrate_in_kg": False},
    ],
    "modelling": [
        {"model_name": "xg_baseline", "num_shards": 1, "run_inference": False},
        {"model_name": "xg_ensemble", "num_shards": 3, "run_inference": True},
        {"model_name": "rf", "num_shards": 1, "run_inference": False},
        {"model_name": "xg_synth", "num_shards": 1, "run_inference": False},
    ],
    "evaluation": [
        {"evaluation_name": "simple_classification"},
        {"evaluation_name": "disease_specific"},
        {"evaluation_name": "full_matrix_negatives"},
        {"evaluation_name": "full_matrix"},
        {"evaluation_name": "simple_classification_trials"},
        {"evaluation_name": "disease_specific_trials"},
        {"evaluation_name": "full_matrix_trials"},
    ],
=======
    "custom_resolvers": {"merge": merge_dicts, "oc.env": env, "oc.int": cast_to_int, "setting": _load_setting},
>>>>>>> f5f8dd75
}

# Class that manages Kedro's library components.
# from kedro.framework.context import KedroContext
# CONTEXT_CLASS = KedroContext

# Class that manages the Data Catalog.
# from kedro.io import DataCatalog
# DATA_CATALOG_CLASS = DataCatalog<|MERGE_RESOLUTION|>--- conflicted
+++ resolved
@@ -46,10 +46,14 @@
             "n_splits": 3,
         },
         "integration": [
-            {"name": "rtx_kg2"},
+            {"name": "rtx_kg2", "integrate_in_kg": True},
             # {"name": "spoke"},
-            {"name": "robokop"},
-            {"name": "ec_medical_team"},
+            # {"name": "robokop"},
+            {"name": "ec_medical_team", "integrate_in_kg": True},
+            {"name": "drug_list", "normalize_edges": False, "integrate_in_kg": False},
+            {"name": "disease_list", "normalize_edges": False, "integrate_in_kg": False},
+            {"name": "ground_truth", "normalize_edges": True, "integrate_in_kg": False},
+            {"name": "ec_clinical_trails", "normalize_edges": True, "integrate_in_kg": False},
         ],
         "modelling": {
             "xg_baseline": {"num_shards": 1, "run_inference": False},
@@ -98,47 +102,7 @@
             "**/parameters*/**",
         ],
     },
-<<<<<<< HEAD
-    "custom_resolvers": {
-        "merge": merge_dicts,
-        "oc.env": env,
-        "oc.int": cast_to_int,
-    },
-}
-
-# https://getindata.com/blog/kedro-dynamic-pipelines/
-DYNAMIC_PIPELINES_MAPPING = {
-    "cross_validation": {
-        "n_splits": 3,
-    },
-    "integration": [
-        {"name": "rtx_kg2", "integrate_in_kg": True},
-        # {"name": "spoke"},
-        # {"name": "robokop"},
-        {"name": "ec_medical_team", "integrate_in_kg": True},
-        {"name": "drug_list", "normalize_edges": False, "integrate_in_kg": False},
-        {"name": "disease_list", "normalize_edges": False, "integrate_in_kg": False},
-        {"name": "ground_truth", "normalize_edges": True, "integrate_in_kg": False},
-        {"name": "ec_clinical_trails", "normalize_edges": True, "integrate_in_kg": False},
-    ],
-    "modelling": [
-        {"model_name": "xg_baseline", "num_shards": 1, "run_inference": False},
-        {"model_name": "xg_ensemble", "num_shards": 3, "run_inference": True},
-        {"model_name": "rf", "num_shards": 1, "run_inference": False},
-        {"model_name": "xg_synth", "num_shards": 1, "run_inference": False},
-    ],
-    "evaluation": [
-        {"evaluation_name": "simple_classification"},
-        {"evaluation_name": "disease_specific"},
-        {"evaluation_name": "full_matrix_negatives"},
-        {"evaluation_name": "full_matrix"},
-        {"evaluation_name": "simple_classification_trials"},
-        {"evaluation_name": "disease_specific_trials"},
-        {"evaluation_name": "full_matrix_trials"},
-    ],
-=======
     "custom_resolvers": {"merge": merge_dicts, "oc.env": env, "oc.int": cast_to_int, "setting": _load_setting},
->>>>>>> f5f8dd75
 }
 
 # Class that manages Kedro's library components.
