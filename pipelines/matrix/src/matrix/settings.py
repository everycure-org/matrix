"""Project settings.
There is no need to edit this file unless you want to change values
from the Kedro defaults. For further information, including these default values, see
https://docs.kedro.org/en/stable/kedro_project_setup/settings.html.
"""

# Instantiated project hooks.
# For example, after creating a hooks.py and defining a ProjectHooks class there, do
# from pandas_viz.hooks import ProjectHooks
# Class that manages how configuration is loaded.
from kedro.config import OmegaConfigLoader  # noqa: E402
from kedro_mlflow.framework.hooks import MlflowHook

import matrix.hooks as matrix_hooks
from matrix.utils.hook_utilities import determine_hooks_to_execute, generate_dynamic_pipeline_mapping

from .resolvers import cast_to_int, env, if_null, merge_dicts

hooks = {
    "node_timer": matrix_hooks.NodeTimerHooks(),
    "mlflow": MlflowHook(),
    "mlflow_kedro": matrix_hooks.MLFlowHooks(),
    "spark": matrix_hooks.SparkHooks(),
    "release": matrix_hooks.ReleaseInfoHooks(),
}

# Hooks are executed in a Last-In-First-Out (LIFO) order.
HOOKS = determine_hooks_to_execute(hooks)

# Installed plugins for which to disable hook auto-registration.
DISABLE_HOOKS_FOR_PLUGINS = ("kedro-mlflow",)

# Class that manages storing KedroSession data.
from pathlib import Path  # noqa: E402

from kedro_viz.integrations.kedro.sqlite_store import SQLiteStore  # noqa: E402

SESSION_STORE_CLASS = SQLiteStore
# Keyword arguments to pass to the `SESSION_STORE_CLASS` constructor.
SESSION_STORE_ARGS = {"path": str(Path(__file__).parents[2])}

# https://getindata.com/blog/kedro-dynamic-pipelines/
DYNAMIC_PIPELINES_MAPPING = generate_dynamic_pipeline_mapping(
    {
        "cross_validation": {
            "n_cross_val_folds": 3,
        },
        "integration": [
            {"name": "rtx_kg2", "integrate_in_kg": True},
<<<<<<< HEAD
            # {"name": "spoke"},
            # {"name": "robokop", "integrate_in_kg": True},
            {"name": "ec_medical_team", "integrate_in_kg": True},
=======
            # {"name": "spoke", "integrate_in_kg": True},
            {"name": "robokop", "integrate_in_kg": True},
            # {"name": "ec_medical_team", "integrate_in_kg": True},
>>>>>>> fb574445
            {"name": "drug_list", "integrate_in_kg": False, "has_edges": False},
            {"name": "disease_list", "integrate_in_kg": False, "has_edges": False},
            {"name": "ground_truth", "integrate_in_kg": False, "has_nodes": False},
            # {"name": "drugmech", "integrate_in_kg": False, "has_nodes": False},
            {"name": "ec_clinical_trails", "integrate_in_kg": False},
        ],
        "modelling": {
            "model_name": "xg_ensemble",  # model_name suggestions: xg_baseline, xg_ensemble, rf, xg_synth
            "model_config": {"num_shards": 3},
        },
        "evaluation": [
            {"evaluation_name": "simple_classification"},
            {"evaluation_name": "disease_specific"},
            {"evaluation_name": "full_matrix_negatives"},
            {"evaluation_name": "full_matrix"},
            {"evaluation_name": "simple_classification_trials"},
            {"evaluation_name": "disease_specific_trials"},
            {"evaluation_name": "full_matrix_trials"},
        ],
        "stability": [
            # {"stability_name": "stability_overlap"},
            # {"stability_name": "stability_ranking"},
            # {
            #     "stability_name": "rank_commonality"
            # },  # note - rank_commonality will be only used if you have a shared commonality@k and spearman@k metrics
        ],
    }
)


def _load_setting(path):
    """Utility function to load a settings value from the data catalog."""
    path = path.split(".")
    obj = DYNAMIC_PIPELINES_MAPPING
    for p in path:
        obj = obj[p]

    return obj


# Directory that holds configuration.
CONFIG_LOADER_CLASS = OmegaConfigLoader
# Keyword arguments to pass to the `CONFIG_LOADER_CLASS` constructor.
CONFIG_LOADER_ARGS = {
    "base_env": "base",
    "default_run_env": "local",
    "merge_strategy": {"parameters": "soft", "mlflow": "soft", "globals": "soft"},
    "config_patterns": {
        "spark": ["spark*", "spark*/**"],
        "mlflow": ["mlflow*", "mlflow*/**"],
        "globals": ["globals*", "globals*/**", "**/globals*"],
        "parameters": [
            "parameters*",
            "parameters*/**",
            "**/parameters*",
            "**/parameters*/**",
        ],
    },
    "custom_resolvers": {
        "merge": merge_dicts,
        "oc.env": env,
        "oc.int": cast_to_int,
        "setting": _load_setting,
        "if_null": if_null,
    },
}

# Class that manages Kedro's library components.
# from kedro.framework.context import KedroContext
# CONTEXT_CLASS = KedroContext

# Class that manages the Data Catalog.
# from kedro.io import DataCatalog
# DATA_CATALOG_CLASS = DataCatalog<|MERGE_RESOLUTION|>--- conflicted
+++ resolved
@@ -47,15 +47,9 @@
         },
         "integration": [
             {"name": "rtx_kg2", "integrate_in_kg": True},
-<<<<<<< HEAD
-            # {"name": "spoke"},
-            # {"name": "robokop", "integrate_in_kg": True},
-            {"name": "ec_medical_team", "integrate_in_kg": True},
-=======
             # {"name": "spoke", "integrate_in_kg": True},
             {"name": "robokop", "integrate_in_kg": True},
-            # {"name": "ec_medical_team", "integrate_in_kg": True},
->>>>>>> fb574445
+            {"name": "ec_medical_team", "integrate_in_kg": True},
             {"name": "drug_list", "integrate_in_kg": False, "has_edges": False},
             {"name": "disease_list", "integrate_in_kg": False, "has_edges": False},
             {"name": "ground_truth", "integrate_in_kg": False, "has_nodes": False},
