--- conflicted
+++ resolved
@@ -36,18 +36,11 @@
 CONFIG_LOADER_ARGS = {
     "base_env": "base",
     "default_run_env": "local",
-<<<<<<< HEAD
+    "merge_strategy": {"parameters": "soft"},=
     "config_patterns": {
         "spark": ["spark*", "spark*/**"],
         "globals": ["globals*", "globals*/**", "**/globals*"],
     },
-=======
-    "merge_strategy": {"parameters": "soft"},
-    #       "config_patterns": {
-    #           "spark" : ["spark*/"],
-    #           "parameters": ["parameters*", "parameters*/**", "**/parameters*"],
-    #       }
->>>>>>> 0e69d532
 }
 
 # Class that manages Kedro's library components.
