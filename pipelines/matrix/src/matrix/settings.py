"""Project settings.
There is no need to edit this file unless you want to change values
from the Kedro defaults. For further information, including these default values, see
https://docs.kedro.org/en/stable/kedro_project_setup/settings.html.
"""

# Instantiated project hooks.
# For example, after creating a hooks.py and defining a ProjectHooks class there, do
# from pandas_viz.hooks import ProjectHooks
# Class that manages how configuration is loaded.
from kedro.config import OmegaConfigLoader  # noqa: E402
from kedro_mlflow.framework.hooks import MlflowHook

import matrix.hooks as matrix_hooks
from matrix.utils.hook_utilities import determine_hooks_to_execute, generate_dynamic_pipeline_mapping

from .resolvers import cast_to_int, env, if_null, merge_dicts

hooks = {
    "node_timer": matrix_hooks.NodeTimerHooks(),
    "mlflow": MlflowHook(),
    "mlflow_kedro": matrix_hooks.MLFlowHooks(),
    "spark": matrix_hooks.SparkHooks(),
    "release": matrix_hooks.ReleaseInfoHooks(),
}

# Hooks are executed in a Last-In-First-Out (LIFO) order.
HOOKS = determine_hooks_to_execute(hooks)

# Installed plugins for which to disable hook auto-registration.
DISABLE_HOOKS_FOR_PLUGINS = ("kedro-mlflow",)

# Class that manages storing KedroSession data.
from pathlib import Path  # noqa: E402

from kedro_viz.integrations.kedro.sqlite_store import SQLiteStore  # noqa: E402

SESSION_STORE_CLASS = SQLiteStore
# Keyword arguments to pass to the `SESSION_STORE_CLASS` constructor.
SESSION_STORE_ARGS = {"path": str(Path(__file__).parents[2])}

# https://getindata.com/blog/kedro-dynamic-pipelines/
DYNAMIC_PIPELINES_MAPPING = generate_dynamic_pipeline_mapping(
    {
        "cross_validation": {
            "n_cross_val_folds": 3,
        },
        "integration": [
            {"name": "rtx_kg2", "integrate_in_kg": True},
            # {"name": "spoke"},
            # {"name": "robokop"},
            # {"name": "ec_medical_team", "integrate_in_kg": True},
            {"name": "drug_list", "integrate_in_kg": False, "nodes_only": True},
            {"name": "disease_list", "integrate_in_kg": False, "nodes_only": True},
<<<<<<< HEAD
            {"name": "kgml_xdtd_ground_truth", "integrate_in_kg": False},
            {"name": "ec_ground_truth", "integrate_in_kg": False},
            {"name": "ec_clinical_trails", "integrate_in_kg": False},
=======
            {"name": "ground_truth", "integrate_in_kg": False},
            #  {"name": "ec_clinical_trails", "integrate_in_kg": False},
>>>>>>> fb5296ff
        ],
        "modelling": {
            "model_name": "xg_ensemble",  # model_name suggestions: xg_baseline, xg_ensemble, rf, xg_synth
            "model_config": {"num_shards": 3},
        },
        "evaluation": [
            {"evaluation_name": "simple_classification"},
            {"evaluation_name": "disease_specific"},
            {"evaluation_name": "full_matrix_negatives"},
            {"evaluation_name": "full_matrix"},
            # {"evaluation_name": "simple_classification_trials"},
            # {"evaluation_name": "disease_specific_trials"},
            # {"evaluation_name": "full_matrix_trials"},
        ],
    }
)


def _load_setting(path):
    """Utility function to load a settings value from the data catalog."""
    path = path.split(".")
    obj = DYNAMIC_PIPELINES_MAPPING
    for p in path:
        obj = obj[p]

    return obj


# Directory that holds configuration.
CONFIG_LOADER_CLASS = OmegaConfigLoader
# Keyword arguments to pass to the `CONFIG_LOADER_CLASS` constructor.
CONFIG_LOADER_ARGS = {
    "base_env": "base",
    "default_run_env": "local",
    "merge_strategy": {"parameters": "soft", "mlflow": "soft", "globals": "soft"},
    "config_patterns": {
        "spark": ["spark*", "spark*/**"],
        "mlflow": ["mlflow*", "mlflow*/**"],
        "globals": ["globals*", "globals*/**", "**/globals*"],
        "parameters": [
            "parameters*",
            "parameters*/**",
            "**/parameters*",
            "**/parameters*/**",
        ],
    },
    "custom_resolvers": {
        "merge": merge_dicts,
        "oc.env": env,
        "oc.int": cast_to_int,
        "setting": _load_setting,
        "if_null": if_null,
    },
}

# Class that manages Kedro's library components.
# from kedro.framework.context import KedroContext
# CONTEXT_CLASS = KedroContext

# Class that manages the Data Catalog.
# from kedro.io import DataCatalog
# DATA_CATALOG_CLASS = DataCatalog<|MERGE_RESOLUTION|>--- conflicted
+++ resolved
@@ -52,14 +52,9 @@
             # {"name": "ec_medical_team", "integrate_in_kg": True},
             {"name": "drug_list", "integrate_in_kg": False, "nodes_only": True},
             {"name": "disease_list", "integrate_in_kg": False, "nodes_only": True},
-<<<<<<< HEAD
             {"name": "kgml_xdtd_ground_truth", "integrate_in_kg": False},
             {"name": "ec_ground_truth", "integrate_in_kg": False},
             {"name": "ec_clinical_trails", "integrate_in_kg": False},
-=======
-            {"name": "ground_truth", "integrate_in_kg": False},
-            #  {"name": "ec_clinical_trails", "integrate_in_kg": False},
->>>>>>> fb5296ff
         ],
         "modelling": {
             "model_name": "xg_ensemble",  # model_name suggestions: xg_baseline, xg_ensemble, rf, xg_synth
