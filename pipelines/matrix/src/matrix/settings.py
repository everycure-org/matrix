"""Project settings.

There is no need to edit this file unless you want to change values
from the Kedro defaults. For further information, including these default values, see
https://docs.kedro.org/en/stable/kedro_project_setup/settings.html.
"""

# Class that manages how configuration is loaded.
from matrix.resolvers import merge_dicts, env
from kedro.config import OmegaConfigLoader  # noqa: E402

# Instantiated project hooks.
# For example, after creating a hooks.py and defining a ProjectHooks class there, do
# from pandas_viz.hooks import ProjectHooks
import matrix.hooks as hooks
from kedro_mlflow.framework.hooks import MlflowHook

# Hooks are executed in a Last-In-First-Out (LIFO) order.
HOOKS = (
    hooks.NodeTimerHooks(),
    MlflowHook(),
    hooks.MLFlowHooks(),
    hooks.SparkHooks(),
)

# Installed plugins for which to disable hook auto-registration.
DISABLE_HOOKS_FOR_PLUGINS = ("kedro-mlflow",)

# Class that manages storing KedroSession data.
from pathlib import Path  # noqa: E402
from kedro_viz.integrations.kedro.sqlite_store import SQLiteStore  # noqa: E402

SESSION_STORE_CLASS = SQLiteStore
# Keyword arguments to pass to the `SESSION_STORE_CLASS` constructor.
SESSION_STORE_ARGS = {"path": str(Path(__file__).parents[2])}

# Directory that holds configuration.
# CONF_SOURCE = "conf"


CONFIG_LOADER_CLASS = OmegaConfigLoader
# Keyword arguments to pass to the `CONFIG_LOADER_CLASS` constructor.
CONFIG_LOADER_ARGS = {
    "base_env": "base",
    "default_run_env": "local",
    "merge_strategy": {"parameters": "soft", "mlflow": "soft", "globals": "soft"},
    "config_patterns": {
        "spark": ["spark*", "spark*/**"],
        "mlflow": ["mlflow*", "mlflow*/**"],
        "globals": ["globals*", "globals*/**", "**/globals*"],
        "parameters": [
            "parameters*",
            "parameters*/**",
            "**/parameters*",
            "**/parameters*/**",
        ],
    },
    "custom_resolvers": {
        "merge": merge_dicts,
        "oc.env": env,
    },
}

# https://getindata.com/blog/kedro-dynamic-pipelines/
DYNAMIC_PIPELINES_MAPPING = {
    "modelling": [
        {"model_name": "xg_baseline", "num_shards": 1, "run_inference": False},
        {"model_name": "xg_ensemble", "num_shards": 3, "run_inference": True},
        {"model_name": "rf", "num_shards": 1, "run_inference": False},
        {"model_name": "xg_synth", "num_shards": 1, "run_inference": False},
    ],
    "evaluation": [
<<<<<<< HEAD
        {"evaluation_name": "simple_classification"},
        {"evaluation_name": "disease_specific"},
        {"evaluation_name": "full_matrix_negatives"},
        {"evaluation_name": "full_matrix"},
        {"evaluation_name": "simple_classification_trials"},
        {"evaluation_name": "disease_specific_trials"},
        {"evaluation_name": "full_matrix_trials"},
=======
        {"evaluation_name": "simple_ground_truth_classification"},
        {"evaluation_name": "continuous_ground_truth_classification"},
        {"evaluation_name": "disease_centric_matrix"},
        {"evaluation_name": "disease_specific_ranking"},
        # {"evaluation_name": "recall_at_n"},
        {"evaluation_name": "simple_ground_truth_classification_time_split"},
        {"evaluation_name": "continuous_ground_truth_classification_time_split"},
        {"evaluation_name": "disease_centric_matrix_time_split"},
        {"evaluation_name": "disease_specific_ranking_time_split"},
>>>>>>> 67edbb22
    ],
}

# Class that manages Kedro's library components.
# from kedro.framework.context import KedroContext
# CONTEXT_CLASS = KedroContext

# Class that manages the Data Catalog.
# from kedro.io import DataCatalog
# DATA_CATALOG_CLASS = DataCatalog<|MERGE_RESOLUTION|>--- conflicted
+++ resolved
@@ -70,7 +70,6 @@
         {"model_name": "xg_synth", "num_shards": 1, "run_inference": False},
     ],
     "evaluation": [
-<<<<<<< HEAD
         {"evaluation_name": "simple_classification"},
         {"evaluation_name": "disease_specific"},
         {"evaluation_name": "full_matrix_negatives"},
@@ -78,17 +77,6 @@
         {"evaluation_name": "simple_classification_trials"},
         {"evaluation_name": "disease_specific_trials"},
         {"evaluation_name": "full_matrix_trials"},
-=======
-        {"evaluation_name": "simple_ground_truth_classification"},
-        {"evaluation_name": "continuous_ground_truth_classification"},
-        {"evaluation_name": "disease_centric_matrix"},
-        {"evaluation_name": "disease_specific_ranking"},
-        # {"evaluation_name": "recall_at_n"},
-        {"evaluation_name": "simple_ground_truth_classification_time_split"},
-        {"evaluation_name": "continuous_ground_truth_classification_time_split"},
-        {"evaluation_name": "disease_centric_matrix_time_split"},
-        {"evaluation_name": "disease_specific_ranking_time_split"},
->>>>>>> 67edbb22
     ],
 }
 
