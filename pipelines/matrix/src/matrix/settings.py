"""Project settings.
There is no need to edit this file unless you want to change values
from the Kedro defaults. For further information, including these default values, see
https://docs.kedro.org/en/stable/kedro_project_setup/settings.html.
"""

# Instantiated project hooks.
# For example, after creating a hooks.py and defining a ProjectHooks class there, do
# from pandas_viz.hooks import ProjectHooks
# Class that manages how configuration is loaded.
from kedro.config import OmegaConfigLoader  # noqa: E402
from kedro_mlflow.framework.hooks import MlflowHook

import matrix.hooks as matrix_hooks
from matrix.utils.hook_utilities import (
    determine_hooks_to_execute,
    disable_private_datasets,
    generate_dynamic_pipeline_mapping,
)

from .resolvers import cast_to_int, env, if_null, merge_dicts

hooks = {
    "node_timer": matrix_hooks.NodeTimerHooks(),
    "mlflow": MlflowHook(),
    "mlflow_kedro": matrix_hooks.MLFlowHooks(),
    "spark": matrix_hooks.SparkHooks(),
    "release": matrix_hooks.ReleaseInfoHooks(),
}

# Hooks are executed in a Last-In-First-Out (LIFO) order.
HOOKS = determine_hooks_to_execute(hooks)

# Installed plugins for which to disable hook auto-registration.
DISABLE_HOOKS_FOR_PLUGINS = ("kedro-mlflow",)

# Class that manages storing KedroSession data.
from pathlib import Path  # noqa: E402

from kedro_viz.integrations.kedro.sqlite_store import SQLiteStore  # noqa: E402

SESSION_STORE_CLASS = SQLiteStore
# Keyword arguments to pass to the `SESSION_STORE_CLASS` constructor.
SESSION_STORE_ARGS = {"path": str(Path(__file__).parents[2])}


# https://getindata.com/blog/kedro-dynamic-pipelines/

<<<<<<< HEAD
DYNAMIC_PIPELINES_MAPPING = disable_private_datasets(
=======
# Using lambda to delay the evaluation until the INCLUDE_PRIVATE_DATASETS env var is set, parsed from a cli option.
DYNAMIC_PIPELINES_MAPPING = lambda: disable_private_datasets(
>>>>>>> 0cabcb42
    generate_dynamic_pipeline_mapping(
        {
            "cross_validation": {
                "n_cross_val_folds": 3,
            },
            "integration": [
                {"name": "rtx_kg2", "integrate_in_kg": True, "is_private": False},
                {"name": "spoke", "integrate_in_kg": True, "is_private": True},
<<<<<<< HEAD
                {"name": "embiology", "integrate_in_kg": True, "is_private": True},
=======
>>>>>>> 0cabcb42
                {"name": "robokop", "integrate_in_kg": True, "is_private": False},
                {"name": "ec_medical_team", "integrate_in_kg": True},
                {"name": "drug_list", "integrate_in_kg": False, "has_edges": False},
                {"name": "disease_list", "integrate_in_kg": False, "has_edges": False},
                {"name": "ground_truth", "integrate_in_kg": False, "has_nodes": False},
                # {"name": "drugmech", "integrate_in_kg": False, "has_nodes": False},
                {"name": "ec_clinical_trails", "integrate_in_kg": False},
            ],
            "modelling": {
                "model_name": "xg_ensemble",  # model_name suggestions: xg_baseline, xg_ensemble, rf, xg_synth
                "model_config": {"num_shards": 3},
            },
            "evaluation": [
                {"evaluation_name": "simple_classification"},
                {"evaluation_name": "disease_specific"},
                {"evaluation_name": "full_matrix_negatives"},
                {"evaluation_name": "full_matrix"},
                {"evaluation_name": "simple_classification_trials"},
                {"evaluation_name": "disease_specific_trials"},
                {"evaluation_name": "full_matrix_trials"},
            ],
            "stability": [
                {"stability_name": "stability_overlap"},
                {"stability_name": "stability_ranking"},
                {
                    "stability_name": "rank_commonality"
                },  # note - rank_commonality will be only used if you have a shared commonality@k and spearman@k metrics
            ],
        }
    )
)


def _load_setting(path):
    """Utility function to load a settings value from the data catalog."""
    path = path.split(".")
<<<<<<< HEAD

    obj = DYNAMIC_PIPELINES_MAPPING
=======
    obj = DYNAMIC_PIPELINES_MAPPING()
>>>>>>> 0cabcb42
    for p in path:
        obj = obj[p]

    return obj


# Directory that holds configuration.
CONFIG_LOADER_CLASS = OmegaConfigLoader
# Keyword arguments to pass to the `CONFIG_LOADER_CLASS` constructor.
CONFIG_LOADER_ARGS = {
    "base_env": "base",
    "default_run_env": "local",
    "merge_strategy": {"parameters": "soft", "mlflow": "soft", "globals": "soft"},
    "config_patterns": {
        "spark": ["spark*", "spark*/**"],
        "mlflow": ["mlflow*", "mlflow*/**"],
        "globals": ["globals*", "globals*/**", "**/globals*"],
        "parameters": [
            "parameters*",
            "parameters*/**",
            "**/parameters*",
            "**/parameters*/**",
        ],
    },
    "custom_resolvers": {
        "merge": merge_dicts,
        "oc.env": env,
        "oc.int": cast_to_int,
        "setting": _load_setting,
        "if_null": if_null,
    },
}

# Class that manages Kedro's library components.
# from kedro.framework.context import KedroContext
# CONTEXT_CLASS = KedroContext

# Class that manages the Data Catalog.
# from kedro.io import DataCatalog
# DATA_CATALOG_CLASS = DataCatalog<|MERGE_RESOLUTION|>--- conflicted
+++ resolved
@@ -46,12 +46,8 @@
 
 # https://getindata.com/blog/kedro-dynamic-pipelines/
 
-<<<<<<< HEAD
-DYNAMIC_PIPELINES_MAPPING = disable_private_datasets(
-=======
 # Using lambda to delay the evaluation until the INCLUDE_PRIVATE_DATASETS env var is set, parsed from a cli option.
 DYNAMIC_PIPELINES_MAPPING = lambda: disable_private_datasets(
->>>>>>> 0cabcb42
     generate_dynamic_pipeline_mapping(
         {
             "cross_validation": {
@@ -60,10 +56,7 @@
             "integration": [
                 {"name": "rtx_kg2", "integrate_in_kg": True, "is_private": False},
                 {"name": "spoke", "integrate_in_kg": True, "is_private": True},
-<<<<<<< HEAD
                 {"name": "embiology", "integrate_in_kg": True, "is_private": True},
-=======
->>>>>>> 0cabcb42
                 {"name": "robokop", "integrate_in_kg": True, "is_private": False},
                 {"name": "ec_medical_team", "integrate_in_kg": True},
                 {"name": "drug_list", "integrate_in_kg": False, "has_edges": False},
@@ -100,12 +93,8 @@
 def _load_setting(path):
     """Utility function to load a settings value from the data catalog."""
     path = path.split(".")
-<<<<<<< HEAD
 
     obj = DYNAMIC_PIPELINES_MAPPING
-=======
-    obj = DYNAMIC_PIPELINES_MAPPING()
->>>>>>> 0cabcb42
     for p in path:
         obj = obj[p]
 
