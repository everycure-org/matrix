--- conflicted
+++ resolved
@@ -145,11 +145,8 @@
         "oc.int": cast_to_int,
         "setting": _load_setting,
         "if_null": if_null,
-<<<<<<< HEAD
         "validate_disease_split": validate_disease_split_folds,
-=======
         "get_kg_raw_path_for_source": get_kg_raw_path_for_source,
->>>>>>> 25b60e4a
     },
 }
 
