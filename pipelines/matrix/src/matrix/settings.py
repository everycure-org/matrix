--- conflicted
+++ resolved
@@ -70,20 +70,14 @@
         "n_splits": 3,
     },
     "integration": [
-<<<<<<< HEAD
         {"name": "rtx_kg2", "integrate_in_kg": True},
+        # {"name": "spoke"},
         # {"name": "robokop"},
         {"name": "ec_medical_team", "integrate_in_kg": True},
         # {"name": "ec_clinical_trails", "integrate_in_kg": False},
         {"name": "drug_list", "normalize_edges": False, "integrate_in_kg": False},
         {"name": "disease_list", "normalize_edges": False, "integrate_in_kg": False},
         {"name": "ground_truth", "normalize_edges": True, "integrate_in_kg": False},
-=======
-        {"name": "rtx_kg2"},
-        # {"name": "spoke"},
-        {"name": "robokop"},
-        {"name": "ec_medical_team"},
->>>>>>> 2c923613
     ],
     "modelling": [
         {"model_name": "xg_baseline", "num_shards": 1, "run_inference": False},
