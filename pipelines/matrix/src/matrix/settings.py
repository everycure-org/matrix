--- conflicted
+++ resolved
@@ -64,7 +64,6 @@
                     "has_edges": True,
                     "integrate_in_kg": False,
                 },
-<<<<<<< HEAD
                 {
                     "name": "drugbank_ground_truth",
                     "has_nodes": False,
@@ -72,8 +71,6 @@
                     "integrate_in_kg": False,
                     "is_private": True,
                 },
-=======
->>>>>>> 7fbf2e27
                 # {"name": "drugmech", "integrate_in_kg": False, "has_nodes": False},
                 {"name": "ec_clinical_trails", "integrate_in_kg": False},
                 {"name": "off_label", "integrate_in_kg": False, "has_nodes": False},
