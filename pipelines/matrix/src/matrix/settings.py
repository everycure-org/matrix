"""Project settings.
There is no need to edit this file unless you want to change values
from the Kedro defaults. For further information, including these default values, see
https://docs.kedro.org/en/stable/kedro_project_setup/settings.html.
"""

# Instantiated project hooks.
# For example, after creating a hooks.py and defining a ProjectHooks class there, do
# from pandas_viz.hooks import ProjectHooks
# Class that manages how configuration is loaded.
from kedro.config import OmegaConfigLoader  # noqa: E402
from kedro_mlflow.framework.hooks import MlflowHook

import matrix.hooks as matrix_hooks
from matrix.utils.hook_utilities import (
    determine_hooks_to_execute,
    disable_private_datasets,
    generate_dynamic_pipeline_mapping,
)

from .resolvers import cast_to_int, env, if_null, merge_dicts

hooks = {
    "node_timer": matrix_hooks.NodeTimerHooks(),
    "mlflow": MlflowHook(),
    "mlflow_kedro": matrix_hooks.MLFlowHooks(),
    "spark": matrix_hooks.SparkHooks(),
    "release": matrix_hooks.ReleaseInfoHooks(),
}

# Hooks are executed in a Last-In-First-Out (LIFO) order.
HOOKS = determine_hooks_to_execute(hooks)

# Installed plugins for which to disable hook auto-registration.
DISABLE_HOOKS_FOR_PLUGINS = ("kedro-mlflow",)

# Class that manages storing KedroSession data.

# https://getindata.com/blog/kedro-dynamic-pipelines/

# Using lambda to delay the evaluation until the INCLUDE_PRIVATE_DATASETS env var is set, parsed from a cli option.
DYNAMIC_PIPELINES_MAPPING = lambda: disable_private_datasets(
    generate_dynamic_pipeline_mapping(
        {
            "cross_validation": {
                "n_cross_val_folds": 3,
            },
            "integration": [
                {"name": "rtx_kg2", "integrate_in_kg": True, "is_private": False, "validate": True},
                {"name": "spoke", "integrate_in_kg": True, "is_private": True, "validate": True},
                {"name": "embiology", "integrate_in_kg": True, "is_private": True},
<<<<<<< HEAD
                {"name": "robokop", "integrate_in_kg": True, "is_private": False, "validate": True},
                # {"name": "ec_medical_team", "integrate_in_kg": True},
=======
                {"name": "robokop", "integrate_in_kg": True, "is_private": False},
>>>>>>> f8d7cfe4
                {"name": "drug_list", "integrate_in_kg": False, "has_edges": False, "is_core": True},
                {"name": "disease_list", "integrate_in_kg": False, "has_edges": False, "is_core": True},
                {
                    "name": "kgml_xdtd_ground_truth",
                    "has_nodes": False,
                    "has_edges": True,
                    "integrate_in_kg": False,
                },
                {
                    "name": "ec_ground_truth",
                    "has_nodes": False,
                    "has_edges": True,
                    "integrate_in_kg": False,
                },
                # {"name": "drugmech", "integrate_in_kg": False, "has_nodes": False},
                {"name": "ec_clinical_trails", "integrate_in_kg": False},
                {"name": "off_label", "integrate_in_kg": False, "has_nodes": False},
                # TODO: enable orchard once permissions are clarified
                # {"name": "orchard", "integrate_in_kg": False, "has_nodes": False, "is_private": True},
            ],
            "modelling": {
                "model_name": "xg_ensemble",  # model_name suggestions: xg_baseline, xg_ensemble, rf, xg_synth
                "model_config": {"num_shards": 3},
            },
            "evaluation": [
                {"evaluation_name": "simple_classification"},
                {"evaluation_name": "disease_specific"},
                {"evaluation_name": "full_matrix_negatives"},
                {"evaluation_name": "full_matrix"},
                {"evaluation_name": "simple_classification_trials"},
                {"evaluation_name": "disease_specific_trials"},
                {"evaluation_name": "full_matrix_trials"},
                {"evaluation_name": "disease_specific_off_label"},
                {"evaluation_name": "full_matrix_off_label"},
            ],
            "stability": [
                {"stability_name": "stability_overlap"},
                {"stability_name": "stability_ranking"},
                {
                    "stability_name": "rank_commonality"
                },  # note - rank_commonality will be only used if you have a shared commonality@k and spearman@k metrics
            ],
        }
    )
)


def _load_setting(path):
    """Utility function to load a settings value from the data catalog."""
    path = path.split(".")
    obj = DYNAMIC_PIPELINES_MAPPING()
    for p in path:
        obj = obj[p]
    return obj


# Directory that holds configuration.
CONFIG_LOADER_CLASS = OmegaConfigLoader
# Keyword arguments to pass to the `CONFIG_LOADER_CLASS` constructor.
CONFIG_LOADER_ARGS = {
    "base_env": "base",
    "default_run_env": "local",
    "merge_strategy": {"parameters": "soft", "mlflow": "soft", "globals": "soft"},
    "config_patterns": {
        "spark": ["spark*", "spark*/**"],
        "mlflow": ["mlflow*", "mlflow*/**"],
        "globals": ["globals*", "globals*/**", "**/globals*"],
        "parameters": [
            "parameters*",
            "parameters*/**",
            "**/parameters*",
            "**/parameters*/**",
        ],
    },
    "custom_resolvers": {
        "merge": merge_dicts,
        "oc.env": env,
        "oc.int": cast_to_int,
        "setting": _load_setting,
        "if_null": if_null,
    },
}

# Class that manages Kedro's library components.
# from kedro.framework.context import KedroContext
# CONTEXT_CLASS = KedroContext

# Class that manages the Data Catalog.
# from kedro.io import DataCatalog
# DATA_CATALOG_CLASS = DataCatalog<|MERGE_RESOLUTION|>--- conflicted
+++ resolved
@@ -49,12 +49,8 @@
                 {"name": "rtx_kg2", "integrate_in_kg": True, "is_private": False, "validate": True},
                 {"name": "spoke", "integrate_in_kg": True, "is_private": True, "validate": True},
                 {"name": "embiology", "integrate_in_kg": True, "is_private": True},
-<<<<<<< HEAD
                 {"name": "robokop", "integrate_in_kg": True, "is_private": False, "validate": True},
                 # {"name": "ec_medical_team", "integrate_in_kg": True},
-=======
-                {"name": "robokop", "integrate_in_kg": True, "is_private": False},
->>>>>>> f8d7cfe4
                 {"name": "drug_list", "integrate_in_kg": False, "has_edges": False, "is_core": True},
                 {"name": "disease_list", "integrate_in_kg": False, "has_edges": False, "is_core": True},
                 {
