--- conflicted
+++ resolved
@@ -50,17 +50,10 @@
             # {"name": "spoke"},
             # {"name": "robokop"},
             # {"name": "ec_medical_team", "integrate_in_kg": True},
-<<<<<<< HEAD
             # {"name": "drug_list", "integrate_in_kg": False, "nodes_only": True},
             # {"name": "disease_list", "integrate_in_kg": False, "nodes_only": True},
             # {"name": "ground_truth", "integrate_in_kg": False},
             # {"name": "ec_clinical_trails", "integrate_in_kg": False},
-=======
-            {"name": "drug_list", "integrate_in_kg": False, "nodes_only": True},
-            {"name": "disease_list", "integrate_in_kg": False, "nodes_only": True},
-            {"name": "ground_truth", "integrate_in_kg": False},
-            #  {"name": "ec_clinical_trails", "integrate_in_kg": False},
->>>>>>> 67e22342
         ],
         "modelling": {
             "model_name": "xg_ensemble",  # model_name suggestions: xg_baseline, xg_ensemble, rf, xg_synth
