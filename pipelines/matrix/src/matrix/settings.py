--- conflicted
+++ resolved
@@ -52,12 +52,8 @@
             {"name": "ec_medical_team", "integrate_in_kg": True},
             {"name": "drug_list", "integrate_in_kg": False, "nodes_only": True},
             {"name": "disease_list", "integrate_in_kg": False, "nodes_only": True},
-<<<<<<< HEAD
             {"name": "kgml_xdtd_ground_truth", "integrate_in_kg": False},
             {"name": "ec_ground_truth", "integrate_in_kg": False},
-=======
-            {"name": "ground_truth", "integrate_in_kg": False},
->>>>>>> efc9e276
             {"name": "ec_clinical_trails", "integrate_in_kg": False},
         ],
         "modelling": {
