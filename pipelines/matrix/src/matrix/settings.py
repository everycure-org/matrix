"""Project settings.
There is no need to edit this file unless you want to change values
from the Kedro defaults. For further information, including these default values, see
https://docs.kedro.org/en/stable/kedro_project_setup/settings.html.
"""

# Instantiated project hooks.
# For example, after creating a hooks.py and defining a ProjectHooks class there, do
# from pandas_viz.hooks import ProjectHooks
# Class that manages how configuration is loaded.
from kedro.config import OmegaConfigLoader  # noqa: E402
from kedro_mlflow.framework.hooks import MlflowHook

import matrix.hooks as matrix_hooks
from matrix.utils.hook_utilities import determine_hooks_to_execute, generate_dynamic_pipeline_mapping

from .resolvers import cast_to_int, env, if_null, merge_dicts

hooks = {
    "node_timer": matrix_hooks.NodeTimerHooks(),
    "mlflow": MlflowHook(),
    "mlflow_kedro": matrix_hooks.MLFlowHooks(),
    "spark": matrix_hooks.SparkHooks(),
    "release": matrix_hooks.ReleaseInfoHooks(),
}

# Hooks are executed in a Last-In-First-Out (LIFO) order.
HOOKS = determine_hooks_to_execute(hooks)

# Installed plugins for which to disable hook auto-registration.
DISABLE_HOOKS_FOR_PLUGINS = ("kedro-mlflow",)

# Class that manages storing KedroSession data.
from pathlib import Path  # noqa: E402

from kedro_viz.integrations.kedro.sqlite_store import SQLiteStore  # noqa: E402

SESSION_STORE_CLASS = SQLiteStore
# Keyword arguments to pass to the `SESSION_STORE_CLASS` constructor.
SESSION_STORE_ARGS = {"path": str(Path(__file__).parents[2])}

# https://getindata.com/blog/kedro-dynamic-pipelines/
DYNAMIC_PIPELINES_MAPPING = generate_dynamic_pipeline_mapping(
    {
        "cross_validation": {
            "n_cross_val_folds": 3,
        },
        "integration": [
            {"name": "rtx_kg2", "integrate_in_kg": True},
            # {"name": "spoke"},
            # {"name": "robokop"},
            # {"name": "ec_medical_team", "integrate_in_kg": True},
            {"name": "drug_list", "integrate_in_kg": False, "has_edges": False},
            {"name": "disease_list", "integrate_in_kg": False, "has_edges": False},
            {"name": "ground_truth", "integrate_in_kg": False},
<<<<<<< HEAD
            # {"name": "ec_clinical_trails", "integrate_in_kg": False},
            {"name": "drugmech", "integrate_in_kg": False, "has_nodes": False},
=======
            {"name": "ec_clinical_trails", "integrate_in_kg": False},
>>>>>>> efc9e276
        ],
        "modelling": {
            "model_name": "xg_ensemble",  # model_name suggestions: xg_baseline, xg_ensemble, rf, xg_synth
            "model_config": {"num_shards": 3},
        },
        "evaluation": [
            {"evaluation_name": "simple_classification"},
            {"evaluation_name": "disease_specific"},
            {"evaluation_name": "full_matrix_negatives"},
            {"evaluation_name": "full_matrix"},
            {"evaluation_name": "simple_classification_trials"},
            {"evaluation_name": "disease_specific_trials"},
            {"evaluation_name": "full_matrix_trials"},
        ],
        "stability": [
            {"stability_name": "stability_overlap"},
            {"stability_name": "stability_ranking"},
            {
                "stability_name": "rank_commonality"
            },  # note - rank_commonality will be only used if you have a shared commonality@k and spearman@k metrics
        ],
    }
)


def _load_setting(path):
    """Utility function to load a settings value from the data catalog."""
    path = path.split(".")
    obj = DYNAMIC_PIPELINES_MAPPING
    for p in path:
        obj = obj[p]

    return obj


# Directory that holds configuration.
CONFIG_LOADER_CLASS = OmegaConfigLoader
# Keyword arguments to pass to the `CONFIG_LOADER_CLASS` constructor.
CONFIG_LOADER_ARGS = {
    "base_env": "base",
    "default_run_env": "local",
    "merge_strategy": {"parameters": "soft", "mlflow": "soft", "globals": "soft"},
    "config_patterns": {
        "spark": ["spark*", "spark*/**"],
        "mlflow": ["mlflow*", "mlflow*/**"],
        "globals": ["globals*", "globals*/**", "**/globals*"],
        "parameters": [
            "parameters*",
            "parameters*/**",
            "**/parameters*",
            "**/parameters*/**",
        ],
    },
    "custom_resolvers": {
        "merge": merge_dicts,
        "oc.env": env,
        "oc.int": cast_to_int,
        "setting": _load_setting,
        "if_null": if_null,
    },
}

# Class that manages Kedro's library components.
# from kedro.framework.context import KedroContext
# CONTEXT_CLASS = KedroContext

# Class that manages the Data Catalog.
# from kedro.io import DataCatalog
# DATA_CATALOG_CLASS = DataCatalog<|MERGE_RESOLUTION|>--- conflicted
+++ resolved
@@ -53,12 +53,8 @@
             {"name": "drug_list", "integrate_in_kg": False, "has_edges": False},
             {"name": "disease_list", "integrate_in_kg": False, "has_edges": False},
             {"name": "ground_truth", "integrate_in_kg": False},
-<<<<<<< HEAD
-            # {"name": "ec_clinical_trails", "integrate_in_kg": False},
             {"name": "drugmech", "integrate_in_kg": False, "has_nodes": False},
-=======
             {"name": "ec_clinical_trails", "integrate_in_kg": False},
->>>>>>> efc9e276
         ],
         "modelling": {
             "model_name": "xg_ensemble",  # model_name suggestions: xg_baseline, xg_ensemble, rf, xg_synth
