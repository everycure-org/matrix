--- conflicted
+++ resolved
@@ -66,10 +66,6 @@
 
 
 def disable_private_datasets(config: dict) -> dict:
-<<<<<<< HEAD
-    if "-dev-" in os.environ["RUNTIME_GCP_PROJECT_ID"].lower():
-=======
     if not os.getenv("INCLUDE_PRIVATE_DATASETS", "") == "1":
->>>>>>> 0cabcb42
         config["integration"] = [item for item in config["integration"] if not item.get("is_private")]
     return config