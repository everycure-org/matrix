--- conflicted
+++ resolved
@@ -115,11 +115,7 @@
     `kubectl create -f <file_path> -n <namespace>` will make the template available as a resource (but will not create any other resources, and will not trigger the workshop).
     """
 
-<<<<<<< HEAD
     cmd = f"kubectl apply --server-side -f {file_path} -n {namespace}"
-=======
-    cmd = f"kubectl create -f {file_path} -n {namespace}"
->>>>>>> 34cffaef
     run_subprocess(
         cmd,
         check=True,
