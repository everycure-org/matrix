"""Command line interface for Matrix project."""

import click
from kedro.framework.cli.utils import KedroCliError
<<<<<<< HEAD

from matrix.cli_commands.submit import submit
from matrix.cli_commands.run import run
=======

from matrix.cli_commands.submit import submit
from matrix.cli_commands.run import run

from kedro.framework.cli.utils import CONTEXT_SETTINGS
>>>>>>> 3e4fda36


@click.group()
def cli():
    """Matrix CLI tools."""
    pass


# Add the submit command
cli.add_command(submit)

# Add the run command
cli.add_command(run)

if __name__ == "__main__":
    try:
        cli()
    except KedroCliError as e:
        raise e
    except Exception as e:
        raise KedroCliError(str(e))<|MERGE_RESOLUTION|>--- conflicted
+++ resolved
@@ -2,17 +2,10 @@
 
 import click
 from kedro.framework.cli.utils import KedroCliError
-<<<<<<< HEAD
 
 from matrix.cli_commands.submit import submit
 from matrix.cli_commands.run import run
-=======
-
-from matrix.cli_commands.submit import submit
-from matrix.cli_commands.run import run
-
 from kedro.framework.cli.utils import CONTEXT_SETTINGS
->>>>>>> 3e4fda36
 
 
 @click.group()
