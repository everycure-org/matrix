--- conflicted
+++ resolved
@@ -69,13 +69,8 @@
 @click.option(
     "--without-tags",
     type=str,
-<<<<<<< HEAD
-    multiple=True,
-    help="used to filter out nodes with tags that should not be run. All dependent downstream nodes are also removed.",
-=======
     help="used to filter out nodes with tags that should not be run. All dependent downstream nodes are also removed. Note nodes need to have _all_ tags to be removed.",
     callback=split_string,
->>>>>>> 1b220847
     default=[],
 )
 @click.option(
@@ -157,11 +152,7 @@
     if not without_tags:
         return node_names
 
-<<<<<<< HEAD
-=======
     without_tags: Set[str] = set(without_tags)
-
->>>>>>> 1b220847
     ctx = session.load_context()
 
     pipeline_name = pipeline or "__default__"
@@ -171,15 +162,11 @@
         node_names = [node.name for node in pipeline_obj.nodes]
 
     def should_keep_node(node):
-<<<<<<< HEAD
-        return not (node.tags and any(tag in without_tags for tag in node.tags))
-=======
         """Remove node if node has all without_tags tags."""
         if without_tags.intersection(node.tags) == without_tags:
             return False
         else:
             return True
->>>>>>> 1b220847
 
     # Step 1: Identify nodes to remove
     nodes_to_remove = set(
