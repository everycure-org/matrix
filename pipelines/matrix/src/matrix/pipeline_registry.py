--- conflicted
+++ resolved
@@ -4,38 +4,6 @@
 
 from kedro.pipeline import Pipeline
 
-<<<<<<< HEAD
-from matrix.pipelines.data_release.pipeline import (
-    create_pipeline as create_data_release_pipeline,
-)
-from matrix.pipelines.embeddings.pipeline import (
-    create_pipeline as create_embeddings_pipeline,
-)
-from matrix.pipelines.evaluation.pipeline import (
-    create_pipeline as create_evaluation_pipeline,
-)
-from matrix.pipelines.fabricator.pipeline import (
-    create_pipeline as create_fabricator_pipeline,
-)
-from matrix.pipelines.inference.pipeline import (
-    create_pipeline as create_inference_pipeline,
-)
-from matrix.pipelines.ingestion.pipeline import (
-    create_pipeline as create_ingestion_pipeline,
-)
-from matrix.pipelines.integration.pipeline import (
-    create_pipeline as create_integration_pipeline,
-)
-from matrix.pipelines.matrix_generation.pipeline import (
-    create_pipeline as create_matrix_pipeline,
-)
-from matrix.pipelines.modelling.pipeline import (
-    create_pipeline as create_modelling_pipeline,
-)
-from matrix.pipelines.preprocessing.pipeline import (
-    create_pipeline as create_preprocessing_pipeline,
-)
-=======
 from matrix.pipelines.preprocessing.pipeline import create_pipeline as create_preprocessing_pipeline
 from matrix.pipelines.modelling.pipeline import create_pipeline as create_modelling_pipeline
 from matrix.pipelines.fabricator.pipeline import create_pipeline as create_fabricator_pipeline
@@ -43,10 +11,9 @@
 from matrix.pipelines.integration.pipeline import create_pipeline as create_integration_pipeline
 from matrix.pipelines.evaluation.pipeline import create_pipeline as create_evaluation_pipeline
 from matrix.pipelines.ingestion.pipeline import create_pipeline as create_ingestion_pipeline
-from matrix.pipelines.release.pipeline import create_pipeline as create_release_pipeline
+from matrix.pipelines.data_release.pipeline import create_pipeline as create_data_release_pipeline
 from matrix.pipelines.matrix_generation.pipeline import create_pipeline as create_matrix_pipeline
 from matrix.pipelines.inference.pipeline import create_pipeline as create_inference_pipeline
->>>>>>> 9bd819a0
 
 
 def register_pipelines() -> Dict[str, Pipeline]:
@@ -57,8 +24,13 @@
     """
     pipelines = {}
 
-    pipelines["kg_release"] = create_integration_pipeline() + create_embeddings_pipeline()
+    # TODO for now leaving embeddings out of KG release, we need to fix embeddings first for the large KG
+    pipelines["kg_release"] = (
+        create_ingestion_pipeline() + create_integration_pipeline() + create_data_release_pipeline()
+    )  # + create_embeddings_pipeline()
     pipelines["modelling"] = create_modelling_pipeline() + create_matrix_pipeline() + create_evaluation_pipeline()
+
+    # default doesn't do ingestion, enables e2e run locally
     pipelines["__default__"] = (
         create_integration_pipeline()
         + create_embeddings_pipeline()
@@ -66,21 +38,6 @@
         + create_matrix_pipeline()
         + create_evaluation_pipeline()
     )
-<<<<<<< HEAD
-    pipelines["preprocessing"] = create_preprocessing_pipeline()
-    pipelines["ingestion"] = create_ingestion_pipeline()
-    pipelines["release"] = pipelines["__default__"] + pipelines["ingestion"]  # + pipelines["preprocessing"]
-    pipelines["preprocessing"] = create_preprocessing_pipeline()
-    pipelines["modelling"] = create_modelling_pipeline()
-    pipelines["embeddings"] = create_embeddings_pipeline()
-    pipelines["fabricator"] = create_fabricator_pipeline()
-    pipelines["integration"] = create_integration_pipeline()
-    pipelines["evaluation"] = create_evaluation_pipeline()
-    pipelines["data_release"] = create_data_release_pipeline()
-    pipelines["matrix_generation"] = create_matrix_pipeline()
-    pipelines["inference"] = create_inference_pipeline()
-=======
-
     pipelines["test_release"] = (
         create_fabricator_pipeline()
         + create_ingestion_pipeline()
@@ -91,10 +48,10 @@
         create_modelling_pipeline()
         + create_matrix_pipeline()
         + create_evaluation_pipeline()
-        + create_release_pipeline()
+        + create_data_release_pipeline()
     )
 
->>>>>>> 9bd819a0
+    # pipelines["release"] = pipelines["__default__"] + pipelines["ingestion"]  # + pipelines["preprocessing"]
     pipelines["test"] = (
         create_fabricator_pipeline()
         + create_ingestion_pipeline()
