"""Project pipelines."""

from typing import Dict

from kedro.pipeline import Pipeline

from matrix.pipelines.preprocessing.pipeline import create_pipeline as create_preprocessing_pipeline
from matrix.pipelines.modelling.pipeline import create_pipeline as create_modelling_pipeline
from matrix.pipelines.fabricator.pipeline import create_pipeline as create_fabricator_pipeline
from matrix.pipelines.embeddings.pipeline import create_pipeline as create_embeddings_pipeline
from matrix.pipelines.integration.pipeline import create_pipeline as create_integration_pipeline
from matrix.pipelines.evaluation.pipeline import create_pipeline as create_evaluation_pipeline
from matrix.pipelines.ingestion.pipeline import create_pipeline as create_ingestion_pipeline
<<<<<<< HEAD
from matrix.pipelines.data_release.pipeline import create_pipeline as create_data_release_pipeline
=======
from matrix.pipelines.release.pipeline import create_pipeline as create_release_pipeline
>>>>>>> 963602df
from matrix.pipelines.matrix_generation.pipeline import create_pipeline as create_matrix_pipeline
from matrix.pipelines.inference.pipeline import create_pipeline as create_inference_pipeline


def register_pipelines() -> Dict[str, Pipeline]:
    """Register the project's pipelines.

    Returns:
        Mapping from a pipeline name to a ``Pipeline`` object.
    """
    pipelines = {}

    # TODO for now leaving embeddings out of KG release, we need to fix embeddings first for the large KG
    pipelines["kg_release"] = (
        create_ingestion_pipeline() + create_integration_pipeline() + create_data_release_pipeline()
    )  # + create_embeddings_pipeline()
    pipelines["modelling"] = create_modelling_pipeline() + create_matrix_pipeline() + create_evaluation_pipeline()
<<<<<<< HEAD

    # default doesn't do ingestion, enables e2e run locally
    pipelines["__default__"] = (
        create_integration_pipeline()
        + create_embeddings_pipeline()
        + create_modelling_pipeline()
        + create_matrix_pipeline()
        + create_evaluation_pipeline()
    )
=======
    pipelines["__default__"] = (
        create_integration_pipeline()
        + create_embeddings_pipeline()
        + create_modelling_pipeline()
        + create_matrix_pipeline()
        + create_evaluation_pipeline()
    )

>>>>>>> 963602df
    pipelines["test_release"] = (
        create_fabricator_pipeline()
        + create_ingestion_pipeline()
        + create_integration_pipeline()
        + create_embeddings_pipeline()
    )
    pipelines["test_modelling"] = (
        create_modelling_pipeline()
        + create_matrix_pipeline()
        + create_evaluation_pipeline()
<<<<<<< HEAD
        + create_data_release_pipeline()
    )

    # pipelines["release"] = pipelines["__default__"] + pipelines["ingestion"]  # + pipelines["preprocessing"]
=======
        + create_release_pipeline()
    )

>>>>>>> 963602df
    pipelines["test"] = (
        create_fabricator_pipeline()
        + create_ingestion_pipeline()
        + create_integration_pipeline()
        + create_embeddings_pipeline()
        + create_modelling_pipeline()
        + create_matrix_pipeline()
        + create_evaluation_pipeline()
<<<<<<< HEAD
        + create_data_release_pipeline()
=======
        + create_release_pipeline()
>>>>>>> 963602df
    )

    # Ran manually based on input from medical to release new artifacts from clinical trails and medical KG
    pipelines["preprocessing"] = create_preprocessing_pipeline()

    # We only run whenever sources change
    pipelines["ingestion"] = create_ingestion_pipeline()

    # We run only manually based on medical input
    pipelines["inference"] = create_inference_pipeline()
    return pipelines<|MERGE_RESOLUTION|>--- conflicted
+++ resolved
@@ -4,20 +4,16 @@
 
 from kedro.pipeline import Pipeline
 
+from matrix.pipelines.data_release.pipeline import create_pipeline as create_data_release_pipeline
+from matrix.pipelines.embeddings.pipeline import create_pipeline as create_embeddings_pipeline
+from matrix.pipelines.evaluation.pipeline import create_pipeline as create_evaluation_pipeline
+from matrix.pipelines.fabricator.pipeline import create_pipeline as create_fabricator_pipeline
+from matrix.pipelines.inference.pipeline import create_pipeline as create_inference_pipeline
+from matrix.pipelines.ingestion.pipeline import create_pipeline as create_ingestion_pipeline
+from matrix.pipelines.integration.pipeline import create_pipeline as create_integration_pipeline
+from matrix.pipelines.matrix_generation.pipeline import create_pipeline as create_matrix_pipeline
+from matrix.pipelines.modelling.pipeline import create_pipeline as create_modelling_pipeline
 from matrix.pipelines.preprocessing.pipeline import create_pipeline as create_preprocessing_pipeline
-from matrix.pipelines.modelling.pipeline import create_pipeline as create_modelling_pipeline
-from matrix.pipelines.fabricator.pipeline import create_pipeline as create_fabricator_pipeline
-from matrix.pipelines.embeddings.pipeline import create_pipeline as create_embeddings_pipeline
-from matrix.pipelines.integration.pipeline import create_pipeline as create_integration_pipeline
-from matrix.pipelines.evaluation.pipeline import create_pipeline as create_evaluation_pipeline
-from matrix.pipelines.ingestion.pipeline import create_pipeline as create_ingestion_pipeline
-<<<<<<< HEAD
-from matrix.pipelines.data_release.pipeline import create_pipeline as create_data_release_pipeline
-=======
-from matrix.pipelines.release.pipeline import create_pipeline as create_release_pipeline
->>>>>>> 963602df
-from matrix.pipelines.matrix_generation.pipeline import create_pipeline as create_matrix_pipeline
-from matrix.pipelines.inference.pipeline import create_pipeline as create_inference_pipeline
 
 
 def register_pipelines() -> Dict[str, Pipeline]:
@@ -33,17 +29,6 @@
         create_ingestion_pipeline() + create_integration_pipeline() + create_data_release_pipeline()
     )  # + create_embeddings_pipeline()
     pipelines["modelling"] = create_modelling_pipeline() + create_matrix_pipeline() + create_evaluation_pipeline()
-<<<<<<< HEAD
-
-    # default doesn't do ingestion, enables e2e run locally
-    pipelines["__default__"] = (
-        create_integration_pipeline()
-        + create_embeddings_pipeline()
-        + create_modelling_pipeline()
-        + create_matrix_pipeline()
-        + create_evaluation_pipeline()
-    )
-=======
     pipelines["__default__"] = (
         create_integration_pipeline()
         + create_embeddings_pipeline()
@@ -52,7 +37,6 @@
         + create_evaluation_pipeline()
     )
 
->>>>>>> 963602df
     pipelines["test_release"] = (
         create_fabricator_pipeline()
         + create_ingestion_pipeline()
@@ -63,16 +47,9 @@
         create_modelling_pipeline()
         + create_matrix_pipeline()
         + create_evaluation_pipeline()
-<<<<<<< HEAD
         + create_data_release_pipeline()
     )
 
-    # pipelines["release"] = pipelines["__default__"] + pipelines["ingestion"]  # + pipelines["preprocessing"]
-=======
-        + create_release_pipeline()
-    )
-
->>>>>>> 963602df
     pipelines["test"] = (
         create_fabricator_pipeline()
         + create_ingestion_pipeline()
@@ -81,11 +58,7 @@
         + create_modelling_pipeline()
         + create_matrix_pipeline()
         + create_evaluation_pipeline()
-<<<<<<< HEAD
         + create_data_release_pipeline()
-=======
-        + create_release_pipeline()
->>>>>>> 963602df
     )
 
     # Ran manually based on input from medical to release new artifacts from clinical trails and medical KG
