--- conflicted
+++ resolved
@@ -36,12 +36,9 @@
         "matrix_generation": create_matrix_pipeline(),
         "evaluation": create_evaluation_pipeline(),
         "create_sample": create_create_sample_pipeline(),
-<<<<<<< HEAD
         "caching": create_node_embeddings_pipeline(),
         "cached_normalization": create_cached_normalization_pipeline(),
-=======
         "ingest_to_N4J": create_ingest_to_N4J_pipeline(),
->>>>>>> 7b6e8432
         # "inference": create_inference_pipeline(),  # Run manually based on medical input
     }
 
