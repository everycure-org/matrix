--- conflicted
+++ resolved
@@ -52,10 +52,6 @@
     )
     pipelines["__default__"] = (
           pipelines["kg_release"]
-<<<<<<< HEAD
-        #+ pipelines["embeddings"] # TODO move this back to the kg_release once embedding works well
-=======
->>>>>>> 95b52cac
         + pipelines["modelling_run"]
     )
 
