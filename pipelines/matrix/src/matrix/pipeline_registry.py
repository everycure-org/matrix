--- conflicted
+++ resolved
@@ -62,13 +62,10 @@
         pipelines["fabricator"]
         + pipelines["__default__"]
         + pipelines["data_release"] 
-<<<<<<< HEAD
-=======
     )
     pipelines["test_sample"] = (
         pipelines["embeddings"]
         + pipelines["modelling_run"]
->>>>>>> 6852e1cb
     )
     # fmt: on
 
