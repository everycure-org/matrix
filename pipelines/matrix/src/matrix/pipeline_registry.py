--- conflicted
+++ resolved
@@ -29,13 +29,11 @@
 from matrix.pipelines.release.pipeline import (
     create_pipeline as create_release_pipeline,
 )
-<<<<<<< HEAD
 from matrix.pipelines.bte.pipeline import (
     create_pipeline as create_bte_pipeline,
-=======
+)
 from matrix.pipelines.matrix_generation.pipeline import (
     create_pipeline as create_matrix_pipeline,
->>>>>>> 226bfde4
 )
 
 
