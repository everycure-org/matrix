--- conflicted
+++ resolved
@@ -37,10 +37,6 @@
         "evaluation": create_evaluation_pipeline(),
         "create_sample": create_create_sample_pipeline(),
         "caching": create_node_embeddings_pipeline(),
-<<<<<<< HEAD
-        "cached_normalization": create_cached_normalization_pipeline(),
-=======
->>>>>>> 15b2aacd
         "ingest_to_N4J": create_ingest_to_N4J_pipeline(),
         # "inference": create_inference_pipeline(),  # Run manually based on medical input
     }
