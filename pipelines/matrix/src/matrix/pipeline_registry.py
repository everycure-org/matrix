"""Project pipelines."""
from typing import Dict
from kedro.pipeline import Pipeline

from matrix.pipelines.preprocessing.pipeline import (
    create_pipeline as create_preprocessing_pipeline,
)
from matrix.pipelines.modelling.pipeline import (
    create_pipeline as create_modelling_pipeline,
)
from matrix.pipelines.fabricator.pipeline import (
    create_pipeline as create_fabricator_pipeline,
)
from matrix.pipelines.embeddings.pipeline import (
    create_pipeline as create_embeddings_pipeline,
)
from matrix.pipelines.integration.pipeline import (
    create_pipeline as create_integration_pipeline,
)
from matrix.pipelines.evaluation.pipeline import (
    create_pipeline as create_evaluation_pipeline,
)
from matrix.pipelines.ingestion.pipeline import (
    create_pipeline as create_ingestion_pipeline,
)
from matrix.pipelines.preprocessing.pipeline import (
    create_pipeline as create_preprocessing_pipeline,
)
from matrix.pipelines.release.pipeline import (
    create_pipeline as create_release_pipeline,
)
from matrix.pipelines.matrix_generation.pipeline import (
    create_pipeline as create_matrix_pipeline,
)


def register_pipelines() -> Dict[str, Pipeline]:
    """Register the project's pipelines.

    Returns:
        Mapping from a pipeline name to a ``Pipeline`` object.
    """
    pipelines = {}

    pipelines["make_embeddings"] = (
        create_integration_pipeline() + create_embeddings_pipeline()
    )
    pipelines["make_modelling"] = (
<<<<<<< HEAD
        create_modelling_pipeline()
        + create_matrix_pipeline()
        + create_evaluation_pipeline()
    )
    pipelines["__default__"] = (
        pipelines["make_embeddings"] + pipelines["make_modelling"]
    )
=======
        create_integration_pipeline()
        + create_embeddings_pipeline()
        + create_modelling_pipeline()
    )

>>>>>>> 8a87fd58
    pipelines["preprocessing"] = create_preprocessing_pipeline()
    pipelines["ingestion"] = create_ingestion_pipeline()
    pipelines["preprocessing"] = create_preprocessing_pipeline()
    pipelines["modelling"] = create_modelling_pipeline()
    pipelines["embeddings"] = create_embeddings_pipeline()
    pipelines["fabricator"] = create_fabricator_pipeline()
    pipelines["integration"] = create_integration_pipeline()
    pipelines["evaluation"] = create_evaluation_pipeline()
    pipelines["release"] = create_release_pipeline()
    pipelines["matrix_generation"] = create_matrix_pipeline()
    pipelines["test"] = (
        create_fabricator_pipeline()
        + create_ingestion_pipeline()
        + pipelines["make_embeddings"]
        + pipelines["make_modelling"]
<<<<<<< HEAD
        + create_release_pipeline()
    )
    pipelines["all"] = (
        create_ingestion_pipeline()
        + pipelines["make_embeddings"]
        + pipelines["make_modelling"]
    )
=======
        + create_release_pipeline()
    )
    pipelines["all"] = (
        create_ingestion_pipeline()
        + pipelines["make_embeddings"]
        + pipelines["make_modelling"]
        + create_release_pipeline()
    )
>>>>>>> 8a87fd58
    pipelines["experiment"] = create_modelling_pipeline() + create_evaluation_pipeline()
    return pipelines<|MERGE_RESOLUTION|>--- conflicted
+++ resolved
@@ -46,7 +46,6 @@
         create_integration_pipeline() + create_embeddings_pipeline()
     )
     pipelines["make_modelling"] = (
-<<<<<<< HEAD
         create_modelling_pipeline()
         + create_matrix_pipeline()
         + create_evaluation_pipeline()
@@ -54,13 +53,6 @@
     pipelines["__default__"] = (
         pipelines["make_embeddings"] + pipelines["make_modelling"]
     )
-=======
-        create_integration_pipeline()
-        + create_embeddings_pipeline()
-        + create_modelling_pipeline()
-    )
-
->>>>>>> 8a87fd58
     pipelines["preprocessing"] = create_preprocessing_pipeline()
     pipelines["ingestion"] = create_ingestion_pipeline()
     pipelines["preprocessing"] = create_preprocessing_pipeline()
@@ -76,23 +68,8 @@
         + create_ingestion_pipeline()
         + pipelines["make_embeddings"]
         + pipelines["make_modelling"]
-<<<<<<< HEAD
         + create_release_pipeline()
     )
-    pipelines["all"] = (
-        create_ingestion_pipeline()
-        + pipelines["make_embeddings"]
-        + pipelines["make_modelling"]
-    )
-=======
-        + create_release_pipeline()
-    )
-    pipelines["all"] = (
-        create_ingestion_pipeline()
-        + pipelines["make_embeddings"]
-        + pipelines["make_modelling"]
-        + create_release_pipeline()
-    )
->>>>>>> 8a87fd58
+    pipelines["all"] = create_ingestion_pipeline() + pipelines["__default__"]
     pipelines["experiment"] = create_modelling_pipeline() + create_evaluation_pipeline()
     return pipelines