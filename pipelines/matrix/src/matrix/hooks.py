--- conflicted
+++ resolved
@@ -1,11 +1,7 @@
 import logging
 import json
 import os
-<<<<<<< HEAD
 import re
-=======
-
->>>>>>> a2740d21
 from datetime import datetime
 from typing import Any, Dict, Optional
 
