--- conflicted
+++ resolved
@@ -18,11 +18,8 @@
 from pyspark.sql import SparkSession
 from google.cloud import storage
 from google.cloud.storage.bucket import Bucket
-<<<<<<< HEAD
-from matrix.pipelines.data_release.pipeline import last_node as last_data_release_node
-=======
+
 from matrix.pipelines.data_release import last_node_name as last_data_release_node_name
->>>>>>> 62cc993a
 
 
 logger = logging.getLogger(__name__)
@@ -350,10 +347,6 @@
         # `after_pipeline_run`, because one does not know a priori which
         # pipelines the (last) data release node is part of. With an
         # `after_node_run`, you can limit your filters easily.
-<<<<<<< HEAD
-        if node.name == last_data_release_node.name:
-=======
         if node.name == last_data_release_node_name:
->>>>>>> 62cc993a
             release_info = self.extract_release_info()
             self.upload_to_storage(release_info)