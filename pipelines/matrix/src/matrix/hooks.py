--- conflicted
+++ resolved
@@ -442,11 +442,7 @@
             "Release Name": ReleaseInfoHooks._globals["versions"]["release"],
             "Datasets": global_datasets,
             "Topological Estimator": ReleaseInfoHooks._params["embeddings.topological_estimator"]["_object"],
-<<<<<<< HEAD
-            "Embeddings Encoder": ReleaseInfoHooks._params["embeddings.node.caching.resolver"]["encoder"]["model"],
-=======
             "Embeddings Encoder": ReleaseInfoHooks._params["embeddings.node.caching"]["resolver"]["encoder"]["model"],
->>>>>>> 7ec301c5
             "BigQuery Link": ReleaseInfoHooks.build_bigquery_link(),
             "MLFlow Link": ReleaseInfoHooks.build_mlflow_link(),
             "Code Link": ReleaseInfoHooks.build_code_link(),
