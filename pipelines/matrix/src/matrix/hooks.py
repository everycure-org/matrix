import json
import logging
import os
import re
from datetime import datetime
from typing import Any, Dict, Optional

import fsspec
import mlflow
import pandas as pd
import pyspark.sql as ps
import termplotlib as tpl
from kedro.framework.context import KedroContext
from kedro.framework.hooks import hook_impl
from kedro.io.data_catalog import DataCatalog
from kedro.pipeline.node import Node
from kedro_datasets.spark import SparkDataset
from mlflow.exceptions import RestException
from omegaconf import OmegaConf
from pyspark import SparkConf

from matrix.pipelines.data_release import last_node_name as last_data_release_node_name

logger = logging.getLogger(__name__)


class MLFlowHooks:
    """Kedro MLFlow hook.

    Mlflow supports the concept of run names, which are mapped
    to identifiers behind the curtains. However, this name is not
    required to be unique and hence multiple runs for the same name
    may exist. This plugin ensures run names are mapped to single
    a identifier. Can be removed when following issue is resolved:

    https://github.com/Galileo-Galilei/kedro-mlflow/issues/579
    """

    @hook_impl
    def after_context_created(self, context) -> None:
        """Initialise MLFlow run.

        Initialises a MLFlow run and passes it on for
        other hooks to consume.
        """

        cfg = OmegaConf.create(context.config_loader["mlflow"])
        globs = OmegaConf.create(context.config_loader["globals"])
        # Set tracking uri
        # NOTE: This piece of code ensures that every MLFlow experiment
        # is created by our Kedro pipeline with the right artifact root.
        mlflow.set_tracking_uri(cfg.server.mlflow_tracking_uri)
        experiment_id = self._create_experiment(cfg.tracking.experiment.name, globs.mlflow_artifact_root)

        if cfg.tracking.run.name:
            run_id = self._create_run(cfg.tracking.run.name, experiment_id)

            # Update catalog
            OmegaConf.update(cfg, "tracking.run.id", run_id)
            context.config_loader["mlflow"] = cfg

    @staticmethod
    def _create_run(run_name: str, experiment_id: str) -> str:
        """Function to create run for given run_name.

        Args:
            run_name: name of the run
            experiment_id: id of the experiment
        Returns:
            Identifier of created run
        """
        # Retrieve run
        runs = mlflow.search_runs(
            experiment_ids=[experiment_id],
            filter_string=f"run_name='{run_name}'",
            order_by=["start_time DESC"],
            output_format="list",
        )

        if not runs:
            logger.info("creating run")
            run = mlflow.start_run(run_name=run_name, experiment_id=experiment_id)
            mlflow.set_tag("created_by", "kedro")
            return run.info.run_id
        else:
            mlflow.start_run(run_id=runs[0].info.run_id, nested=True)
            logger.info("run already exists, re-using")

        return runs[0].info.run_id

    @staticmethod
    def _create_experiment(experiment_name: str, artifact_location: str) -> str:
        """Function to create experiment.

        Args:
            experiment_name: name of the experiment
            artifact_location: artifact location of experiment
        Returns:
            Identifier of experiment
        """
        try:
            return mlflow.create_experiment(experiment_name, artifact_location=artifact_location)
        except RestException as e:
            experiments = mlflow.search_experiments(filter_string=f"name = '{experiment_name}'")

            if len(experiments) == 0:
                raise Exception("unable to create MLFlow experiment") from e

            logger.info("experiment already exists, re-using")
            return experiments[0].experiment_id


class SparkHooks:
    """Spark project hook with lazy initialization and global session override."""

    _spark_session: Optional[ps.SparkSession] = None
    _already_initialized = False
    _kedro_context: Optional[KedroContext] = None

    @classmethod
    def set_context(cls, context: KedroContext) -> None:
        """Utility class method that stores context in class as singleton."""
        cls._kedro_context = context

    @classmethod
    def _initialize_spark(cls) -> None:
        """Initialize SparkSession if not already initialized and set as default."""
        if cls._kedro_context is None:
            raise Exception("kedro context needs to be set before")
        # if we have not initiated one, we initiate one
        if cls._spark_session is None:
            # Clear any existing default session, we take control!
            sess = ps.SparkSession.getActiveSession()
            if sess is not None:
                logger.warning("we are killing spark to create a fresh one")
                sess.stop()
            parameters = cls._kedro_context.config_loader["spark"]

            # DEBT ugly fix, ideally we overwrite this in the spark.yml config file but currently no
            # known way of doing so
            # if prod environment, remove all config keys that start with spark.hadoop.google.cloud.auth.service
            if os.environ.get("ARGO_NODE_ID") is not None:
                logger.warning(
                    "We're manipulating the spark configuration now. This is done assuming this is a production execution in argo"
                )
                parameters = {
                    k: v for k, v in parameters.items() if not k.startswith("spark.hadoop.google.cloud.auth.service")
                }
            else:
                logger.info(f"Executing for environment: {cls._kedro_context.env}")
                logger.info(f'With ARGO_POD_UID set to: {os.environ.get("ARGO_NODE_ID", "")}')
                logger.info("Thus determined not to be in k8s cluster and executing with service-account.json file")

            logging.info(f"starting spark session with the following parameters: {parameters}")
            spark_conf = SparkConf().setAll(parameters.items())

            # Create and set our configured session as the default
            cls._spark_session = (
                ps.SparkSession.builder.appName(cls._kedro_context.project_path.name)
                .config(conf=spark_conf)
                .getOrCreate()
            )
        else:
            logger.debug("SparkSession already initialized")

    @hook_impl
    def after_context_created(self, context: KedroContext) -> None:
        """Remember context for later spark initialization."""
        logger.info("Remembering context for spark later")
        SparkHooks.set_context(context)

    @hook_impl
    def after_catalog_created(
        self,
        catalog: DataCatalog,
        conf_catalog: Dict[str, Any],
        conf_creds: Dict[str, Any],
        feed_dict: Dict[str, Any],
        save_version: str,
        load_versions: Dict[str, str],
    ) -> None:
        """Store the KedroContext for later use."""
        self.catalog = catalog

    def _check_and_initialize_spark(self, dataset_name: str) -> None:
        """Check if dataset is SparkDataset and initialize Spark if needed."""
        if self.__class__._already_initialized is True:
            return

        dataset = self.catalog._get_dataset(dataset_name)
        if isinstance(dataset, SparkDataset):
            logger.info(f"SparkDataset detected: {dataset}")
            self._initialize_spark()
            self.__class__._already_initialized = True

    @hook_impl
    def before_dataset_loaded(self, dataset_name: str, node: Any) -> None:
        """Initialize Spark if the dataset is a SparkDataset."""
        self._check_and_initialize_spark(dataset_name)

    @hook_impl
    def before_dataset_saved(self, dataset_name: str, data: Any, node: Any) -> None:
        """Initialize Spark if the dataset is a SparkDataset."""
        self._check_and_initialize_spark(dataset_name)


class NodeTimerHooks:
    """Spark project hook."""

    node_times = {}
    pipeline_start = datetime.now()
    pipeline_end = None

    @hook_impl
    def after_pipeline_run(self, *args) -> None:
        """Calculates the duration per node and shows it."""
        self.pipeline_end = datetime.now()
        durations = {}
        for node in self.node_times:
            nt = self.node_times[node]
            durations[node] = nt["end"] - nt["start"]

        print(f"Total pipeline duration: {self.pipeline_end - self.pipeline_start}")
        print("==========================================")

        df = pd.DataFrame.from_dict(durations, orient="index").rename(columns={0: "time"}).sort_values("time")
        df["in_seconds"] = df["time"].apply(lambda x: x.total_seconds())
        df["perc_of_total"] = df["in_seconds"] / df["in_seconds"].sum() * 100
        print("Node durations:")
        print(df)
        print("==========================================")
        fig = tpl.figure()
        fig.barh(df["in_seconds"], df.index, force_ascii=True)
        fig.show()

    @hook_impl
    def before_dataset_loaded(self, dataset_name: str, node: Node) -> None:
        """For the first dataset loaded for this node, remember the starting point."""
        self._start(node.name)

    @hook_impl
    def before_node_run(self, node: Node) -> None:
        """For nodes without inputs, we remember the start here."""
        self._start(node.name)

    @hook_impl
    def after_node_run(self, node: Node, *args) -> None:
        """For nodes without inputs, we remember the start here."""
        self._ending(node.name)

    @hook_impl
    def after_dataset_saved(self, dataset_name: str, data: Any, node: Node) -> None:
        """For each dataset saved, replace the 2nd item for the node, the last one gets remembered."""
        self._ending(node.name)

    def _start(self, name):
        if name not in self.node_times:
            self.node_times[name] = {"start": datetime.now()}

    def _ending(self, name):
        if name in self.node_times:
            self.node_times[name]["end"] = datetime.now()
        else:
            raise Exception("there should be a node starting timer")


class ReleaseInfoHooks:
    _kedro_context: Optional[KedroContext] = None
    _globals: Optional[dict] = None
    _params: Optional[dict] = None

    @classmethod
    def set_context(cls, context: KedroContext) -> None:
        """Utility class method that stores context in class as singleton."""
        cls._kedro_context = context
        cls._globals = context.config_loader["globals"]
        cls._params = context.config_loader["parameters"]  # NOT NEEDED, IS ALREADY IN THE CONTEXT
        print("pok")

    @hook_impl
    def after_context_created(self, context: KedroContext) -> None:
        """Remember context for later export from a node hook."""
        logger.info("Remembering context for context export later")
        ReleaseInfoHooks.set_context(context)
        ReleaseInfoHooks.extract_datasets_used()

    @staticmethod
    def build_bigquery_link() -> str:
        version = ReleaseInfoHooks._globals["versions"]["release"]
        version_formatted = "release_" + re.sub(r"[.-]", "_", version)
        tmpl = (
            f"https://console.cloud.google.com/bigquery?"
            f"project={ReleaseInfoHooks._globals['gcp_project']}"
            f"&ws=!1m4!1m3!3m2!1s"
            f"mtrx-hub-dev-3of!2s"
            f"{version_formatted}"
        )
        return tmpl

    @staticmethod
    def build_code_link() -> str:
        version = ReleaseInfoHooks._globals["versions"]["release"]
        tmpl = f"https://github.com/everycure-org/matrix/tree/{version}"
        return tmpl

    @staticmethod
    def build_mlflow_link() -> str:
        run_id = ReleaseInfoHooks._kedro_context.mlflow.tracking.run.id
        experiment_name = ReleaseInfoHooks._kedro_context.mlflow.tracking.experiment.name
        experiment_id = mlflow.get_experiment_by_name(experiment_name).experiment_id
        tmpl = f"https://mlflow.platform.dev.everycure.org/#/experiments/{experiment_id}/runs/{run_id}"
        return tmpl

    @classmethod
    def extract_datasets_used(cls) -> None:
        # Using lazy import to prevent circular import error
        from matrix.settings import DYNAMIC_PIPELINES_MAPPING

        dataset_names = [item["name"] for item in DYNAMIC_PIPELINES_MAPPING["integration"] if item["integrate_in_kg"]]
        return dataset_names

    @classmethod
    def extract_global_datasets(cls, hidden_datasets) -> None:
        datasources_to_versions = {
            k: v["version"] for k, v in ReleaseInfoHooks._globals["data_sources"].items() if k not in hidden_datasets
        }
        return datasources_to_versions

    @classmethod
    def mark_only_used_datasets(cls, global_datasets, datasets_used) -> None:
        """Takes a list of globally defined datasets (and their versions) and compares it against datasets
        actually used, as dictated by the settings.py file responsible for the generation of dynamic pipelines.
        For global datasets that were excluded in the settings.py, a note is placed in the dict value that normally
        features the version number."""

        for global_dataset in global_datasets:
            # Done due to inconsistencies in datasource syntax across the codebase.
            global_dataset_variations = {global_dataset.replace("-", "_"), global_dataset.replace("_", "-")}
            if not global_dataset_variations.intersection(set(datasets_used)):
                global_datasets[global_dataset] = "excluded in dynamic pipeline"

    @staticmethod
    def extract_release_info() -> dict[str, str]:
        # Currently we represent this data in docs with each datasource in its own column,
        # we could also just output a dict of datasources if this list grows.

        info = {
            "Release Name": ReleaseInfoHooks._globals["versions"]["release"],
<<<<<<< HEAD
            "Robokop Version": ReleaseInfoHooks._globals["data_sources"]["robokop"]["version"]
            if "robokop" in ReleaseInfoHooks._datasets_used
            else "not in use",
            "RTX-KG2 Version": ReleaseInfoHooks._globals["data_sources"]["rtx-kg2"]["version"]
            if "rtx_kg2" in ReleaseInfoHooks._datasets_used
            else "not in use",
            "EC Medical Team Version": ReleaseInfoHooks._globals["data_sources"]["ec-medical-team"]["version"]
            if "ec_medical_team" in ReleaseInfoHooks._datasets_used
            else "not in use",
=======
            "Robokop Version": ReleaseInfoHooks._globals["data_sources"]["robokop"]["version"],
            "RTX-KG2 Version": ReleaseInfoHooks._globals["data_sources"]["rtx_kg2"]["version"],
            "EC Medical Team Version": ReleaseInfoHooks._globals["data_sources"]["ec_medical_team"]["version"],
>>>>>>> 5193738a
            "Topological Estimator": ReleaseInfoHooks._params["embeddings.topological_estimator"]["_object"],
            "Embeddings Encoder": ReleaseInfoHooks._params["embeddings.node"]["encoder"]["encoder"]["model"],
            "BigQuery Link": ReleaseInfoHooks.build_bigquery_link(),
            "MLFlow Link": ReleaseInfoHooks.build_mlflow_link(),
            "Code Link": ReleaseInfoHooks.build_code_link(),
            "Neo4j Link": "coming soon!",
            "NodeNorm Endpoint Link": "https://nodenorm.transltr.io/1.5/get_normalized_nodes",
        }
        return info

    @staticmethod
    def upload_to_storage(release_info: dict[str, str]) -> None:
        release_dir = ReleaseInfoHooks._globals["release_dir"]
        release_version = ReleaseInfoHooks._globals["versions"]["release"]
        full_blob_path = os.path.join(release_dir, f"{release_version}_info.json")

        with fsspec.open(full_blob_path, "wb") as f:
            f.write(json.dumps(release_info).encode("utf-8"))

    @hook_impl
    def before_node_run(self, node: Node) -> None:
        """Runs after the last node of the data_release pipeline"""
        # We chose to add this using the `after_node_run` hook, rather than
        # `after_pipeline_run`, because one does not know a priori which
        # pipelines the (last) data release node is part of. With an
        # `after_node_run`, you can limit your filters easily.
        if True:  # node.name == last_data_release_node_name:
            hidden_datasets = frozenset([""])
            global_datasets = self.extract_global_datasets(hidden_datasets)
            datasets_used = self.extract_datasets_used()
            self.mark_only_used_datasets(global_datasets, datasets_used)
            release_info = self.extract_release_info()
            try:
                self.upload_to_storage(release_info)
            except KeyError:
                logger.warning("Could not upload release info after running Kedro node.", exc_info=True)<|MERGE_RESOLUTION|>--- conflicted
+++ resolved
@@ -346,7 +346,9 @@
 
         info = {
             "Release Name": ReleaseInfoHooks._globals["versions"]["release"],
-<<<<<<< HEAD
+            "Robokop Version": ReleaseInfoHooks._globals["data_sources"]["robokop"]["version"],
+            "RTX-KG2 Version": ReleaseInfoHooks._globals["data_sources"]["rtx_kg2"]["version"],
+            "EC Medical Team Version": ReleaseInfoHooks._globals["data_sources"]["ec_medical_team"]["version"],
             "Robokop Version": ReleaseInfoHooks._globals["data_sources"]["robokop"]["version"]
             if "robokop" in ReleaseInfoHooks._datasets_used
             else "not in use",
@@ -356,11 +358,6 @@
             "EC Medical Team Version": ReleaseInfoHooks._globals["data_sources"]["ec-medical-team"]["version"]
             if "ec_medical_team" in ReleaseInfoHooks._datasets_used
             else "not in use",
-=======
-            "Robokop Version": ReleaseInfoHooks._globals["data_sources"]["robokop"]["version"],
-            "RTX-KG2 Version": ReleaseInfoHooks._globals["data_sources"]["rtx_kg2"]["version"],
-            "EC Medical Team Version": ReleaseInfoHooks._globals["data_sources"]["ec_medical_team"]["version"],
->>>>>>> 5193738a
             "Topological Estimator": ReleaseInfoHooks._params["embeddings.topological_estimator"]["_object"],
             "Embeddings Encoder": ReleaseInfoHooks._params["embeddings.node"]["encoder"]["encoder"]["model"],
             "BigQuery Link": ReleaseInfoHooks.build_bigquery_link(),
