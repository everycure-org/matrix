<<<<<<< HEAD
from kedro.pipeline import Pipeline, node, pipeline

from matrix import settings
=======
import pyspark.sql.functions as F
from kedro.pipeline import Pipeline, node, pipeline

from matrix.kedro4argo_node import ArgoNode
>>>>>>> 430b530c


def create_pipeline(**kwargs) -> Pipeline:
    """Create ingestion pipeline."""
<<<<<<< HEAD
    # Create pipeline per source
    nodes = []

    # Add shared nodes
    nodes.append(
        node(
            func=lambda x: x,
            inputs=["ingestion.raw.rtx_kg2.curie_to_pmids@spark"],
            outputs="ingestion.int.rtx_kg2.curie_to_pmids",
            name="write_rtx_kg2_curie_to_pmids",
            tags=["rtx_kg2"],
        )
    )

    # Add ingestion pipeline for each source
    for source in settings.DYNAMIC_PIPELINES_MAPPING.get("integration"):
        nodes.append(
=======
    # FUTURE: Use dynamic pipeline for this good first issue
    return pipeline(
        [
            # rtx-kg2
            ArgoNode(
                func=lambda x: x,
                inputs=["ingestion.raw.rtx_kg2.nodes@spark"],
                outputs="ingestion.int.rtx_kg2.nodes",
                name="write_rtx_kg2_nodes",
                tags=["rtx_kg2"],
            ),
            ArgoNode(
                func=lambda x: x,
                inputs=["ingestion.raw.rtx_kg2.edges@spark"],
                outputs="ingestion.int.rtx_kg2.edges",
                name="write_rtx_kg2_edges",
                tags=["rtx_kg2"],
            ),
            ArgoNode(
                func=lambda x: x,
                inputs=["ingestion.raw.rtx_kg2.curie_to_pmids@spark"],
                outputs="ingestion.int.rtx_kg2.curie_to_pmids",
                name="write_rtx_kg2_curie_to_pmids",
                tags=["rtx_kg2"],
            ),
            # ec-medical-team
            ArgoNode(
                func=lambda x: x.withColumn("upstream_data_source", F.array(F.lit("ec_medical_team"))),
                inputs=["ingestion.raw.ec_medical_team.nodes@spark"],
                outputs="ingestion.int.ec_medical_team.nodes",
                name="write_ec_medical_team_nodes",
                tags=["ec_medical_team"],
            ),
            ArgoNode(
                func=lambda x: x.withColumn("upstream_data_source", F.array(F.lit("ec_medical_team"))),
                inputs=["ingestion.raw.ec_medical_team.edges@spark"],
                outputs="ingestion.int.ec_medical_team.edges",
                name="write_ec_medical_team_edges",
                tags=["ec_medical_team"],
            ),
            # robokop
            ArgoNode(
                func=lambda x: x,
                inputs=["ingestion.raw.robokop.nodes@spark"],
                outputs="ingestion.int.robokop.nodes",
                name="ingest_robokop_nodes",
                tags=["robokop"],
            ),
            ArgoNode(
                # FUTURE: Update selection
                func=lambda x: x,
                inputs=["ingestion.raw.robokop.edges@spark"],
                outputs="ingestion.int.robokop.edges",
                name="ingest_robokop_edges",
                tags=["robokop"],
            ),
            # spoke
            node(
                func=lambda x: x,
                inputs=["ingestion.raw.spoke.nodes@spark"],
                outputs="ingestion.int.spoke.nodes",
                name="ingest_spoke_nodes",
                tags=["spoke"],
            ),
>>>>>>> 430b530c
            node(
                func=lambda x: x,
                inputs=[f'ingestion.raw.{source["name"]}.nodes@spark'],
                outputs=f'ingestion.int.{source["name"]}.nodes',
                name=f'write_{source["name"]}_nodes',
                tags=[f'{source["name"]}'],
            )
        )

        if not source.get("nodes_only", False):
            nodes.append(
                node(
                    func=lambda x: x,
                    inputs=[f'ingestion.raw.{source["name"]}.edges@spark'],
                    outputs=f'ingestion.int.{source["name"]}.edges',
                    name=f'write_{source["name"]}_edges',
                    tags=[f'{source["name"]}'],
                )
            )

    return pipeline(nodes)<|MERGE_RESOLUTION|>--- conflicted
+++ resolved
@@ -1,18 +1,11 @@
-<<<<<<< HEAD
+import pyspark.sql.functions as F
 from kedro.pipeline import Pipeline, node, pipeline
 
 from matrix import settings
-=======
-import pyspark.sql.functions as F
-from kedro.pipeline import Pipeline, node, pipeline
-
-from matrix.kedro4argo_node import ArgoNode
->>>>>>> 430b530c
 
 
 def create_pipeline(**kwargs) -> Pipeline:
     """Create ingestion pipeline."""
-<<<<<<< HEAD
     # Create pipeline per source
     nodes = []
 
@@ -30,72 +23,6 @@
     # Add ingestion pipeline for each source
     for source in settings.DYNAMIC_PIPELINES_MAPPING.get("integration"):
         nodes.append(
-=======
-    # FUTURE: Use dynamic pipeline for this good first issue
-    return pipeline(
-        [
-            # rtx-kg2
-            ArgoNode(
-                func=lambda x: x,
-                inputs=["ingestion.raw.rtx_kg2.nodes@spark"],
-                outputs="ingestion.int.rtx_kg2.nodes",
-                name="write_rtx_kg2_nodes",
-                tags=["rtx_kg2"],
-            ),
-            ArgoNode(
-                func=lambda x: x,
-                inputs=["ingestion.raw.rtx_kg2.edges@spark"],
-                outputs="ingestion.int.rtx_kg2.edges",
-                name="write_rtx_kg2_edges",
-                tags=["rtx_kg2"],
-            ),
-            ArgoNode(
-                func=lambda x: x,
-                inputs=["ingestion.raw.rtx_kg2.curie_to_pmids@spark"],
-                outputs="ingestion.int.rtx_kg2.curie_to_pmids",
-                name="write_rtx_kg2_curie_to_pmids",
-                tags=["rtx_kg2"],
-            ),
-            # ec-medical-team
-            ArgoNode(
-                func=lambda x: x.withColumn("upstream_data_source", F.array(F.lit("ec_medical_team"))),
-                inputs=["ingestion.raw.ec_medical_team.nodes@spark"],
-                outputs="ingestion.int.ec_medical_team.nodes",
-                name="write_ec_medical_team_nodes",
-                tags=["ec_medical_team"],
-            ),
-            ArgoNode(
-                func=lambda x: x.withColumn("upstream_data_source", F.array(F.lit("ec_medical_team"))),
-                inputs=["ingestion.raw.ec_medical_team.edges@spark"],
-                outputs="ingestion.int.ec_medical_team.edges",
-                name="write_ec_medical_team_edges",
-                tags=["ec_medical_team"],
-            ),
-            # robokop
-            ArgoNode(
-                func=lambda x: x,
-                inputs=["ingestion.raw.robokop.nodes@spark"],
-                outputs="ingestion.int.robokop.nodes",
-                name="ingest_robokop_nodes",
-                tags=["robokop"],
-            ),
-            ArgoNode(
-                # FUTURE: Update selection
-                func=lambda x: x,
-                inputs=["ingestion.raw.robokop.edges@spark"],
-                outputs="ingestion.int.robokop.edges",
-                name="ingest_robokop_edges",
-                tags=["robokop"],
-            ),
-            # spoke
-            node(
-                func=lambda x: x,
-                inputs=["ingestion.raw.spoke.nodes@spark"],
-                outputs="ingestion.int.spoke.nodes",
-                name="ingest_spoke_nodes",
-                tags=["spoke"],
-            ),
->>>>>>> 430b530c
             node(
                 func=lambda x: x,
                 inputs=[f'ingestion.raw.{source["name"]}.nodes@spark'],
