import pyspark.sql.functions as F
from kedro.pipeline import Pipeline, node, pipeline

from matrix import settings

from . import nodes


def create_ground_truth_pipeline() -> list:
    """Create pipeline nodes for ground truth processing."""
    return [
        node(
            func=nodes.create_gt,
            inputs={
                "pos_df": "ingestion.raw.ground_truth.positives",
                "neg_df": "ingestion.raw.ground_truth.negatives",
            },
            outputs="ingestion.int.ground_truth.combined",
            name="create_gt_dataframe",
            tags=["ground-truth"],
        ),
        node(
            func=nodes.create_gt_nodes_edges,
            inputs="ingestion.int.ground_truth.combined",
            outputs=["ingestion.raw.ground_truth.nodes@pandas", "ingestion.raw.ground_truth.edges@pandas"],
            name="create_nodes_and_edges",
            tags=["ground-truth"],
        ),
    ]


def create_medical_team_pipeline() -> list:
    """Create pipeline nodes for EC Medical Team processing."""
    return [
        node(
            func=nodes.process_medical_nodes,
            inputs=["ingestion.raw.ec_medical_team.nodes.raw", "params:ingestion.name_resolution.url"],
            outputs="ingestion.raw.ec_medical_team.nodes@pandas",
            name="normalize_ec_medical_nodes",
            tags=["ec-medical-kg"],
        ),
        node(
            func=nodes.process_medical_edges,
            inputs=[
                "ingestion.raw.ec_medical_team.nodes@pandas",
                "ingestion.raw.ec_medical_team.edges.raw",
            ],
            outputs="ingestion.raw.ec_medical_team.edges@pandas",
            name="create_int_ec_medical_edges",
            tags=["ec-medical-kg"],
        ),
    ]


def create_pipeline(**kwargs) -> Pipeline:
    """Create ingestion pipeline."""
    # Create pipeline per source
    nodes_lst = []

    # Ground truth
    nodes_lst.extend(create_ground_truth_pipeline())

    # EC Medical Team
    nodes_lst.extend(create_medical_team_pipeline())

    # Drug list and disease list
    nodes_lst.extend(
        [
            node(
                func=lambda x: x,
                inputs=["ingestion.raw.drug_list"],
                outputs="ingestion.raw.drug_list.nodes@pandas",
                name="write_drug_list",
                tags=["drug-list"],
            ),
            node(
                func=lambda x: x,
                inputs=["ingestion.raw.disease_list"],
                outputs="ingestion.raw.disease_list.nodes@pandas",
                name="write_disease_list",
                tags=["disease-list"],
            ),
        ]
    )

    # RTX-KG2 curies
    nodes_lst.append(
        node(
            func=lambda x: x,
            inputs=["ingestion.raw.rtx_kg2.curie_to_pmids@spark"],
            outputs="ingestion.int.rtx_kg2.curie_to_pmids",
            name="write_rtx_kg2_curie_to_pmids",
            tags=["rtx_kg2"],
        )
    )

    # Add ingestion pipeline for each source
    for source in settings.DYNAMIC_PIPELINES_MAPPING.get("integration"):
<<<<<<< HEAD
        nodes_lst.append(
            node(
                func=lambda x: x,
                inputs=[f'ingestion.raw.{source["name"]}.nodes@spark'],
                outputs=f'ingestion.int.{source["name"]}.nodes',
                name=f'write_{source["name"]}_nodes',
                tags=[f'{source["name"]}'],
=======
        if source.get("has_nodes", True):
            nodes.append(
                node(
                    func=lambda x: x,
                    inputs=[f'ingestion.raw.{source["name"]}.nodes@spark'],
                    outputs=f'ingestion.int.{source["name"]}.nodes',
                    name=f'write_{source["name"]}_nodes',
                    tags=[f'{source["name"]}'],
                )
>>>>>>> 618c2461
            )

<<<<<<< HEAD
        if not source.get("nodes_only", False):
            nodes_lst.append(
=======
        if source.get("has_edges", True):
            nodes.append(
>>>>>>> 618c2461
                node(
                    func=lambda x: x,
                    inputs=[f'ingestion.raw.{source["name"]}.edges@spark'],
                    outputs=f'ingestion.int.{source["name"]}.edges',
                    name=f'write_{source["name"]}_edges',
                    tags=[f'{source["name"]}'],
                )
            )

    return pipeline(nodes_lst)<|MERGE_RESOLUTION|>--- conflicted
+++ resolved
@@ -96,17 +96,8 @@
 
     # Add ingestion pipeline for each source
     for source in settings.DYNAMIC_PIPELINES_MAPPING.get("integration"):
-<<<<<<< HEAD
-        nodes_lst.append(
-            node(
-                func=lambda x: x,
-                inputs=[f'ingestion.raw.{source["name"]}.nodes@spark'],
-                outputs=f'ingestion.int.{source["name"]}.nodes',
-                name=f'write_{source["name"]}_nodes',
-                tags=[f'{source["name"]}'],
-=======
         if source.get("has_nodes", True):
-            nodes.append(
+            nodes_lst.append(
                 node(
                     func=lambda x: x,
                     inputs=[f'ingestion.raw.{source["name"]}.nodes@spark'],
@@ -114,16 +105,10 @@
                     name=f'write_{source["name"]}_nodes',
                     tags=[f'{source["name"]}'],
                 )
->>>>>>> 618c2461
             )
 
-<<<<<<< HEAD
-        if not source.get("nodes_only", False):
+        if source.get("has_edges", True):
             nodes_lst.append(
-=======
-        if source.get("has_edges", True):
-            nodes.append(
->>>>>>> 618c2461
                 node(
                     func=lambda x: x,
                     inputs=[f'ingestion.raw.{source["name"]}.edges@spark'],
