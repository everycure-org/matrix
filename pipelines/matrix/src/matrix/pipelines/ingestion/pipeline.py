from kedro.pipeline import Pipeline, node, pipeline

from matrix import settings

<<<<<<< HEAD

def create_ground_truth_pipeline() -> list:
    """Create pipeline nodes for ground truth processing."""
    return [
        node(
            func=lambda x, y: [x, y],
            inputs=["ingestion.raw.kgml_xdtd_ground_truth.positives", "ingestion.raw.kgml_xdtd_ground_truth.negatives"],
            outputs=[
                "ingestion.raw.kgml_xdtd_ground_truth.positive.edges@pandas",
                "ingestion.raw.kgml_xdtd_ground_truth.negative.edges@pandas",
            ],
            name="write_kgml_xdtd_gt",
            tags=["kgml_xdtd_ground_truth"],
        ),
        node(
            func=lambda x, y: [x, y],
            inputs=[
                "ingestion.raw.ec_ground_truth.positives",
                "ingestion.raw.ec_ground_truth.negatives",
            ],
            outputs=[
                "ingestion.raw.ec_ground_truth.positive.edges@pandas",
                "ingestion.raw.ec_ground_truth.negative.edges@pandas",
            ],
            name="write_ec_indications_list",
            tags=["ec_ground_truth"],
        ),
    ]

=======
>>>>>>> 3c5243cd

def create_pipeline(**kwargs) -> Pipeline:
    """Create ingestion pipeline."""
    # Create pipeline per source
    nodes_lst = []

    # Drug list and disease list
    nodes_lst.extend(
        [
            node(
                func=lambda x: x,
                inputs=["ingestion.raw.drug_list"],
                outputs="ingestion.raw.drug_list.nodes@pandas",
                name="write_drug_list",
                tags=["drug-list"],
            ),
            node(
                func=lambda x: x,
                inputs=["ingestion.raw.disease_list"],
                outputs="ingestion.raw.disease_list.nodes@pandas",
                name="write_disease_list",
                tags=["disease-list"],
            ),
        ]
    )

    # RTX-KG2 curies
    nodes_lst.append(
        node(
            func=lambda x: x,
            inputs=["ingestion.raw.rtx_kg2.curie_to_pmids@spark"],
            outputs="ingestion.int.rtx_kg2.curie_to_pmids",
            name="write_rtx_kg2_curie_to_pmids",
            tags=["rtx_kg2"],
        )
    )

    # Add ingestion pipeline for each source
    for source in settings.DYNAMIC_PIPELINES_MAPPING().get("integration"):
        if source.get("has_nodes", True):
            nodes_lst.append(
                node(
                    func=lambda x: x,
                    inputs=[f'ingestion.raw.{source["name"]}.nodes@spark'],
                    outputs=f'ingestion.int.{source["name"]}.nodes',
                    name=f'write_{source["name"]}_nodes',
                    tags=[f'{source["name"]}'],
                )
            )
<<<<<<< HEAD
        if source.get("has_edges", True) and not (
            source.get("has_positive_edges", False) or source.get("has_negative_edges", False)
        ):
=======
        if "ground_truth" in source.get("name", ""):
            nodes_lst.append(
                node(
                    func=lambda x, y: [x, y],
                    inputs=[
                        f"ingestion.raw.{source['name']}.positives",
                        f"ingestion.raw.{source['name']}.negatives",
                    ],
                    outputs=[
                        f"ingestion.int.{source['name']}.positive.edges@pandas",
                        f"ingestion.int.{source['name']}.negative.edges@pandas",
                    ],
                    name=f'write_{source["name"]}',
                    tags=[f'{source["name"]}'],
                )
            )
        elif source.get("has_edges", True):
>>>>>>> 3c5243cd
            nodes_lst.append(
                node(
                    func=lambda x: x,
                    inputs=[f'ingestion.raw.{source["name"]}.edges@spark'],
                    outputs=f'ingestion.int.{source["name"]}.edges',
                    name=f'write_{source["name"]}_edges',
                    tags=[f'{source["name"]}'],
                )
            )
<<<<<<< HEAD

        if source.get("is_ground_truth", False):
            nodes_lst.append(
                node(
                    func=lambda x: x,
                    inputs=f'ingestion.raw.{source["name"]}.positive.edges@spark',
                    outputs=f'ingestion.int.{source["name"]}.positive.edges',
                    name=f'write_{source["name"]}_positive_edges',
                    tags=[f'{source["name"]}'],
                ),
            )
        if source.get("has_negative_edges", False):
            nodes_lst.append(
                node(
                    func=lambda x: x,
                    inputs=f'ingestion.raw.{source["name"]}.negative.edges@spark',
                    outputs=f'ingestion.int.{source["name"]}.negative.edges',
                    name=f'write_{source["name"]}_negative_edges',
                    tags=[f'{source["name"]}'],
                )
            )
=======
>>>>>>> 3c5243cd
    return pipeline(nodes_lst)<|MERGE_RESOLUTION|>--- conflicted
+++ resolved
@@ -2,38 +2,6 @@
 
 from matrix import settings
 
-<<<<<<< HEAD
-
-def create_ground_truth_pipeline() -> list:
-    """Create pipeline nodes for ground truth processing."""
-    return [
-        node(
-            func=lambda x, y: [x, y],
-            inputs=["ingestion.raw.kgml_xdtd_ground_truth.positives", "ingestion.raw.kgml_xdtd_ground_truth.negatives"],
-            outputs=[
-                "ingestion.raw.kgml_xdtd_ground_truth.positive.edges@pandas",
-                "ingestion.raw.kgml_xdtd_ground_truth.negative.edges@pandas",
-            ],
-            name="write_kgml_xdtd_gt",
-            tags=["kgml_xdtd_ground_truth"],
-        ),
-        node(
-            func=lambda x, y: [x, y],
-            inputs=[
-                "ingestion.raw.ec_ground_truth.positives",
-                "ingestion.raw.ec_ground_truth.negatives",
-            ],
-            outputs=[
-                "ingestion.raw.ec_ground_truth.positive.edges@pandas",
-                "ingestion.raw.ec_ground_truth.negative.edges@pandas",
-            ],
-            name="write_ec_indications_list",
-            tags=["ec_ground_truth"],
-        ),
-    ]
-
-=======
->>>>>>> 3c5243cd
 
 def create_pipeline(**kwargs) -> Pipeline:
     """Create ingestion pipeline."""
@@ -83,11 +51,6 @@
                     tags=[f'{source["name"]}'],
                 )
             )
-<<<<<<< HEAD
-        if source.get("has_edges", True) and not (
-            source.get("has_positive_edges", False) or source.get("has_negative_edges", False)
-        ):
-=======
         if "ground_truth" in source.get("name", ""):
             nodes_lst.append(
                 node(
@@ -105,7 +68,6 @@
                 )
             )
         elif source.get("has_edges", True):
->>>>>>> 3c5243cd
             nodes_lst.append(
                 node(
                     func=lambda x: x,
@@ -115,28 +77,4 @@
                     tags=[f'{source["name"]}'],
                 )
             )
-<<<<<<< HEAD
-
-        if source.get("is_ground_truth", False):
-            nodes_lst.append(
-                node(
-                    func=lambda x: x,
-                    inputs=f'ingestion.raw.{source["name"]}.positive.edges@spark',
-                    outputs=f'ingestion.int.{source["name"]}.positive.edges',
-                    name=f'write_{source["name"]}_positive_edges',
-                    tags=[f'{source["name"]}'],
-                ),
-            )
-        if source.get("has_negative_edges", False):
-            nodes_lst.append(
-                node(
-                    func=lambda x: x,
-                    inputs=f'ingestion.raw.{source["name"]}.negative.edges@spark',
-                    outputs=f'ingestion.int.{source["name"]}.negative.edges',
-                    name=f'write_{source["name"]}_negative_edges',
-                    tags=[f'{source["name"]}'],
-                )
-            )
-=======
->>>>>>> 3c5243cd
     return pipeline(nodes_lst)