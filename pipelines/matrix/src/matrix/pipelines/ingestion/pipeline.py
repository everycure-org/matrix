from kedro.pipeline import Pipeline, node, pipeline

from matrix import settings


def create_valid_edge_type_pipeline() -> list:
    """Create pipeline nodes for valid edge type processing."""
    return [
        node(
            func=lambda x: x,
            inputs=["ingestion.raw.valid_edge_types"],
            outputs="ingestion.int.valid_edge_types",
            name="write_valid_edge_types",
            tags=["valid-edge-types"],
        )
    ]


def create_pipeline(**kwargs) -> Pipeline:
    """Create ingestion pipeline."""
    # Create pipeline per source
    nodes_lst = []

<<<<<<< HEAD
    # Ground truth
    nodes_lst.extend(create_ground_truth_pipeline())
    nodes_lst.extend(create_valid_edge_type_pipeline())

=======
>>>>>>> d1a4d9ea
    # Drug list and disease list
    nodes_lst.extend(
        [
            node(
                func=lambda x: x,
                inputs=["ingestion.raw.drug_list"],
                outputs="ingestion.raw.drug_list.nodes@pandas",
                name="write_drug_list",
                tags=["drug-list"],
            ),
            node(
                func=lambda x: x,
                inputs=["ingestion.raw.disease_list"],
                outputs="ingestion.raw.disease_list.nodes@pandas",
                name="write_disease_list",
                tags=["disease-list"],
            ),
        ]
    )

    # RTX-KG2 curies
    nodes_lst.append(
        node(
            func=lambda x: x,
            inputs=["ingestion.raw.rtx_kg2.curie_to_pmids@spark"],
            outputs="ingestion.int.rtx_kg2.curie_to_pmids",
            name="write_rtx_kg2_curie_to_pmids",
            tags=["rtx_kg2"],
        )
    )

    # Add ingestion pipeline for each source
    for source in settings.DYNAMIC_PIPELINES_MAPPING().get("integration"):
        if source.get("has_nodes", True):
            nodes_lst.append(
                node(
                    func=lambda x: x,
                    inputs=[f'ingestion.raw.{source["name"]}.nodes@spark'],
                    outputs=f'ingestion.int.{source["name"]}.nodes',
                    name=f'write_{source["name"]}_nodes',
                    tags=[f'{source["name"]}'],
                )
            )
        if "ground_truth" in source.get("name", ""):
            nodes_lst.append(
                node(
                    func=lambda x, y: [x, y],
                    inputs=[
                        f"ingestion.raw.{source['name']}.positives",
                        f"ingestion.raw.{source['name']}.negatives",
                    ],
                    outputs=[
                        f"ingestion.int.{source['name']}.positive.edges@pandas",
                        f"ingestion.int.{source['name']}.negative.edges@pandas",
                    ],
                    name=f'write_{source["name"]}',
                    tags=[f'{source["name"]}'],
                )
            )
        elif source.get("has_edges", True):
            nodes_lst.append(
                node(
                    func=lambda x: x,
                    inputs=[f'ingestion.raw.{source["name"]}.edges@spark'],
                    outputs=f'ingestion.int.{source["name"]}.edges',
                    name=f'write_{source["name"]}_edges',
                    tags=[f'{source["name"]}'],
                )
            )
    return pipeline(nodes_lst)<|MERGE_RESOLUTION|>--- conflicted
+++ resolved
@@ -21,13 +21,9 @@
     # Create pipeline per source
     nodes_lst = []
 
-<<<<<<< HEAD
     # Ground truth
-    nodes_lst.extend(create_ground_truth_pipeline())
     nodes_lst.extend(create_valid_edge_type_pipeline())
 
-=======
->>>>>>> d1a4d9ea
     # Drug list and disease list
     nodes_lst.extend(
         [
