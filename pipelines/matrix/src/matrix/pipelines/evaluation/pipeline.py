--- conflicted
+++ resolved
@@ -47,7 +47,6 @@
     )
 
 
-<<<<<<< HEAD
 def _create_stability_pipeline(model_1: str, model_2: str, evaluation: str) -> Pipeline:
     return pipeline(
         [
@@ -76,9 +75,6 @@
     )
 
 
-def create_pipeline(**kwargs) -> Pipeline:
-    """Create evaluation pipeline."""
-=======
 def create_model_pipeline(model: str, evaluation_names: List[str], n_cross_val_folds: int) -> Pipeline:
     """Create pipeline to evaluate a single model.
 
@@ -91,7 +87,6 @@
         Pipelines with evaluation nodes for given model
     """
 
->>>>>>> 9ffdeb9b
     pipelines = []
 
     # Evaluate each fold
@@ -136,7 +131,6 @@
                 ]
             )
         )
-
     return sum(pipelines)
 
 
@@ -186,20 +180,18 @@
                     outputs="evaluation.reporting.master_report",
                     name="consolidate_evaluation_reports",
                 )
-<<<<<<< HEAD
-            )
-        for stability in settings.DYNAMIC_PIPELINES_MAPPING.get("stability"):
-            for model_to_compare in model_names:
-                pipelines.append(
-                    pipeline(
-                        _create_stability_pipeline(model, model_to_compare, stability["stability_name"]),
-                        tags=model,
-                    )
-                )
-=======
             ]
         )
     )
+    # Calculate stability between folds
+    for stability in settings.DYNAMIC_PIPELINES_MAPPING.get("stability"):
+        for main_model in models.keys():
+            for model_to_compare in models.keys():
+                pipelines.append(
+                    pipeline(
+                        _create_stability_pipeline(main_model, model_to_compare, stability["stability_name"]),
+                        tags=main_model,
+                    )
+                )
 
->>>>>>> 9ffdeb9b
     return sum(pipelines)