from typing import List, Union

from kedro.pipeline import Pipeline, pipeline

from matrix import settings
from matrix.pipelines.modelling import nodes as modelling_nodes
from matrix.kedro4argo_node import argo_node

from . import nodes


def _create_evaluation_fold_pipeline(model: str, evaluation: str, fold: Union[str, int]) -> Pipeline:
    """Create pipeline for single model, evaluation and fold.

    Args:
        model: model name
        evaluation: name of evaluation suite to generate
        fold: fold to generate
    Returns:
        Pipeline with nodes for given model, evaluation and fold
    """
    return pipeline(
        [
            argo_node(
                func=nodes.generate_test_dataset,
                inputs=[
                    f"matrix_generation.{model}.fold_{fold}.model_output.sorted_matrix_predictions@pandas",
                    f"params:evaluation.{evaluation}.evaluation_options.generator",
                    f"modelling.model_input.fold_{fold}.splits",
                    "params:evaluation.score_col_name",
                ],
                outputs=f"evaluation.{model}.fold_{fold}.{evaluation}.model_output.pairs",
                name=f"create_{model}_{evaluation}_evaluation_pairs_fold_{fold}",
            ),
            argo_node(
                func=nodes.evaluate_test_predictions,
                inputs=[
                    f"evaluation.{model}.fold_{fold}.{evaluation}.model_output.pairs",
                    f"params:evaluation.{evaluation}.evaluation_options.evaluation",
                ],
                outputs=f"evaluation.{model}.fold_{fold}.{evaluation}.reporting.result",
                name=f"create_{model}_{evaluation}_evaluation_fold_{fold}",
            ),
        ],
        tags=["argowf.fuse", f"argowf.fuse-group.{model}.{evaluation}.fold_{fold}"],
    )


def create_model_pipeline(
    model: str, evaluation_names: str, folds_lst: List[Union[str, int]], n_splits: int
) -> Pipeline:
    """Create pipeline to evaluate a single model.

    Args:
        model: model name
        num_shards: number of shard to generate
        folds_lst: lists of folds (e.g. [0, 1, 2, 3, "full"] if n_splits=3)
        n_splits: number of splits
    Returns:
        Pipelines with evaluation nodes for given model
    """

    pipelines = []

    # Evaluate each fold
    for fold in folds_lst:
        for evaluation in evaluation_names:
            pipelines.append(
                pipeline(
                    _create_evaluation_fold_pipeline(model, evaluation, fold),
                    tags=[model, evaluation],
                )
            )

    # Consolidate all results
    for evaluation in evaluation_names:
        pipelines.append(
            pipeline(
                [
                    argo_node(
                        func=modelling_nodes.aggregate_metrics,
                        inputs=[
<<<<<<< HEAD
                            f"matrix_generation.{model}.model_output.sorted_matrix_predictions@pandas",
                            "modelling.model_input.splits",
                            "params:evaluation.treat_score_col_name",
=======
                            "params:modelling.aggregation_functions",
                            *[
                                f"evaluation.{model}.fold_{fold}.{evaluation}.reporting.result"
                                for fold in range(n_splits)
                            ],
>>>>>>> 81838ecb
                        ],
                        outputs=f"evaluation.{model}.{evaluation}.reporting.result_aggregated",
                        name=f"aggregate_{model}_{evaluation}_evaluation_results",
                        tags=[model, evaluation],
                    ),
                    # Reduce the aggregate results for simpler readout in MLFlow (e.g. only report mean)
                    argo_node(
                        func=nodes.reduce_aggregated_results,
                        inputs=[
                            f"evaluation.{model}.{evaluation}.reporting.result_aggregated",
                            "params:evaluation.reported_aggregations",
                        ],
                        outputs=f"evaluation.{model}.{evaluation}.reporting.result_aggregated_reduced",
                        name=f"reduce_aggregated_{model}_{evaluation}_evaluation_results",
                        tags=[model, evaluation],
                    ),
                ]
            )
        )

    return sum(pipelines)


def create_pipeline(**kwargs) -> Pipeline:
    """Create evaluation pipeline.

    Pipeline is created dynamically, based on the following dimensions:
        - Models, i.e., type of model, e.g. random forst
        - Folds, i.e., number of folds to train/evaluation
        - Evaluations, i.e., type evaluation suite to run
    """

    # Unpack params
    models = settings.DYNAMIC_PIPELINES_MAPPING.get("modelling")
    model_names = [model["model_name"] for model in models]

    # Unpack folds
    n_splits = settings.DYNAMIC_PIPELINES_MAPPING.get("cross_validation").get("n_splits")
    folds_lst = list(range(n_splits))

    # Unpack evaluation names
    evaluations = settings.DYNAMIC_PIPELINES_MAPPING.get("evaluation")
    evaluation_names = [ev["evaluation_name"] for ev in evaluations]

    # Generate pipelines for each model
    pipelines = []
    for model in model_names:
        pipelines.append(create_model_pipeline(model, evaluation_names, folds_lst, n_splits))

    # Consolidate metrics across models and folds
    pipelines.append(
        pipeline(
            [
                argo_node(
                    func=nodes.consolidate_evaluation_reports,
                    inputs={
                        # Consolidate aggregated reports per model fold
                        **{
                            f"{model}.{evaluation}.fold_{fold}": f"evaluation.{model}.fold_{fold}.{evaluation}.reporting.result"
                            for model in model_names
                            for evaluation in evaluation_names
                            for fold in folds_lst
                        },
                        # Consolidate aggregated reports per model
                        **{
                            f"{model}.{evaluation}.aggregated": f"evaluation.{model}.{evaluation}.reporting.result_aggregated"
                            for model in model_names
                            for evaluation in evaluation_names
                        },
                    },
                    outputs="evaluation.reporting.master_report",
                    name="consolidate_evaluation_reports",
                )
            ]
        )
    )

    return sum(pipelines)<|MERGE_RESOLUTION|>--- conflicted
+++ resolved
@@ -80,17 +80,11 @@
                     argo_node(
                         func=modelling_nodes.aggregate_metrics,
                         inputs=[
-<<<<<<< HEAD
-                            f"matrix_generation.{model}.model_output.sorted_matrix_predictions@pandas",
-                            "modelling.model_input.splits",
-                            "params:evaluation.treat_score_col_name",
-=======
                             "params:modelling.aggregation_functions",
                             *[
                                 f"evaluation.{model}.fold_{fold}.{evaluation}.reporting.result"
                                 for fold in range(n_splits)
                             ],
->>>>>>> 81838ecb
                         ],
                         outputs=f"evaluation.{model}.{evaluation}.reporting.result_aggregated",
                         name=f"aggregate_{model}_{evaluation}_evaluation_results",
