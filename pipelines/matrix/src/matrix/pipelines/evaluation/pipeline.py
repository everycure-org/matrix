--- conflicted
+++ resolved
@@ -24,23 +24,13 @@
     return pipeline(
         [
             argo_node(
-<<<<<<< HEAD
                 func=partial_splits(nodes.generate_test_dataset, fold),
                 inputs={
                     "data": "modelling.model_input.splits",
                     "matrix": f"matrix_generation.{model}.fold_{fold}.model_output.sorted_matrix_predictions@pandas",
                     "generator": f"params:evaluation.{evaluation}.evaluation_options.generator",
-                    "score_col_name": "params:evaluation.score_col_name",
+                    "score_col_name": "params:matrix_generation.treat_score_col_name",
                 },
-=======
-                func=nodes.generate_test_dataset,
-                inputs=[
-                    f"matrix_generation.{model}.fold_{fold}.model_output.sorted_matrix_predictions@pandas",
-                    f"params:evaluation.{evaluation}.evaluation_options.generator",
-                    f"modelling.model_input.fold_{fold}.splits",
-                    "params:matrix_generation.treat_score_col_name",
-                ],
->>>>>>> 0306645b
                 outputs=f"evaluation.{model}.fold_{fold}.{evaluation}.model_output.pairs",
                 name=f"create_{model}_{evaluation}_evaluation_pairs_fold_{fold}",
             ),
