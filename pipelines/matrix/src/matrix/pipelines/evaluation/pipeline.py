from typing import Union

from kedro.pipeline import Pipeline, pipeline
from matrix import settings
<<<<<<< HEAD
from matrix.kedro4argo_node import argo_node
=======
from matrix.kedro4argo_node import ArgoNode
>>>>>>> ad29129a
from matrix.pipelines.modelling import nodes as modelling_nodes
from matrix.pipelines.modelling.utils import partial_fold

from . import nodes


def _create_evaluation_fold_pipeline(model_name: str, evaluation: str, fold: Union[str, int]) -> Pipeline:
    """Create pipeline for single model, evaluation and fold.

    Args:
        model_name: model name
        evaluation: name of evaluation suite to generate
        fold: fold to generate

    Returns:
        Pipeline with nodes for given model, evaluation and fold
    """
    return pipeline(
        [
            ArgoNode(
                func=partial_fold(nodes.generate_test_dataset, fold, arg_name="known_pairs"),
                inputs={
                    "known_pairs": "modelling.model_input.splits",
                    "matrix": f"matrix_generation.{model_name}.fold_{fold}.model_output.sorted_matrix_predictions@pandas",
                    "generator": f"params:evaluation.{evaluation}.evaluation_options.generator",
                    "score_col_name": "params:matrix_generation.treat_score_col_name",
                },
                outputs=f"evaluation.{model_name}.fold_{fold}.{evaluation}.model_output.pairs",
                name=f"create_{model_name}_{evaluation}_evaluation_pairs_fold_{fold}",
            ),
            ArgoNode(
                func=nodes.evaluate_test_predictions,
                inputs=[
                    f"evaluation.{model_name}.fold_{fold}.{evaluation}.model_output.pairs",
                    f"params:evaluation.{evaluation}.evaluation_options.evaluation",
                ],
                outputs=f"evaluation.{model_name}.fold_{fold}.{evaluation}.reporting.result",
                name=f"create_{model_name}_{evaluation}_evaluation_fold_{fold}",
            ),
        ],
        tags=["argowf.fuse", f"argowf.fuse-group.{model_name}.{evaluation}.fold_{fold}"],
    )


def create_model_pipeline(model_name: str, evaluation_names: str, n_cross_val_folds: int) -> Pipeline:
    """Create pipeline to evaluate a single model.

    Args:
        model_name: model name
        evaluation_names: List of evaluation names.
        n_cross_val_folds: number of folds for cross-validation (i.e. number of test/train splits, not including fold with full training data)

    Returns:
        Pipelines with evaluation nodes for given model
    """

    pipelines = []

    # Evaluate each fold
    for fold in range(n_cross_val_folds):
        for evaluation in evaluation_names:
            pipelines.append(
                pipeline(
                    _create_evaluation_fold_pipeline(model_name, evaluation, fold),
                    tags=[model_name, evaluation],
                )
            )

    # Consolidate all results
    for evaluation in evaluation_names:
        pipelines.append(
            pipeline(
                [
                    ArgoNode(
                        func=modelling_nodes.aggregate_metrics,
                        inputs=[
                            "params:modelling.aggregation_functions",
                            *[
                                f"evaluation.{model_name}.fold_{fold}.{evaluation}.reporting.result"
                                for fold in range(n_cross_val_folds)
                            ],
                        ],
                        outputs=f"evaluation.{model_name}.{evaluation}.reporting.result_aggregated",
                        name=f"aggregate_{model_name}_{evaluation}_evaluation_results",
                        tags=[model_name, evaluation],
                    ),
                    # Reduce the aggregate results for simpler readout in MLFlow (e.g. only report mean)
                    ArgoNode(
                        func=nodes.reduce_aggregated_results,
                        inputs=[
                            f"evaluation.{model_name}.{evaluation}.reporting.result_aggregated",
                            "params:evaluation.reported_aggregations",
                        ],
                        outputs=f"evaluation.{model_name}.{evaluation}.reporting.result_aggregated_reduced",
                        name=f"reduce_aggregated_{model_name}_{evaluation}_evaluation_results",
                        tags=[model_name, evaluation],
                    ),
                ]
            )
        )

    return sum(pipelines)


def create_pipeline(**kwargs) -> Pipeline:
    """Create evaluation pipeline.

    Pipeline is created dynamically, based on the following dimensions:
        - Models, i.e., type of model, e.g. random forst
        - Folds, i.e., number of folds to train/evaluation
        - Evaluations, i.e., type evaluation suite to run
    """

    # Unpack params
    model_name = settings.DYNAMIC_PIPELINES_MAPPING.get("modelling")["model_name"]

    # Unpack number of splits
    n_cross_val_folds = settings.DYNAMIC_PIPELINES_MAPPING.get("cross_validation").get("n_cross_val_folds")

    # Unpack evaluation names
    evaluation_names = [ev["evaluation_name"] for ev in settings.DYNAMIC_PIPELINES_MAPPING.get("evaluation")]

    # Generate pipelines for each model
    pipelines = []
    pipelines.append(create_model_pipeline(model_name, evaluation_names, n_cross_val_folds))

    # Consolidate metrics across models and folds
    pipelines.append(
        pipeline(
            [
                ArgoNode(
                    func=nodes.consolidate_evaluation_reports,
                    inputs={
                        # Consolidate aggregated reports per model fold
                        **{
                            f"{model_name}.{evaluation}.fold_{fold}": f"evaluation.{model_name}.fold_{fold}.{evaluation}.reporting.result"
                            for evaluation in evaluation_names
                            for fold in range(n_cross_val_folds)
                        },
                        # Consolidate aggregated reports per model
                        **{
                            f"{model_name}.{evaluation}.aggregated": f"evaluation.{model_name}.{evaluation}.reporting.result_aggregated"
                            for evaluation in evaluation_names
                        },
                    },
                    outputs="evaluation.reporting.master_report",
                    name="consolidate_evaluation_reports",
                )
            ]
        )
    )

    return sum(pipelines)<|MERGE_RESOLUTION|>--- conflicted
+++ resolved
@@ -2,11 +2,7 @@
 
 from kedro.pipeline import Pipeline, pipeline
 from matrix import settings
-<<<<<<< HEAD
-from matrix.kedro4argo_node import argo_node
-=======
 from matrix.kedro4argo_node import ArgoNode
->>>>>>> ad29129a
 from matrix.pipelines.modelling import nodes as modelling_nodes
 from matrix.pipelines.modelling.utils import partial_fold
 
