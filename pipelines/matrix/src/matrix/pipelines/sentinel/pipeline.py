from kedro.pipeline import Pipeline, pipeline
from matrix import settings
from matrix.kedro4argo_node import ArgoNode
from matrix.pipelines.data_release import last_node_name

# Last node is made explicit because there's a kedro hook after_node_run
# being triggered after the completion of the last node of this pipeline.
# This node is monitored by the data release workflow for successful completion.
# It's a sentinel indicating all data-delivering nodes are really done executing.
# It _must_ be the very last node in this pipeline.


<<<<<<< HEAD
def get_sentinel_inputs(is_patch: bool, full_e2e_run: bool) -> list[str]:
    kg_release_patch_outputs = ["data_release.prm.kgx_edges", "data_release.prm.kgx_nodes"] + [
=======
def get_sentinel_inputs(is_patch: bool) -> list[str]:
    kg_release_patch_outputs = [
        "data_release.prm.kgx_edges",
        "data_release.prm.kgx_nodes",
        "integration.prm.nodes_edges_consistency_check",
    ] + [
>>>>>>> 6d1a8ff4
        f"integration.int.{source['name']}.normalization_summary"
        for source in settings.DYNAMIC_PIPELINES_MAPPING().get("integration")
    ]
    kg_release_outputs = kg_release_patch_outputs + ["data_release.prm.kg_edges", "data_release.prm.kg_nodes"]

    if full_e2e_run:
        # Can add other modelling pipeline outputs.
        return ["matrix_transformations.full_matrix_output@spark"]

    # We might be able to remove this if we run the modelling pipeline every time we do a patch.
    elif is_patch:
        return kg_release_patch_outputs
    else:
        return kg_release_outputs


def sentinel_function(*args):
    return True


def create_pipeline(is_patch: bool = False, full_e2e_run: bool = False, **kwargs) -> Pipeline:
    sentinel_inputs = get_sentinel_inputs(is_patch, full_e2e_run)
    return pipeline(
        [
            ArgoNode(
                func=sentinel_function,
                inputs=sentinel_inputs,
                outputs="data_release.dummy",
                name=last_node_name,
            )
        ]
    )<|MERGE_RESOLUTION|>--- conflicted
+++ resolved
@@ -10,17 +10,12 @@
 # It _must_ be the very last node in this pipeline.
 
 
-<<<<<<< HEAD
 def get_sentinel_inputs(is_patch: bool, full_e2e_run: bool) -> list[str]:
-    kg_release_patch_outputs = ["data_release.prm.kgx_edges", "data_release.prm.kgx_nodes"] + [
-=======
-def get_sentinel_inputs(is_patch: bool) -> list[str]:
     kg_release_patch_outputs = [
         "data_release.prm.kgx_edges",
         "data_release.prm.kgx_nodes",
         "integration.prm.nodes_edges_consistency_check",
     ] + [
->>>>>>> 6d1a8ff4
         f"integration.int.{source['name']}.normalization_summary"
         for source in settings.DYNAMIC_PIPELINES_MAPPING().get("integration")
     ]
