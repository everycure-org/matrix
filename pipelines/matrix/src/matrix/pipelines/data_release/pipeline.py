<<<<<<< HEAD
from kedro.pipeline import Pipeline, pipeline
from matrix.kedro4argo_node import ArgoNode
=======
from kedro.pipeline import Pipeline, pipeline, node

>>>>>>> e9ef2b2e
from matrix.pipelines.embeddings.nodes import ingest_edges, ingest_nodes


def create_pipeline(**kwargs) -> Pipeline:
    """Create release pipeline."""
    return pipeline(
        [
<<<<<<< HEAD
            ArgoNode(
=======
            node(
                func=lambda x: x,
                inputs=["embeddings.feat.nodes"],
                outputs="data_release.feat.nodes_with_embeddings",
                name="ingest_nodes_with_embeddings",
            ),
            node(
>>>>>>> e9ef2b2e
                func=ingest_nodes,
                inputs=["integration.prm.filtered_nodes"],
                outputs="data_release.prm.kg_nodes",
                name="ingest_kg_nodes",
                tags=["neo4j"],
            ),
            ArgoNode(
                func=ingest_edges,
                inputs=["data_release.prm.kg_nodes", "integration.prm.filtered_edges"],
                outputs="data_release.prm.kg_edges",
                name="ingest_kg_edges",
                tags=["neo4j"],
            ),
            # NOTE: Enable if you want embeddings
            # ArgoNode(
            #     func=lambda _, x: x,
            #     inputs=["data_release.prm.kg_nodes", "embeddings.feat.nodes"],
            #     outputs="data_release.prm.kg_embeddings",
            # )
            # need nodes that bring the nodes/edges to BigQuery
        ]
    )<|MERGE_RESOLUTION|>--- conflicted
+++ resolved
@@ -1,10 +1,5 @@
-<<<<<<< HEAD
 from kedro.pipeline import Pipeline, pipeline
 from matrix.kedro4argo_node import ArgoNode
-=======
-from kedro.pipeline import Pipeline, pipeline, node
-
->>>>>>> e9ef2b2e
 from matrix.pipelines.embeddings.nodes import ingest_edges, ingest_nodes
 
 
@@ -12,17 +7,13 @@
     """Create release pipeline."""
     return pipeline(
         [
-<<<<<<< HEAD
             ArgoNode(
-=======
-            node(
                 func=lambda x: x,
                 inputs=["embeddings.feat.nodes"],
                 outputs="data_release.feat.nodes_with_embeddings",
                 name="ingest_nodes_with_embeddings",
             ),
-            node(
->>>>>>> e9ef2b2e
+            ArgoNode(
                 func=ingest_nodes,
                 inputs=["integration.prm.filtered_nodes"],
                 outputs="data_release.prm.kg_nodes",
