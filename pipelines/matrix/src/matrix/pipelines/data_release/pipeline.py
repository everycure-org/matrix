--- conflicted
+++ resolved
@@ -1,9 +1,5 @@
-<<<<<<< HEAD
 from kedro.pipeline import Pipeline, pipeline
 from matrix.kedro4argo_node import ArgoNode
-=======
-from kedro.pipeline import Pipeline, node, pipeline
->>>>>>> e2696523
 from matrix.pipelines.embeddings.nodes import ingest_edges, ingest_nodes
 
 
@@ -11,25 +7,21 @@
     """Create release pipeline."""
     return pipeline(
         [
-<<<<<<< HEAD
+            # release to bigquery
             ArgoNode(
-=======
-            # release to bigquery
-            node(
                 func=lambda x: x,
                 inputs=["integration.prm.filtered_edges"],
                 outputs="data_release.prm.bigquery_edges",
                 name="release_edges_to_bigquery",
             ),
-            node(
+            ArgoNode(
                 func=lambda x: x,
                 inputs=["integration.prm.filtered_nodes"],
                 outputs="data_release.prm.bigquery_nodes",
                 name="release_nodes_to_bigquery",
             ),
             # release to neo4j
-            node(
->>>>>>> e2696523
+            ArgoNode(
                 func=lambda x: x,
                 inputs=["embeddings.feat.nodes"],
                 outputs="data_release.feat.nodes_with_embeddings",
