--- conflicted
+++ resolved
@@ -10,7 +10,6 @@
     """Resolution pipeline for filtering out the input."""
     return pipeline(
         [
-<<<<<<< HEAD
             # TODO: Remove implement this node /modification of it thats consistent with integration/batch
             # node(
             #     func=nodes.clean_input_sheet,
@@ -26,10 +25,7 @@
             #     name="clean_input_sheet",
             #     tags=["inference-input"],
             # ),
-            node(
-=======
             argo_node(
->>>>>>> 42a72eec
                 func=nd.resolve_input_sheet,
                 inputs={
                     "input_sheet": "inference.raw.normalized_inputs",
