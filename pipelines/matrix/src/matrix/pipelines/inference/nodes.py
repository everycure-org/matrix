"""Inference pipeline's nodes."""
<<<<<<< HEAD
=======

>>>>>>> cd37ad3f
from typing import Dict
import pandas as pd

from . import visualisers
from matplotlib.figure import Figure


def resolve_input_sheet(
    input_sheet: pd.DataFrame, drug_sheet: pd.DataFrame, disease_sheet: pd.DataFrame
) -> (Dict, pd.DataFrame, pd.DataFrame):
    """Run inference on disease or list of diseases and drug list, and write to google sheets.

    Args:
        input_sheet: dataframe with users' input IDs.
        drug_sheet: drug list with normalized curies.
        disease_sheet: disease list with normalized curies.

    Returns:
        str: The inferred type ("inferPerDrug", "inferPerDisease", or "inferPerPair").

    Raises:
        ValueError: If both drug_id and disease_id are empty.
    """
    # Load drug/disases IDs and timestamp from the msot re
    drug_id = input_sheet["norm_drug_id"].values[-1]
    drug_name = input_sheet["norm_drug_name"].values[-1]
    disease_id = input_sheet["norm_disease_id"].values[-1]
    disease_name = input_sheet["norm_disease_name"].values[-1]
    timestamp = input_sheet["timestamp"].values[-1].split(" ")[0]
    # Rule-based check of the request type
    if isinstance(disease_id, float) and isinstance(drug_id, float):
        raise ValueError("Need to specify drug, disease, or both")
    elif isinstance(disease_id, float):
        drug_list = pd.DataFrame({"curie": [drug_id], "name": [drug_name]})
        disease_list = disease_sheet
        request = "Drug-centric predictions"
    elif isinstance(drug_id, float):
        drug_list = drug_sheet
        disease_list = pd.DataFrame({"curie": [disease_id], "name": [disease_name]})
        request = "Disease-centric predictions"
    else:
        drug_list = pd.DataFrame({"curie": [drug_id], "name": [drug_name]})
        disease_list = pd.DataFrame({"curie": [disease_id], "name": [disease_name]})
        request = "Drug-disease specific predictions"
    return {"time": timestamp, "request": request}, drug_list, disease_list


def visualise_treat_scores(scores: pd.DataFrame, infer_type: Dict, col_name: str) -> Figure:
    """Create visualisations based on the treat scores and store them in GCS/MLFlow.

    Args:
        scores: treat scores generated during the inference.
        infer_type: type of inference requested.
        col_name: name of the column with treat scores

    Returns:
        figure: figure saved locally and in MLFlow
    """
    # FUTURE: add more visualisations
    kde_plot = visualisers.create_kdeplot(scores, infer_type, col_name)
    return kde_plot<|MERGE_RESOLUTION|>--- conflicted
+++ resolved
@@ -1,13 +1,11 @@
 """Inference pipeline's nodes."""
-<<<<<<< HEAD
-=======
 
->>>>>>> cd37ad3f
 from typing import Dict
+
 import pandas as pd
+from matplotlib.figure import Figure
 
 from . import visualisers
-from matplotlib.figure import Figure
 
 
 def resolve_input_sheet(
