import numpy as np
from sklearn.model_selection import BaseCrossValidator


class DrugStratifiedSplit(BaseCrossValidator):
    """A cross-validator that provides train/test indices to split data in train/test sets.

    This cross-validator ensures each drug is represented in both training and test sets.
    """

<<<<<<< HEAD
    def __init__(
        self, n_splits=1, test_size=0.1, random_state=None, disease_grouping_type=None, holdout_disease_types=None
    ):
        """Initialize the DrugStratifiedSplit cross-validator.

        Args:
            n_splits (int): Number of re-shuffling & splitting iterations.
            test_size (float): Proportion of the dataset to include in the test split.
            random_state (int): Controls the randomness of the training and testing indices produced.
            disease_grouping_type (str): The type of disease grouping to use.
            holdout_disease_types (list): The list of disease types to hold out.
=======
    def __init__(self, n_splits: int = 1, test_size: float = 0.1, random_state: int = None):
        """Initialize the DrugStratifiedSplit cross-validator.

        Args:
            n_splits: Number of re-shuffling & splitting iterations.
            test_size: Proportion of the dataset to include in the test split.
            random_state: Controls the randomness of the training and testing indices produced.
>>>>>>> e0829efc
        """
        self.n_splits = n_splits
        self.test_size = test_size
        self.random_state = random_state
        self.disease_grouping_type = disease_grouping_type
        self.holdout_disease_types = holdout_disease_types

    def split(self, X, y=None, groups=None):
        """Generate indices to split data into training and test set.

        Args:
            X (pandas.DataFrame): The data to be split.
            y: Ignored, present for API consistency with scikit-learn.
            groups: Ignored, present for API consistency with scikit-learn.

        Yields:
            tuple: (train_indices, test_indices)
        """
        rng = np.random.RandomState(self.random_state)

        for _ in range(self.n_splits):
            train_indices, test_indices = [], []

            for _, group in X.groupby("source"):
                indices = group.index.tolist()
                rng.shuffle(indices)
                n = len(indices)
                n_test = max(1, int(np.round(n * self.test_size)))
                n_train = n - n_test

                train_indices.extend(indices[:n_train])
                test_indices.extend(indices[n_train:])

            yield train_indices, test_indices

    def get_n_splits(self, X=None, y=None, groups=None):
        """Returns the number of splitting iterations in the cross-validator.

        Args:
            X: Ignored, present for API consistency with scikit-learn.
            y: Ignored, present for API consistency with scikit-learn.
            groups: Ignored, present for API consistency with scikit-learn.

        Returns:
            int: Returns the number of splitting iterations in the cross-validator.
        """
        return self.n_splits


<<<<<<< HEAD
class DiseaseAreaSplit(BaseCrossValidator):
    """A disease area cross-validator that provides train/test indices to split data in train/test sets based on disease area."""

    def __init__(
        self, n_splits=1, test_size=0.1, random_state=None, disease_grouping_type=None, holdout_disease_types=None
    ):
        """Initialize the DiseaseAreaSplit cross-validator.

        Args:
            n_splits (int): Number of re-shuffling & splitting iterations.
            test_size (float): Proportion of the dataset to include in the test split.
            random_state (int): Controls the randomness of the training and testing indices produced.
            disease_grouping_type (str): The type of disease grouping to use.
            holdout_disease_types (list): The list of disease types to hold out.

        Example1:
            disease_grouping_type = 'harrisons_view'
            holdout_disease_types = ['cancer_or_benign_tumor', 'inflammatory_disease', 'hereditary_disease', 'syndromic_disease', 'metabolic_disease']
        Example2:
            disease_grouping_type = 'mondo_top_grouping'
            holdout_disease_types = ['infectious_disease', 'cardiovascular_disorder', 'nervous_system_disorder', 'respiratory_system_disorder', 'psychiatric_disorder']
        Example3:
            disease_grouping_type = 'mondo_txgnn'
            holdout_disease_types = ['cancer_or_benign_tumor', 'infectious_disease', 'psychiatric_disorder', 'cardiovascular_disorder', 'autoimmune_disease']
        Example4:
            disease_grouping_type = 'txgnn'
            holdout_disease_types = ['mental_health_disorder', 'cancer', 'cardiovascular_disorder', 'inflammatory_disease', 'neurodegenerative_disease']
=======
class DrugCVSplit(BaseCrossValidator):
    """A cross-validator that provides train/test indices to split data in train/test sets.

    This cross-validator ensures each drug is represented in either the training or test set,
    but never both. A percentage of drugs are pre-selected for the test set, and all their
    data is placed in the test set.

    """

    def __init__(self, n_splits: int = 1, test_size: float = 0.1, random_state: int = None):
        """Initialize the DrugCVSplit cross-validator.

        Args:
            n_splits: Number of re-shuffling & splitting iterations.
            test_size: Proportion of drugs to include in the test split.
            random_state: Controls the randomness of the training and testing indices produced.
>>>>>>> e0829efc
        """
        self.n_splits = n_splits
        self.test_size = test_size
        self.random_state = random_state
<<<<<<< HEAD
        self.disease_grouping_type = disease_grouping_type
        self.holdout_disease_types = holdout_disease_types

        # check if length of holdout_disease_types is greater than or equal to n_splits
        if len(self.holdout_disease_types) < self.n_splits:
            raise ValueError(
                f"Length of holdout_disease_types is less than n_splits: {len(self.holdout_disease_types)} < {self.n_splits}"
            )

    def split(self, X, disease_list):
=======

    def split(self, X, y=None, groups=None):
>>>>>>> e0829efc
        """Generate indices to split data into training and test set.

        Args:
            X (pandas.DataFrame): The data to be split.
<<<<<<< HEAD
            disease_list (pandas.DataFrame): The disease list to be used for splitting.
=======
            y: Ignored, present for API consistency with scikit-learn.
            groups: Ignored, present for API consistency with scikit-learn.
>>>>>>> e0829efc

        Yields:
            tuple: (train_indices, test_indices)
        """
<<<<<<< HEAD

        if self.disease_grouping_type in disease_list.columns:
            disease_list_copy = disease_list[["category_class", self.disease_grouping_type]]
            # merge disease list with data
            X_copy = X.copy()
            X_copy = X_copy.merge(disease_list_copy, left_on="target", right_on="category_class", how="left")
            X_copy = X_copy[~X_copy.category_class.isna()]
        else:
            raise ValueError(f"Disease grouping type {self.disease_grouping_type} not found in disease_list")

        # get indices of rows where disease type is in holdout_disease_types
        for i in range(self.n_splits):
            selected_disease_types = self.holdout_disease_types[i]

            # Handle NaN values by filling them with an empty string and then doing the contains check
            mask = X_copy[self.disease_grouping_type].fillna("").str.contains(selected_disease_types, na=False)
            holdout_indices = X_copy[mask].index.tolist()
            train_indices = X_copy[~mask].index.tolist()

            yield train_indices, holdout_indices

    def get_n_splits(self, X=None, disease_list=None):
=======
        rng = np.random.RandomState(self.random_state)

        # Get unique drug IDs
        unique_drugs = X["source"].unique()
        n_drugs = len(unique_drugs)
        n_test_drugs = max(1, int(np.round(n_drugs * self.test_size)))

        for _ in range(self.n_splits):
            # Randomly select drugs for the test set
            test_drugs = rng.choice(unique_drugs, size=n_test_drugs, replace=False)

            # Initialize train and test indices
            train_indices = []
            test_indices = []

            # For each drug, either add all its data to train or test
            for drug in unique_drugs:
                drug_data = X[X["source"] == drug]
                indices = drug_data.index.tolist()

                if drug in test_drugs:
                    # All data for test drugs goes to test set
                    test_indices.extend(indices)
                else:
                    # All data for non-test drugs goes to train set
                    train_indices.extend(indices)

            yield train_indices, test_indices

    def get_n_splits(self, X=None, y=None, groups=None):
>>>>>>> e0829efc
        """Returns the number of splitting iterations in the cross-validator.

        Args:
            X: Ignored, present for API consistency with scikit-learn.
<<<<<<< HEAD
            disease_list: Ignored, present for API consistency with scikit-learn.
=======
            y: Ignored, present for API consistency with scikit-learn.
            groups: Ignored, present for API consistency with scikit-learn.
>>>>>>> e0829efc

        Returns:
            int: Returns the number of splitting iterations in the cross-validator.
        """
        return self.n_splits<|MERGE_RESOLUTION|>--- conflicted
+++ resolved
@@ -8,33 +8,17 @@
     This cross-validator ensures each drug is represented in both training and test sets.
     """
 
-<<<<<<< HEAD
-    def __init__(
-        self, n_splits=1, test_size=0.1, random_state=None, disease_grouping_type=None, holdout_disease_types=None
-    ):
+    def __init__(self, n_splits=1, test_size=0.1, random_state=None, **kwargs):
         """Initialize the DrugStratifiedSplit cross-validator.
 
         Args:
             n_splits (int): Number of re-shuffling & splitting iterations.
             test_size (float): Proportion of the dataset to include in the test split.
             random_state (int): Controls the randomness of the training and testing indices produced.
-            disease_grouping_type (str): The type of disease grouping to use.
-            holdout_disease_types (list): The list of disease types to hold out.
-=======
-    def __init__(self, n_splits: int = 1, test_size: float = 0.1, random_state: int = None):
-        """Initialize the DrugStratifiedSplit cross-validator.
-
-        Args:
-            n_splits: Number of re-shuffling & splitting iterations.
-            test_size: Proportion of the dataset to include in the test split.
-            random_state: Controls the randomness of the training and testing indices produced.
->>>>>>> e0829efc
         """
         self.n_splits = n_splits
         self.test_size = test_size
         self.random_state = random_state
-        self.disease_grouping_type = disease_grouping_type
-        self.holdout_disease_types = holdout_disease_types
 
     def split(self, X, y=None, groups=None):
         """Generate indices to split data into training and test set.
@@ -78,12 +62,17 @@
         return self.n_splits
 
 
-<<<<<<< HEAD
 class DiseaseAreaSplit(BaseCrossValidator):
     """A disease area cross-validator that provides train/test indices to split data in train/test sets based on disease area."""
 
     def __init__(
-        self, n_splits=1, test_size=0.1, random_state=None, disease_grouping_type=None, holdout_disease_types=None
+        self,
+        n_splits=1,
+        test_size=0.1,
+        random_state=None,
+        disease_grouping_type=None,
+        holdout_disease_types=None,
+        **kwargs,
     ):
         """Initialize the DiseaseAreaSplit cross-validator.
 
@@ -106,29 +95,10 @@
         Example4:
             disease_grouping_type = 'txgnn'
             holdout_disease_types = ['mental_health_disorder', 'cancer', 'cardiovascular_disorder', 'inflammatory_disease', 'neurodegenerative_disease']
-=======
-class DrugCVSplit(BaseCrossValidator):
-    """A cross-validator that provides train/test indices to split data in train/test sets.
-
-    This cross-validator ensures each drug is represented in either the training or test set,
-    but never both. A percentage of drugs are pre-selected for the test set, and all their
-    data is placed in the test set.
-
-    """
-
-    def __init__(self, n_splits: int = 1, test_size: float = 0.1, random_state: int = None):
-        """Initialize the DrugCVSplit cross-validator.
-
-        Args:
-            n_splits: Number of re-shuffling & splitting iterations.
-            test_size: Proportion of drugs to include in the test split.
-            random_state: Controls the randomness of the training and testing indices produced.
->>>>>>> e0829efc
         """
         self.n_splits = n_splits
         self.test_size = test_size
         self.random_state = random_state
-<<<<<<< HEAD
         self.disease_grouping_type = disease_grouping_type
         self.holdout_disease_types = holdout_disease_types
 
@@ -139,25 +109,15 @@
             )
 
     def split(self, X, disease_list):
-=======
-
-    def split(self, X, y=None, groups=None):
->>>>>>> e0829efc
         """Generate indices to split data into training and test set.
 
         Args:
             X (pandas.DataFrame): The data to be split.
-<<<<<<< HEAD
             disease_list (pandas.DataFrame): The disease list to be used for splitting.
-=======
-            y: Ignored, present for API consistency with scikit-learn.
-            groups: Ignored, present for API consistency with scikit-learn.
->>>>>>> e0829efc
 
         Yields:
             tuple: (train_indices, test_indices)
         """
-<<<<<<< HEAD
 
         if self.disease_grouping_type in disease_list.columns:
             disease_list_copy = disease_list[["category_class", self.disease_grouping_type]]
@@ -180,7 +140,50 @@
             yield train_indices, holdout_indices
 
     def get_n_splits(self, X=None, disease_list=None):
-=======
+        """Returns the number of splitting iterations in the cross-validator.
+
+        Args:
+            X: Ignored, present for API consistency with scikit-learn.
+            disease_list: Ignored, present for API consistency with scikit-learn.
+
+        Returns:
+            int: Returns the number of splitting iterations in the cross-validator.
+        """
+        return self.n_splits
+
+
+class DrugCVSplit(BaseCrossValidator):
+    """A cross-validator that provides train/test indices to split data in train/test sets.
+
+    This cross-validator ensures each drug is represented in either the training or test set,
+    but never both. A percentage of drugs are pre-selected for the test set, and all their
+    data is placed in the test set.
+
+    """
+
+    def __init__(self, n_splits: int = 1, test_size: float = 0.1, random_state: int = None):
+        """Initialize the DrugCVSplit cross-validator.
+
+        Args:
+            n_splits: Number of re-shuffling & splitting iterations.
+            test_size: Proportion of drugs to include in the test split.
+            random_state: Controls the randomness of the training and testing indices produced.
+        """
+        self.n_splits = n_splits
+        self.test_size = test_size
+        self.random_state = random_state
+
+    def split(self, X, y=None, groups=None):
+        """Generate indices to split data into training and test set.
+
+        Args:
+            X (pandas.DataFrame): The data to be split.
+            y: Ignored, present for API consistency with scikit-learn.
+            groups: Ignored, present for API consistency with scikit-learn.
+
+        Yields:
+            tuple: (train_indices, test_indices)
+        """
         rng = np.random.RandomState(self.random_state)
 
         # Get unique drug IDs
@@ -211,17 +214,12 @@
             yield train_indices, test_indices
 
     def get_n_splits(self, X=None, y=None, groups=None):
->>>>>>> e0829efc
         """Returns the number of splitting iterations in the cross-validator.
 
         Args:
             X: Ignored, present for API consistency with scikit-learn.
-<<<<<<< HEAD
-            disease_list: Ignored, present for API consistency with scikit-learn.
-=======
-            y: Ignored, present for API consistency with scikit-learn.
-            groups: Ignored, present for API consistency with scikit-learn.
->>>>>>> e0829efc
+            y: Ignored, present for API consistency with scikit-learn.
+            groups: Ignored, present for API consistency with scikit-learn.
 
         Returns:
             int: Returns the number of splitting iterations in the cross-validator.
