"""Modelling pipeline."""
from kedro.pipeline import Pipeline, node, pipeline


from . import nodes


def create_pipeline(**kwargs) -> Pipeline:
    """Create modelling pipeline."""
    return pipeline(
        [
            node(
                func=nodes.create_feat_nodes,
                inputs=[
                    "modelling.raw.rtx_kg2.nodes",
                    "embeddings.int.graphsage",
                    "params:modelling.drug_types",
                    "params:modelling.disease_types",
                    "modelling.raw.fda_drugs",
                ],
                outputs="modelling.feat.rtx_kg2",
                name="create_feat_nodes",
            ),
            node(
                func=nodes.create_prm_pairs,
                inputs=[
                    "modelling.feat.rtx_kg2",
                    "modelling.raw.ground_truth.tp",
                    "modelling.raw.ground_truth.tn",
                ],
                outputs="modelling.prm.known_pairs",
                name="create_prm_known_pairs",
            ),
            node(
                func=nodes.make_splits,
<<<<<<< HEAD
                inputs=["prm.known_pairs", "params:modelling.splitter"],
                outputs="model_input.splits",
=======
                inputs=["modelling.prm.known_pairs", "params:modelling.splitter"],
                outputs="modelling.model_input.splits",
>>>>>>> 56ca0587
                name="create_splits",
            ),
            node(
                func=nodes.create_model_input_nodes,
                inputs=[
<<<<<<< HEAD
                    "feat.rtx_kg2",
                    "model_input.splits",
=======
                    "modelling.feat.rtx_kg2",
                    "modelling.model_input.splits",
>>>>>>> 56ca0587
                    "params:modelling.generator",
                ],
                outputs="modelling.model_input.enriched_splits",
                name="enrich_splits",
            ),
            node(
                func=nodes.apply_transformers,
                inputs=[
<<<<<<< HEAD
                    "model_input.enriched_splits",
=======
                    "modelling.model_input.enriched_splits",
>>>>>>> 56ca0587
                    "params:modelling.transformers",
                ],
                outputs="modelling.model_input.transformed_splits",
                name="transform_data",
            ),
            node(
                func=nodes.tune_parameters,
                inputs={
                    "data": "model_input.transformed_splits",
                    "unpack": "params:modelling.model_tuning_args",
                },
                outputs=["models.model_params", "reporting.tuning_convergence_plot"],
                name="tune_model_parameters",
            ),
            node(
                func=nodes.train_model,
                inputs={
<<<<<<< HEAD
                    "data": "model_input.transformed_splits",
                    "estimator": "models.model_params",
                    "features": "params:modelling.model_tuning_args.features",
                    "target_col_name": "params:modelling.model_tuning_args.target_col_name",
=======
                    "data": "modelling.model_input.transformed_splits",
                    "unpack": "params:modelling.train_args",
>>>>>>> 56ca0587
                },
                outputs="modelling.models.model",
                name="train_model",
            ),
            node(
                func=nodes.get_model_predictions,
                inputs={
                    "data": "model_input.transformed_splits",
                    "estimator": "models.model",
                    "features": "params:modelling.model_tuning_args.features",
                    "target_col_name": "params:modelling.model_tuning_args.target_col_name",
                },
                outputs="model_output.predictions",
                name="get_model_predictions",
            ),
            node(
                func=nodes.get_model_performance,
                inputs={
                    "data": "model_output.predictions",
                    "metrics": "params:modelling.metrics",
                    "target_col_name": "params:modelling.model_tuning_args.target_col_name",
                },
                outputs="reporting.metrics",
                name="get_model_performance",
            ),
        ]
    )<|MERGE_RESOLUTION|>--- conflicted
+++ resolved
@@ -33,25 +33,15 @@
             ),
             node(
                 func=nodes.make_splits,
-<<<<<<< HEAD
-                inputs=["prm.known_pairs", "params:modelling.splitter"],
-                outputs="model_input.splits",
-=======
                 inputs=["modelling.prm.known_pairs", "params:modelling.splitter"],
                 outputs="modelling.model_input.splits",
->>>>>>> 56ca0587
                 name="create_splits",
             ),
             node(
                 func=nodes.create_model_input_nodes,
                 inputs=[
-<<<<<<< HEAD
-                    "feat.rtx_kg2",
-                    "model_input.splits",
-=======
                     "modelling.feat.rtx_kg2",
                     "modelling.model_input.splits",
->>>>>>> 56ca0587
                     "params:modelling.generator",
                 ],
                 outputs="modelling.model_input.enriched_splits",
@@ -60,11 +50,7 @@
             node(
                 func=nodes.apply_transformers,
                 inputs=[
-<<<<<<< HEAD
-                    "model_input.enriched_splits",
-=======
                     "modelling.model_input.enriched_splits",
->>>>>>> 56ca0587
                     "params:modelling.transformers",
                 ],
                 outputs="modelling.model_input.transformed_splits",
@@ -73,24 +59,22 @@
             node(
                 func=nodes.tune_parameters,
                 inputs={
-                    "data": "model_input.transformed_splits",
+                    "data": "modelling.model_input.transformed_splits",
                     "unpack": "params:modelling.model_tuning_args",
                 },
-                outputs=["models.model_params", "reporting.tuning_convergence_plot"],
+                outputs=[
+                    "modelling.models.model_params",
+                    "modelling.reporting.tuning_convergence_plot",
+                ],
                 name="tune_model_parameters",
             ),
             node(
                 func=nodes.train_model,
                 inputs={
-<<<<<<< HEAD
-                    "data": "model_input.transformed_splits",
-                    "estimator": "models.model_params",
+                    "data": "modelling.model_input.transformed_splits",
+                    "estimator": "modelling.models.model_params",
                     "features": "params:modelling.model_tuning_args.features",
                     "target_col_name": "params:modelling.model_tuning_args.target_col_name",
-=======
-                    "data": "modelling.model_input.transformed_splits",
-                    "unpack": "params:modelling.train_args",
->>>>>>> 56ca0587
                 },
                 outputs="modelling.models.model",
                 name="train_model",
@@ -98,22 +82,22 @@
             node(
                 func=nodes.get_model_predictions,
                 inputs={
-                    "data": "model_input.transformed_splits",
-                    "estimator": "models.model",
+                    "data": "modelling.model_input.transformed_splits",
+                    "estimator": "modelling.models.model",
                     "features": "params:modelling.model_tuning_args.features",
                     "target_col_name": "params:modelling.model_tuning_args.target_col_name",
                 },
-                outputs="model_output.predictions",
+                outputs="modelling.model_output.predictions",
                 name="get_model_predictions",
             ),
             node(
                 func=nodes.get_model_performance,
                 inputs={
-                    "data": "model_output.predictions",
+                    "data": "modelling.model_output.predictions",
                     "metrics": "params:modelling.metrics",
                     "target_col_name": "params:modelling.model_tuning_args.target_col_name",
                 },
-                outputs="reporting.metrics",
+                outputs="modelling.reporting.metrics",
                 name="get_model_performance",
             ),
         ]
