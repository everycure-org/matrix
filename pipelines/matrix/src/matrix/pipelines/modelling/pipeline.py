from typing import Union

from kedro.pipeline import Pipeline, pipeline

from matrix import settings
from matrix.kedro4argo_node import ARGO_CPU_ONLY_NODE_MEDIUM, ARGO_GPU_NODE_MEDIUM, ArgoNode

from . import nodes
from .utils import partial_fold


def _create_model_shard_pipeline(model_name: str, shard: int, fold: Union[str, int]) -> Pipeline:
    """Create pipeline for single model, fold and shard.

    Args:
        model_name: model name
        shard: shard
        fold: fold to generate
    Returns:
        Pipeline with nodes for given model and fold
    """
    return pipeline(
        [
            ArgoNode(
                func=partial_fold(nodes.apply_transformers, fold),
                inputs={
                    "data": f"modelling.{shard}.model_input.enriched_splits",
                    "transformers": f"modelling.fold_{fold}.model_input.transformers",
                },
                outputs=f"modelling.{shard}.fold_{fold}.model_input.transformed_splits",
                name=f"transform_{shard}_data_fold_{fold}",
            ),
            ArgoNode(
                func=nodes.tune_parameters,
                inputs={
                    "data": f"modelling.{shard}.fold_{fold}.model_input.transformed_splits",
                    "unpack": f"params:modelling.{model_name}.model_options.model_tuning_args",
                },
                outputs=[
                    f"modelling.{shard}.fold_{fold}.models.model_params",
                    f"modelling.{shard}.fold_{fold}.reporting.tuning_convergence_plot",
                ],
                name=f"tune_model_{shard}_parameters_fold_{fold}",
                argo_config=ARGO_GPU_NODE_MEDIUM,
            ),
            ArgoNode(
                func=nodes.train_model,
                inputs=[
                    f"modelling.{shard}.fold_{fold}.model_input.transformed_splits",
                    f"modelling.{shard}.fold_{fold}.models.model_params",
                    f"params:modelling.{model_name}.model_options.model_tuning_args.features",
                    f"params:modelling.{model_name}.model_options.model_tuning_args.target_col_name",
                ],
                outputs=f"modelling.{shard}.fold_{fold}.models.model",
                name=f"train_{shard}_model_fold_{fold}",
                argo_config=ARGO_GPU_NODE_MEDIUM,
            ),
        ],
        tags=["argowf.fuse", f"argowf.fuse-group.shard-{shard}.fold-{fold}"],
    )


def _create_fold_pipeline(model_name: str, num_shards: int, fold: Union[str, int]) -> Pipeline:
    """Create pipeline for single model and fold.

    Args:
        model_name: model name
        num_shards: number of shards to generate
        fold: fold to generate
    Returns:
        Pipeline with nodes for given model and fold
    """
    return sum(
        [
            pipeline(
                [
                    ArgoNode(
                        func=partial_fold(nodes.fit_transformers, fold),
                        inputs={
                            "data": "modelling.model_input.splits@pandas",
                            "transformers": f"params:modelling.{model_name}.model_options.transformers",
                        },
                        outputs=f"modelling.fold_{fold}.model_input.transformers",
                        name=f"fit_transformers_fold_{fold}",
                        argo_config=ARGO_CPU_ONLY_NODE_MEDIUM,
                    )
                ]
            ),
            *[
                pipeline(
                    _create_model_shard_pipeline(model_name, shard, fold),
                )
                for shard in range(num_shards)
            ],
            pipeline(
                [
                    ArgoNode(
                        func=nodes.create_model,
                        inputs=[f"params:modelling.{model_name}.model_options.ensemble.agg_func"]
                        + [f"modelling.{shard}.fold_{fold}.models.model" for shard in range(num_shards)],
                        outputs=f"modelling.fold_{fold}.models.model",
                        name=f"create_model_fold_{fold}",
                        argo_config=ARGO_CPU_ONLY_NODE_MEDIUM,
                    ),
                    ArgoNode(
                        func=partial_fold(nodes.apply_transformers, fold),
                        inputs={
                            "data": "modelling.model_input.splits@pandas",
                            "transformers": f"modelling.fold_{fold}.model_input.transformers",
                        },
                        outputs=f"modelling.fold_{fold}.model_input.transformed_splits",
                        name=f"transform_data_fold_{fold}",
                    ),
                    ArgoNode(
                        func=nodes.get_model_predictions,
                        inputs={
                            "data": f"modelling.fold_{fold}.model_input.transformed_splits",
                            "model": f"modelling.fold_{fold}.models.model",
                            "features": f"params:modelling.{model_name}.model_options.model_tuning_args.features",
                            "target_col_name": f"params:modelling.{model_name}.model_options.model_tuning_args.target_col_name",
                        },
                        outputs=f"modelling.fold_{fold}.model_output.predictions",
                        name=f"get_model_predictions_fold_{fold}",
                        argo_config=ARGO_CPU_ONLY_NODE_MEDIUM,
                    ),
                ],
                tags=["argowf.fuse", f"argowf.fuse-group.fold-{fold}"],
            ),
        ]
    )


def create_model_pipeline(model_name: str, num_shards: int, n_cross_val_folds: int) -> Pipeline:
    """Create pipeline for a single model.

    Args:
        model_name: model name  to pull the right model parameters
        num_shards: number of shard to generate
        n_cross_val_folds: number of folds for cross-validation (i.e. number of test/train splits, not including fold with full training data)
    Returns:
        Pipeline with model nodes
    """
    pipelines = []

    # Generate pipeline to enrich splits
    pipelines.append(
        pipeline(
            [
                ArgoNode(
                    func=nodes.create_model_input_nodes,
                    inputs=[
                        "modelling.model_input.drugs_diseases_nodes@pandas",
                        "modelling.model_input.splits@pandas",
                        f"params:modelling.{model_name}.model_options.generator",
                        "params:modelling.splitter",
                    ],
                    outputs=f"modelling.{shard}.model_input.enriched_splits",
                    name=f"enrich_{shard}_splits",
                )
                for shard in range(num_shards)
            ]
        )
    )

    # Generate pipeline to predict folds (NOTE: final fold is full training data)
    for fold in range(n_cross_val_folds + 1):
        pipelines.append(pipeline(_create_fold_pipeline(model_name, num_shards, fold)))

    # Gather all test set predictions from the different folds for the
    # model, and combine all the predictions.
    pipelines.append(
        pipeline(
            [
                ArgoNode(
                    func=nodes.combine_data,
                    inputs=[f"modelling.fold_{fold}.model_output.predictions" for fold in range(n_cross_val_folds)],
                    outputs="modelling.model_output.combined_predictions",
                    name=f"combine_folds",
                )
            ]
        )
    )

    # Now check the performance on the combined folds
    pipelines.append(
        pipeline(
            [
                ArgoNode(
                    func=nodes.check_model_performance,
                    inputs={
                        "data": "modelling.model_output.combined_predictions",
                        "metrics": f"params:modelling.{model_name}.model_options.metrics",
                        "target_col_name": f"params:modelling.{model_name}.model_options.model_tuning_args.target_col_name",
                    },
                    outputs="modelling.reporting.metrics",
                    name="check_model_performance",
                )
            ]
        )
    )

    return sum(pipelines)


def create_shared_pipeline() -> Pipeline:
    """Function to create pipeline of shared nodes.

    NOTE: The model list is added to tag the nodes for single pipeline execution.

    Returns:
        Pipeline with shared nodes across models
    """
    return pipeline(
        [
            # Construct ground_truth
            ArgoNode(
                func=nodes.filter_valid_pairs,
                inputs=[
                    "filtering.prm.filtered_nodes",
                    "integration.prm.unified_ground_truth_edges",
                    "params:modelling.drug_types",
                    "params:modelling.disease_types",
                    "params:modelling.training_gt_dataset",
                ],
                outputs={"pairs": "modelling.raw.known_pairs@spark", "metrics": "modelling.reporting.gt_present"},
                name="filter_valid_pairs",
            ),
            ArgoNode(
                func=nodes.attach_embeddings,
                inputs=[
                    "modelling.raw.known_pairs@spark",
                    "embeddings.feat.nodes",
                ],
                outputs="modelling.int.known_pairs@spark",
                name="create_int_known_pairs",
            ),
            ArgoNode(
                func=nodes.prefilter_nodes,
                inputs=[
                    "embeddings.feat.nodes",
                    "modelling.raw.known_pairs@spark",
                    "params:modelling.drug_types",
                    "params:modelling.disease_types",
                ],
                outputs="modelling.model_input.drugs_diseases_nodes@spark",
                name="prefilter_nodes",
            ),
            ArgoNode(
                func=nodes.make_folds,
                inputs=[
                    "modelling.int.known_pairs@pandas",
                    "params:modelling.splitter",
                    "integration.int.disease_list.nodes.norm@pandas",
                ],
<<<<<<< HEAD
                outputs="modelling.model_input.splits",
=======
                outputs="modelling.model_input.splits@pandas",
>>>>>>> c303d397
                name="create_splits",
            ),
        ]
    )


def create_pipeline(**kwargs) -> Pipeline:
    """Create modelling pipeline.

    FUTURE: Try cleanup step where folds are passed in using partials, to ensure
    we can keep a single dataframe of fold information.

    Pipeline is created dynamically, based on the following dimensions:
        - Models, i.e., type of model, e.g. random forest
        - Folds, i.e., number of folds to train/evaluation
        - Shards, i.e., defined for ensemble models, non-ensemble models have shards = 1
    """
    # Unpack model
    model = settings.DYNAMIC_PIPELINES_MAPPING().get("modelling")
    model_name = model["model_name"]
    model_config = model["model_config"]

    # Unpack Folds
    n_cross_val_folds = settings.DYNAMIC_PIPELINES_MAPPING().get("cross_validation").get("n_cross_val_folds")

    # Add shared nodes
    pipelines = []
    pipelines.append(create_shared_pipeline())

    # Generate pipeline for the model
    pipelines.append(create_model_pipeline(model_name, model_config["num_shards"], n_cross_val_folds))

    return sum(pipelines)<|MERGE_RESOLUTION|>--- conflicted
+++ resolved
@@ -252,11 +252,7 @@
                     "params:modelling.splitter",
                     "integration.int.disease_list.nodes.norm@pandas",
                 ],
-<<<<<<< HEAD
-                outputs="modelling.model_input.splits",
-=======
                 outputs="modelling.model_input.splits@pandas",
->>>>>>> c303d397
                 name="create_splits",
             ),
         ]
