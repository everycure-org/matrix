from kedro.pipeline import Pipeline, pipeline

from matrix import settings
from matrix.kedro4argo_node import ArgoResourceConfig, argo_node

from . import nodes


def _create_model_shard_pipeline(model: str, shard: int) -> Pipeline:
    return pipeline(
        [
            argo_node(
                func=nodes.create_model_input_nodes,
                inputs=[
                    "modelling.model_input.drugs_diseases_nodes@pandas",
                    "modelling.model_input.splits",
                    f"params:modelling.{model}.model_options.generator",
                ],
                outputs=f"modelling.{model}.{shard}.model_input.enriched_splits",
                name=f"enrich_{model}_{shard}_splits",
                argo_config=ArgoResourceConfig(
                    num_gpus=0,
                ),
            ),
            argo_node(
                func=nodes.apply_transformers,
                inputs=[
                    f"modelling.{model}.{shard}.model_input.enriched_splits",
                    f"modelling.{model}.model_input.transformers",
                ],
                outputs=f"modelling.{model}.{shard}.model_input.transformed_splits",
                name=f"transform_{model}_{shard}_data",
                argo_config=ArgoResourceConfig(
                    num_gpus=0,
                ),
            ),
            argo_node(
                func=nodes.tune_parameters,
                inputs={
                    "data": f"modelling.{model}.{shard}.model_input.transformed_splits",
                    "unpack": f"params:modelling.{model}.model_options.model_tuning_args",
                },
                outputs=[
                    f"modelling.{model}.{shard}.models.model_params",
                    f"modelling.{model}.{shard}.reporting.tuning_convergence_plot",
                ],
                name=f"tune_model_{model}_{shard}_parameters",
                argo_config=ArgoResourceConfig(
                    num_gpus=1,
                ),
            ),
            argo_node(
                func=nodes.train_model,
                inputs=[
                    f"modelling.{model}.{shard}.model_input.transformed_splits",
                    f"modelling.{model}.{shard}.models.model_params",
                    f"params:modelling.{model}.model_options.model_tuning_args.features",
                    f"params:modelling.{model}.model_options.model_tuning_args.target_col_name",
                ],
                outputs=f"modelling.{model}.{shard}.models.model",
                name=f"train_{model}_{shard}_model",
                argo_config=ArgoResourceConfig(
                    num_gpus=1,
                ),
            ),
        ],
        tags=["argowf.fuse", f"argowf.fuse-group.{model}.shard-{shard}"],
    )


def _create_model_pipeline(model: str, num_shards: int) -> Pipeline:
    return sum(
        [
            pipeline(
                [
                    argo_node(
                        func=nodes.fit_transformers,
                        inputs=[
                            "modelling.model_input.splits",
                            f"params:modelling.{model}.model_options.transformers",
                        ],
                        outputs=f"modelling.{model}.model_input.transformers",
                        name=f"fit_{model}_transformers",
                        tags=model,
                        argo_config=ArgoResourceConfig(
                            num_gpus=1,
                        ),
                    )
                ]
            ),
            *[
                pipeline(
                    _create_model_shard_pipeline(model=model, shard=shard),
                    tags=model,
                )
                for shard in range(num_shards)
            ],
            pipeline(
                [
                    argo_node(
                        func=nodes.create_model,
                        inputs=[f"modelling.{model}.{shard}.models.model" for shard in range(num_shards)],
                        outputs=f"modelling.{model}.models.model",
                        name=f"create_{model}_model",
                        tags=model,
                        argo_config=ArgoResourceConfig(
                            num_gpus=1,
                        ),
                    ),
                    argo_node(
                        func=nodes.apply_transformers,
                        inputs=[
                            "modelling.model_input.splits",
                            f"modelling.{model}.model_input.transformers",
                        ],
                        outputs=f"modelling.{model}.model_input.transformed_splits",
                        name=f"transform_{model}_data",
                    ),
                    argo_node(
                        func=nodes.get_model_predictions,
                        inputs={
                            "data": f"modelling.{model}.model_input.transformed_splits",
                            "model": f"modelling.{model}.models.model",
                            "features": f"params:modelling.{model}.model_options.model_tuning_args.features",
                            "target_col_name": f"params:modelling.{model}.model_options.model_tuning_args.target_col_name",
                        },
                        outputs=f"modelling.{model}.model_output.predictions",
                        name=f"get_{model}_model_predictions",
                        argo_config=ArgoResourceConfig(
                            num_gpus=1,
                        ),
                    ),
                    argo_node(
                        func=nodes.check_model_performance,
                        inputs={
                            "data": f"modelling.{model}.model_output.predictions",
                            "metrics": f"params:modelling.{model}.model_options.metrics",
                            "target_col_name": f"params:modelling.{model}.model_options.model_tuning_args.target_col_name",
                        },
                        outputs=f"modelling.{model}.reporting.metrics",
                        name=f"check_{model}_model_performance",
                    ),
                ],
                tags=["argowf.fuse", f"argowf.fuse-group.{model}"],
            ),
        ]
    )


def create_pipeline(**kwargs) -> Pipeline:
    """Create modelling pipeline."""
    create_model_input = pipeline(
        [
            # Construct ground_truth
<<<<<<< HEAD
            argo_node(
                func=nodes.create_int_pairs,
=======
            node(
                func=nodes.filter_valid_pairs,
>>>>>>> 01473b04
                inputs=[
                    "integration.prm.filtered_nodes",
                    "modelling.raw.ground_truth.positives@spark",
                    "modelling.raw.ground_truth.negatives@spark",
                ],
                outputs={"pairs": "modelling.raw.known_pairs@spark", "metrics": "modelling.reporting.gt_present"},
                name="filter_valid_pairs",
            ),
            node(
                func=nodes.attach_embeddings,
                inputs=[
                    "modelling.raw.known_pairs@spark",
                    "embeddings.feat.nodes",
                ],
                outputs="modelling.int.known_pairs@spark",
                name="create_int_known_pairs",
            ),
            argo_node(
                func=nodes.prefilter_nodes,
                inputs=[
                    "embeddings.feat.nodes",
                    "modelling.raw.known_pairs@spark",
                    "params:modelling.drug_types",
                    "params:modelling.disease_types",
                ],
                outputs="modelling.model_input.drugs_diseases_nodes@spark",
                name="prefilter_nodes",
            ),
            argo_node(
                func=nodes.make_splits,
                inputs=[
                    "modelling.int.known_pairs@pandas",
                    "params:modelling.splitter",
                ],
                outputs="modelling.model_input.splits",
                name="create_splits",
            ),
        ],
        tags=[model["model_name"] for model in settings.DYNAMIC_PIPELINES_MAPPING.get("modelling")],
    )

    pipelines = []
    for model in settings.DYNAMIC_PIPELINES_MAPPING.get("modelling"):
        pipelines.append(
            pipeline(
                _create_model_pipeline(model=model["model_name"], num_shards=model["num_shards"]),
                tags=[model["model_name"], "not-shared"],
            )
        )

    return sum([create_model_input, *pipelines])<|MERGE_RESOLUTION|>--- conflicted
+++ resolved
@@ -152,13 +152,8 @@
     create_model_input = pipeline(
         [
             # Construct ground_truth
-<<<<<<< HEAD
-            argo_node(
-                func=nodes.create_int_pairs,
-=======
-            node(
+            argo_node(
                 func=nodes.filter_valid_pairs,
->>>>>>> 01473b04
                 inputs=[
                     "integration.prm.filtered_nodes",
                     "modelling.raw.ground_truth.positives@spark",
@@ -167,7 +162,7 @@
                 outputs={"pairs": "modelling.raw.known_pairs@spark", "metrics": "modelling.reporting.gt_present"},
                 name="filter_valid_pairs",
             ),
-            node(
+            argo_node(
                 func=nodes.attach_embeddings,
                 inputs=[
                     "modelling.raw.known_pairs@spark",
