--- conflicted
+++ resolved
@@ -27,14 +27,10 @@
                     "model_input.enriched_splits",
                     "params:model_options.transformers",
                 ],
-<<<<<<< HEAD
                 outputs=[
-                    "modelling.model_input.transformed_splits",
-                    "modelling.model_input.transformers" 
+                    "model_input.transformed_splits",
+                    "modelling.model_input.transformers",
                 ],
-=======
-                outputs="model_input.transformed_splits",
->>>>>>> 42bf2cd8
                 name="transform_data",
             ),
             node(
@@ -60,31 +56,32 @@
                 outputs="models.model",
                 name="train_model",
             ),
+            # node(
+            #     func=nodes.get_model_predictions,
+            #     inputs={
+            #         "data": "model_input.transformed_splits",
+            #         "estimator": "models.model",
+            #         "features": "params:model_options.model_tuning_args.features",
+            #         "target_col_name": "params:model_options.model_tuning_args.target_col_name",
+            #     },
+            #     outputs="model_output.predictions",
+            #     name="get_model_predictions",
+            # ),
             node(
                 func=nodes.generate_drp_model,
                 inputs={
-<<<<<<< HEAD
                     "estimator": "modelling.models.model",
                     "graph": "modelling.feat.rtx_kg2",
                     "transformers": "modelling.model_input.transformers",
                     "features": "params:modelling.model_tuning_args.features",
                 },
                 outputs="modelling.models.drp_model",
-=======
-                    "data": "model_input.transformed_splits",
-                    "estimator": "models.model",
-                    "features": "params:model_options.model_tuning_args.features",
-                    "target_col_name": "params:model_options.model_tuning_args.target_col_name",
-                },
-                outputs="model_output.predictions",
->>>>>>> 42bf2cd8
                 name="get_model_predictions",
             ),
             node(
                 func=nodes.get_classification_metrics,
                 inputs={
-<<<<<<< HEAD
-                    "drp_model": "modelling.models.drp_model", 
+                    "drp_model": "modelling.models.drp_model",
                     "data": "modelling.model_input.transformed_splits",
                     "metrics": "params:modelling.metrics",
                     "target_col_name": "params:modelling.model_tuning_args.target_col_name",
@@ -95,17 +92,10 @@
             node(
                 func=nodes.perform_disease_centric_evaluation,
                 inputs={
-                    "drp_model": "modelling.models.drp_model", 
+                    "drp_model": "modelling.models.drp_model",
                     "known_data": "modelling.model_input.transformed_splits",
                 },
                 outputs="modelling.reporting.ranking_metrics",
-=======
-                    "data": "model_output.predictions",
-                    "metrics": "params:model_options.metrics",
-                    "target_col_name": "params:model_options.model_tuning_args.target_col_name",
-                },
-                outputs="reporting.metrics",
->>>>>>> 42bf2cd8
                 name="get_model_performance",
             ),
         ]
@@ -162,22 +152,22 @@
                 )
             )
 
-    consolidate = pipeline(
-        [
-            node(
-                func=nodes.consolidate_reports,
-                inputs=[
-                    f"modelling.{namespace}.reporting.metrics"
-                    for namespace in settings.DYNAMIC_PIPELINES_MAPPING.get("modelling")
-                ],
-                outputs="modelling.reporting.metrics",
-                name="create_global_report",
-                tags=[
-                    namespace
-                    for namespace in settings.DYNAMIC_PIPELINES_MAPPING.get("modelling")
-                ],
-            ),
-        ]
-    )
+    # consolidate = pipeline(
+    #     [
+    #         node(
+    #             func=nodes.consolidate_reports,
+    #             inputs=[
+    #                 f"modelling.{namespace}.reporting.metrics"
+    #                 for namespace in settings.DYNAMIC_PIPELINES_MAPPING.get("modelling")
+    #             ],
+    #             outputs="modelling.reporting.metrics",
+    #             name="create_global_report",
+    #             tags=[
+    #                 namespace
+    #                 for namespace in settings.DYNAMIC_PIPELINES_MAPPING.get("modelling")
+    #             ],
+    #         ),
+    #     ]
+    # )
 
-    return sum([create_model_input, *pipes, consolidate])+    return sum([create_model_input, *pipes])  # consolidate