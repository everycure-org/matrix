from typing import Union

from kedro.pipeline import Pipeline, pipeline

from matrix import settings
from matrix.kedro4argo_node import ARGO_GPU_NODE_MEDIUM, ArgoNode

from . import nodes
from .utils import partial_fold


def _create_model_shard_pipeline(model_name: str, shard: int, fold: Union[str, int]) -> Pipeline:
    """Create pipeline for single model, fold and shard.

    Args:
        model_name: model name
        shard: shard
        fold: fold to generate
    Returns:
        Pipeline with nodes for given model and fold
    """
    return pipeline(
        [
            ArgoNode(
                func=partial_fold(nodes.apply_transformers, fold),
                inputs={
                    "data": f"modelling.{shard}.model_input.enriched_splits",
                    "transformers": f"modelling.fold_{fold}.model_input.transformers",
                },
                outputs=f"modelling.{shard}.fold_{fold}.model_input.transformed_splits",
                name=f"transform_{shard}_data_fold_{fold}",
            ),
            ArgoNode(
                func=nodes.tune_parameters,
                inputs={
                    "data": f"modelling.{shard}.fold_{fold}.model_input.transformed_splits",
                    "unpack": f"params:modelling.{model_name}.model_options.model_tuning_args",
                },
                outputs=[
                    f"modelling.{shard}.fold_{fold}.models.model_params",
                    f"modelling.{shard}.fold_{fold}.reporting.tuning_convergence_plot",
                ],
                name=f"tune_model_{shard}_parameters_fold_{fold}",
                argo_config=ARGO_GPU_NODE_MEDIUM,
            ),
            ArgoNode(
                func=nodes.train_model,
                inputs=[
                    f"modelling.{shard}.fold_{fold}.model_input.transformed_splits",
                    f"modelling.{shard}.fold_{fold}.models.model_params",
                    f"params:modelling.{model_name}.model_options.model_tuning_args.features",
                    f"params:modelling.{model_name}.model_options.model_tuning_args.target_col_name",
                ],
                outputs=f"modelling.{shard}.fold_{fold}.models.model",
                name=f"train_{shard}_model_fold_{fold}",
                argo_config=ARGO_GPU_NODE_MEDIUM,
            ),
        ],
        tags=["argowf.fuse", f"argowf.fuse-group.shard-{shard}.fold-{fold}"],
    )


def _create_fold_pipeline(model_name: str, num_shards: int, fold: Union[str, int]) -> Pipeline:
    """Create pipeline for single model and fold.

    Args:
        model_name: model name
        num_shards: number of shards to generate
        fold: fold to generate
    Returns:
        Pipeline with nodes for given model and fold
    """
    return sum(
        [
            pipeline(
                [
                    ArgoNode(
                        func=partial_fold(nodes.fit_transformers, fold),
                        inputs={
                            "data": "modelling.model_input.splits",
                            "transformers": f"params:modelling.{model_name}.model_options.transformers",
                        },
                        outputs=f"modelling.fold_{fold}.model_input.transformers",
                        name=f"fit_transformers_fold_{fold}",
                        argo_config=ARGO_GPU_NODE_MEDIUM,
                    )
                ]
            ),
            *[
                pipeline(
                    _create_model_shard_pipeline(model_name, shard, fold),
                )
                for shard in range(num_shards)
            ],
            pipeline(
                [
                    ArgoNode(
                        func=nodes.create_model,
                        inputs=[f"params:modelling.{model_name}.model_options.ensemble.agg_func"]
                        + [f"modelling.{shard}.fold_{fold}.models.model" for shard in range(num_shards)],
                        outputs=f"modelling.fold_{fold}.models.model",
                        name=f"create_model_fold_{fold}",
                        argo_config=ARGO_GPU_NODE_MEDIUM,
                    ),
                    ArgoNode(
                        func=partial_fold(nodes.apply_transformers, fold),
                        inputs={
                            "data": "modelling.model_input.splits",
                            "transformers": f"modelling.fold_{fold}.model_input.transformers",
                        },
                        outputs=f"modelling.fold_{fold}.model_input.transformed_splits",
                        name=f"transform_data_fold_{fold}",
                    ),
                    ArgoNode(
                        func=nodes.get_model_predictions,
                        inputs={
                            "data": f"modelling.fold_{fold}.model_input.transformed_splits",
                            "model": f"modelling.fold_{fold}.models.model",
                            "features": f"params:modelling.{model_name}.model_options.model_tuning_args.features",
                            "target_col_name": f"params:modelling.{model_name}.model_options.model_tuning_args.target_col_name",
                        },
                        outputs=f"modelling.fold_{fold}.model_output.predictions",
                        name=f"get_model_predictions_fold_{fold}",
                        argo_config=ARGO_GPU_NODE_MEDIUM,
                    ),
                ],
                tags=["argowf.fuse", f"argowf.fuse-group.fold-{fold}"],
            ),
        ]
    )


def create_model_pipeline(model_name: str, num_shards: int, n_cross_val_folds: int) -> Pipeline:
    """Create pipeline for a single model.

    Args:
        model_name: model name  to pull the right model parameters
        num_shards: number of shard to generate
        n_cross_val_folds: number of folds for cross-validation (i.e. number of test/train splits, not including fold with full training data)
    Returns:
        Pipeline with model nodes
    """
    pipelines = []

    # Generate pipeline to enrich splits
    pipelines.append(
        pipeline(
            [
                ArgoNode(
                    func=nodes.create_model_input_nodes,
                    inputs=[
                        "modelling.model_input.drugs_diseases_nodes@pandas",
                        "modelling.model_input.splits",
                        f"params:modelling.{model_name}.model_options.generator",
                    ],
                    outputs=f"modelling.{shard}.model_input.enriched_splits",
                    name=f"enrich_{shard}_splits",
                )
                for shard in range(num_shards)
            ]
        )
    )

    # Generate pipeline to predict folds (NOTE: final fold is full training data)
    for fold in range(n_cross_val_folds + 1):
        pipelines.append(
            pipeline(
                _create_fold_pipeline(model_name, num_shards, fold),
                tags=["not-shared"],
            )
        )

    # Gather all test set predictions from the different folds for the
    # model, and combine all the predictions.
    pipelines.append(
        pipeline(
            [
                ArgoNode(
                    func=nodes.combine_data,
                    inputs=[f"modelling.fold_{fold}.model_output.predictions" for fold in range(n_cross_val_folds)],
                    outputs="modelling.model_output.combined_predictions",
                    name=f"combine_folds",
                )
            ]
        )
    )

    # Now check the performance on the combined folds
    pipelines.append(
        pipeline(
            [
                ArgoNode(
                    func=nodes.check_model_performance,
                    inputs={
                        "data": "modelling.model_output.combined_predictions",
                        "metrics": f"params:modelling.{model_name}.model_options.metrics",
                        "target_col_name": f"params:modelling.{model_name}.model_options.model_tuning_args.target_col_name",
                    },
                    outputs="modelling.reporting.metrics",
                    name="check_model_performance",
                )
            ]
        )
    )

    return sum(pipelines)


def create_shared_pipeline() -> Pipeline:
    """Function to create pipeline of shared nodes.

    NOTE: The model list is added to tag the nodes for single pipeline execution.

    Returns:
        Pipeline with shared nodes across models
    """
    return pipeline(
        [
            # Construct ground_truth
            ArgoNode(
                func=nodes.filter_valid_pairs,
                inputs=[
                    "filtering.prm.filtered_nodes",
                    "integration.int.ground_truth.edges.norm@spark",
                    "params:modelling.drug_types",
                    "params:modelling.disease_types",
                ],
                outputs={"pairs": "modelling.raw.known_pairs@spark", "metrics": "modelling.reporting.gt_present"},
                name="filter_valid_pairs",
            ),
            ArgoNode(
                func=nodes.attach_embeddings,
                inputs=[
                    "modelling.raw.known_pairs@spark",
                    "embeddings.feat.nodes",
                ],
                outputs="modelling.int.known_pairs@spark",
                name="create_int_known_pairs",
            ),
            ArgoNode(
                func=nodes.prefilter_nodes,
                inputs=[
<<<<<<< HEAD
                    "filtering.prm.filtered_nodes",
=======
>>>>>>> d698021a
                    "embeddings.feat.nodes",
                    "modelling.raw.known_pairs@spark",
                    "params:modelling.drug_types",
                    "params:modelling.disease_types",
                ],
                outputs="modelling.model_input.drugs_diseases_nodes@spark",
                name="prefilter_nodes",
            ),
            ArgoNode(
                func=nodes.make_folds,
                inputs=[
                    "modelling.int.known_pairs@pandas",
                    "params:modelling.splitter",
                ],
                outputs="modelling.model_input.splits",
                name="create_splits",
            ),
        ]
    )


def create_pipeline(**kwargs) -> Pipeline:
    """Create modelling pipeline.

    FUTURE: Try cleanup step where folds are passed in using partials, to ensure
    we can keep a single dataframe of fold information.

    Pipeline is created dynamically, based on the following dimensions:
        - Models, i.e., type of model, e.g. random forest
        - Folds, i.e., number of folds to train/evaluation
        - Shards, i.e., defined for ensemble models, non-ensemble models have shards = 1
    """
    # Unpack model
    model = settings.DYNAMIC_PIPELINES_MAPPING.get("modelling")
    model_name = model["model_name"]
    model_config = model["model_config"]

    # Unpack Folds
    n_cross_val_folds = settings.DYNAMIC_PIPELINES_MAPPING.get("cross_validation").get("n_cross_val_folds")

    # Add shared nodes
    pipelines = []
    pipelines.append(create_shared_pipeline())

    # Generate pipeline for the model
    pipelines.append(create_model_pipeline(model_name, model_config["num_shards"], n_cross_val_folds))

    return sum(pipelines)<|MERGE_RESOLUTION|>--- conflicted
+++ resolved
@@ -240,10 +240,6 @@
             ArgoNode(
                 func=nodes.prefilter_nodes,
                 inputs=[
-<<<<<<< HEAD
-                    "filtering.prm.filtered_nodes",
-=======
->>>>>>> d698021a
                     "embeddings.feat.nodes",
                     "modelling.raw.known_pairs@spark",
                     "params:modelling.drug_types",
