--- conflicted
+++ resolved
@@ -245,17 +245,12 @@
             ),
             ArgoNode(
                 func=nodes.make_folds,
-<<<<<<< HEAD
-                inputs=["modelling.int.known_pairs@pandas", "params:modelling.splitter", "ingestion.raw.disease_list"],
-                outputs="modelling.model_input.splits@pandas",
-=======
                 inputs=[
                     "modelling.int.known_pairs@pandas",
                     "params:modelling.splitter",
                     "integration.int.disease_list.nodes.norm@pandas",
                 ],
-                outputs="modelling.model_input.splits",
->>>>>>> 5f550244
+                outputs="modelling.model_input.splits@pandas",
                 name="create_splits",
             ),
         ]
