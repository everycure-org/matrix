from __future__ import annotations

import os
import re
from typing import Any, Optional

# import matplotlib.pyplot as plt
import numpy as np
import pandas as pd

# import seaborn as sns
from sklearn.base import BaseEstimator, TransformerMixin
from sklearn.preprocessing import FunctionTransformer
from sklearn.utils.validation import check_is_fitted


class FlatArrayTransformer(FunctionTransformer):
    """sklearn compatible transformer to flatten dataframe with array column in individual columns.

    WARNING: Currently only supports a single input column.
    """

    def __init__(self, prefix: str) -> None:
        """Instantiate the FlatArrayTransformer.

        Args:
            prefix: Prefix to add to the column names.
        """
        self.prefix = prefix
        super().__init__(self._flatten_df_rows)

    @staticmethod
    def _flatten_df_rows(df: pd.DataFrame):
        """Helper function to flat array column into individual columns."""
        return pd.DataFrame(df[df.columns[0]].tolist()).to_numpy()

    def get_feature_names_out(self, input_features=None):
        """Get the feature names of the transformed data.

        Args:
            input_features: Input features to transform.

        Returns:
            List of feature names.
        """
        if input_features.shape[1] > 1:
            raise ValueError("Only one input column is supported.")

<<<<<<< HEAD
        return [f"{self.prefix}{i}" for i in range(len(input_features.iloc[0][0]))]


class WeightingTransformer(BaseEstimator, TransformerMixin):
    def __init__(
        self, head_col, strategy="auto_cv", enabled=True, eta=40, mix_k=5, mix_beta=1.0, eps=1e-6, w_min=1e-3, w_max=20
    ):
        self.head_col = head_col
        self.strategy = strategy
        self.enabled = enabled
        self.eta = eta
        self.mix_k = mix_k
        self.mix_beta = mix_beta
        self.eps = eps
        self.w_min = w_min
        self.w_max = w_max

    def fit(self, X, y=None):
        X = pd.DataFrame(X) if not isinstance(X, pd.DataFrame) else X
        counts = X[self.head_col].value_counts()
        freq = counts.reindex(X[self.head_col])

        if not self.enabled:
            w = np.ones_like(freq, dtype=float)
        else:
            match self.strategy:
                case "inverse":
                    w = 1.0 / (freq + self.eps)
                case "shomer":
                    w = np.where(freq < self.eta, 1 + self.mix_beta * self.mix_k, 1)
                case "auto_cv":
                    w = self._weights_auto_cv(freq)
                case "simple_eta":
                    w = np.clip(self.eta / (freq + self.eps), self.w_min, self.w_max)
                case _:
                    raise ValueError

        w = np.clip(w, self.w_min, self.w_max)
        w = w / w.mean()

        self.weight_map_ = dict(zip(X[self.head_col], w))
        self.default_weight_ = 1.0
        self.n_features_in_ = X.shape[1]
        return self

    def transform(self, X):
        check_is_fitted(self, "weight_map_")
        X = pd.DataFrame(X) if not isinstance(X, pd.DataFrame) else X
        w = X[self.head_col].map(self.weight_map_).fillna(self.default_weight_)
        return pd.DataFrame({"weight": w.values}, index=X.index)

    def get_feature_names_out(self, input_features=None):
        return np.array(["weight"])

    @staticmethod
    def _to_dataframe(X):
        return X if isinstance(X, pd.DataFrame) else pd.DataFrame(X)

    def _weights_shomer(self, cnt):
        w = np.where(cnt < self.eta, 1.0 + self.mix_beta * self.mix_k, 1.0)
        w = np.clip(w, self.w_min, self.w_max)
        return (w / w.mean()).to_numpy()

    def _weights_inverse(self, cnt):
        w = 1.0 / (cnt + self.eps)
        w = np.clip(w, self.w_min, self.w_max)
        return (w / w.mean()).to_numpy()

    def _weights_auto_cv(self, cnt):
        raw_cv = cnt.std() / cnt.mean()
        target = raw_cv * 1e-3

        lo, hi = 0.0, 1.0
        for _ in range(300):
            mid = (lo + hi) / 2
            w = self._weights_beta(cnt, mid)
            cv_mid = (w * cnt).std() / (w * cnt).mean()
            lo, hi = (mid, hi) if cv_mid > target else (lo, mid)

        return self._weights_beta(cnt, hi)

    def _weights_beta(self, cnt, beta):
        w = np.clip((cnt + self.eps) ** (-beta), self.w_min, self.w_max)
        return (w / w.mean()).to_numpy()
=======
        return [f"{self.prefix}{i}" for i in range(len(input_features.iloc[0].iloc[0]))]
>>>>>>> 6c6a6276
<|MERGE_RESOLUTION|>--- conflicted
+++ resolved
@@ -1,8 +1,4 @@
 from __future__ import annotations
-
-import os
-import re
-from typing import Any, Optional
 
 # import matplotlib.pyplot as plt
 import numpy as np
@@ -46,7 +42,6 @@
         if input_features.shape[1] > 1:
             raise ValueError("Only one input column is supported.")
 
-<<<<<<< HEAD
         return [f"{self.prefix}{i}" for i in range(len(input_features.iloc[0][0]))]
 
 
@@ -130,7 +125,4 @@
 
     def _weights_beta(self, cnt, beta):
         w = np.clip((cnt + self.eps) ** (-beta), self.w_min, self.w_max)
-        return (w / w.mean()).to_numpy()
-=======
-        return [f"{self.prefix}{i}" for i in range(len(input_features.iloc[0].iloc[0]))]
->>>>>>> 6c6a6276
+        return (w / w.mean()).to_numpy()