--- conflicted
+++ resolved
@@ -237,11 +237,7 @@
     Args:
         data: Data to split.
         splitter: sklearn splitter object (BaseCrossValidator or its subclasses).
-<<<<<<< HEAD
-        disease_list: disease list from https://github.com/everycure-org/matrix-disease-list/.
-=======
         disease_list: disease list from https://github.com/everycure-org/core-entities/
->>>>>>> 488f5d82
             Required only when using DiseaseAreaSplit.
 
     Returns:
