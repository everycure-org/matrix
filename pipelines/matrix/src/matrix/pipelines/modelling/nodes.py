from typing import Any, Dict, List, Union, Tuple
import pandas as pd
import numpy as np
import json
import pyspark.sql.functions as f

from pyspark.sql import DataFrame

from sklearn.model_selection import BaseCrossValidator
from sklearn.impute._base import _BaseImputer
from sklearn.base import BaseEstimator

import matplotlib.pyplot as plt

from functools import wraps
from refit.v1.core.inject import inject_object
from refit.v1.core.inline_has_schema import has_schema
from refit.v1.core.inline_primary_key import primary_key
from refit.v1.core.unpack import unpack_params
from refit.v1.core.make_list_regexable import make_list_regexable

from matrix.datasets.graph import KnowledgeGraph
from matrix.datasets.pair_generator import SingleLabelPairGenerator
from .model import ModelWrapper

plt.switch_backend("Agg")


def no_nulls(columns: List[str]):
    """Decorator to check columns for null values.

    FUTURE: Move to pandera when we figure out how to push messages for breaking changes.

    Args:
        columns: list of columns to check
    """

    if isinstance(columns, str):
        columns = [columns]

    def decorator(func):
        @wraps(func)
        def wrapper(*args, **kwargs):
            # Proceed with the function if no null values are found
            df = func(*args, **kwargs)

            if not all(col_name in df.columns for col_name in columns):
                raise ValueError(f"DataFrame is missing required columns: {', '.join(columns)}")

            # Check if the specified column has any null values
            null_rows_df = df.filter(" OR ".join([f"{col_name} IS NULL" for col_name in columns]))

            # Check if the resulting DataFrame is empty
            if not null_rows_df.isEmpty():
                # Show rows with null values for debugging
                null_rows_df.show()
                raise ValueError(f"DataFrame contains null values in columns: {', '.join(columns)}")

            return df

        return wrapper

    return decorator


@has_schema(
    schema={"y": "int"},
    allow_subset=True,
)
@primary_key(primary_key=["source", "target"])
@no_nulls(columns=["source_embedding", "target_embedding"])
def create_int_pairs(
    nodes: DataFrame,
    raw_tp: DataFrame,
    raw_tn: DataFrame,
):
    """Create intermediate pairs dataset.

    Args:
        nodes: nodes dataframe
        raw_tp: Raw ground truth positive data.
        raw_tn: Raw ground truth negative data.

    Returns:
        Combined ground truth positive and negative data.
    """

    return (
        raw_tp.withColumn("y", f.lit(1))
        .unionByName(raw_tn.withColumn("y", f.lit(0)))
        .alias("pairs")
        .join(nodes.withColumn("source", f.col("id")), how="left", on="source")
        .withColumnRenamed("topological_embedding", "source_embedding")
        .join(nodes.withColumn("target", f.col("id")), how="left", on="target")
        .withColumnRenamed("topological_embedding", "target_embedding")
        .select("pairs.*", "source_embedding", "target_embedding")
    )


@has_schema(
    schema={
        "id": "string",
        "is_drug": "boolean",
        "is_disease": "boolean",
    },
    allow_subset=True,
)
@primary_key(primary_key=["id"])
def prefilter_nodes(
    nodes: DataFrame, gt_pos: pd.DataFrame, drug_types: List[str], disease_types: List[str]
) -> DataFrame:
    """Prefilter nodes for negative sampling.

    Args:
        nodes: the nodes dataframe to be filtered
        gt_pos: dataframe with ground truth positives
        drug_types: list of drug types
        disease_types: list of disease types
    Returns:
        Filtered nodes dataframe
    """

    ground_truth_nodes = (
        gt_pos.withColumn("id", f.col("source"))
        .unionByName(gt_pos.withColumn("id", f.col("target")))
        .select("id")
        .distinct()
        .withColumn("is_ground_pos", f.lit(True))
    )

    return (
        nodes.alias("nodes")
        .filter((f.col("category").isin(drug_types)) | (f.col("category").isin(disease_types)))
        .select("id", "category", "topological_embedding")
        .withColumn("is_drug", f.col("category").isin(drug_types))
        .withColumn("is_disease", f.col("category").isin(disease_types))
        .join(ground_truth_nodes, on="id", how="left")
        .fillna({"is_ground_pos": False})
    )


def apply_splitter(data: DataFrame, splitter: BaseCrossValidator) -> pd.DataFrame:
    """Apply a splitter to a dataframe.

    Args:
        data: Data to split.
        splitter: sklearn splitter object (BaseCrossValidator or its subclasses).
    Returns:
        Dataframe with additional columns.
    """
    all_data_frames = []
    for iteration, (train_index, test_index) in enumerate(splitter.split(data, data["y"])):
        all_indices_in_this_fold = list(set(train_index).union(test_index))
        fold_data = data.loc[all_indices_in_this_fold, :].copy()
        fold_data.loc[:, "iteration"] = iteration
        fold_data.loc[train_index, "split"] = "TRAIN"
        fold_data.loc[test_index, "split"] = "TEST"
        all_data_frames.append(fold_data)

    return pd.concat(all_data_frames, axis="index", ignore_index=True)


@has_schema(
    schema={
        "source": "object",
        "source_embedding": "object",
        "target": "object",
        "target_embedding": "object",
        "iteration": "numeric",
        "split": "object",
    },
    allow_subset=True,
)
@inject_object()
def make_splits(
    data: DataFrame,
    splitter: BaseCrossValidator,
) -> pd.DataFrame:
    """Function to split data and add columns containing the embeddings.

    Args:
        kg: kg dataset with nodes
        data: Data to split.
        splitter: sklearn splitter object (BaseCrossValidator or its subclasses).

    Returns:
        Data with split information.
    """
<<<<<<< HEAD
    # FUTURE: Improve by redoing in Spark
    data["source_embedding"] = data["source"].apply(lambda s_id: kg._embeddings[s_id])
    data["target_embedding"] = data["target"].apply(lambda t_id: kg._embeddings[t_id])
=======
    all_data_frames = []
    for iteration, (train_index, test_index) in enumerate(splitter.split(data, data["y"])):
        all_indices_in_this_fold = list(set(train_index).union(test_index))
        fold_data = data.loc[all_indices_in_this_fold, :].copy()
        fold_data.loc[:, "iteration"] = iteration
        fold_data.loc[train_index, "split"] = "TRAIN"
        fold_data.loc[test_index, "split"] = "TEST"
        all_data_frames.append(fold_data)
>>>>>>> 5b12fea2

    return apply_splitter(data, splitter)


@has_schema(
    schema={
        "source": "object",
        "source_embedding": "object",
        "target": "object",
        "target_embedding": "object",
        "iteration": "numeric",
        "split": "object",
    },
    allow_subset=True,
)
@inject_object()
def create_model_input_nodes(
    graph: KnowledgeGraph,
    splits: pd.DataFrame,
    generator: SingleLabelPairGenerator,
) -> pd.DataFrame:
    """Function to enrich the splits with drug-disease pairs.

    The generator is used to enrich the dataset with unknown drug-disease
    pairs. If a `IterativeDrugDiseasePair` generator is provided, the splits
    dataset is replicated.

    Args:
        graph: Knowledge graph.
        splits: Data splits.
        generator: SingleLabelPairGenerator instance.

    Returns:
        Data with enriched splits.
    """
    generated = generator.generate(graph, splits)
    generated["split"] = "TRAIN"

    return pd.concat([splits, generated], axis="index", ignore_index=True)


@inject_object()
def fit_transformers(
    data: pd.DataFrame,
    transformers: Dict[str, Dict[str, Union[_BaseImputer, List[str]]]],
    target_col_name: str = None,
) -> pd.DataFrame:
    """Function fit transformers to the data.

    Args:
        data: Data to transform.
        transformers: Dictionary of transformers.
        target_col_name: Column name to predict.

    Returns:
        Fitted transformers.
    """
    # Ensure transformer only fit on training data
    mask = data["split"].eq("TRAIN")

    # Grab target data
    target_data = data.loc[mask, target_col_name] if target_col_name is not None else None

    # Iterate transformers
    fitted_transformers = {}
    for name, transform in transformers.items():
        # Fit transformer
        features = transform["features"]

        transformer = transform["transformer"].fit(data.loc[mask, features], target_data)

        fitted_transformers[name] = {"transformer": transformer, "features": features}

    return fitted_transformers


@inject_object()
def apply_transformers(
    data: pd.DataFrame,
    transformers: Dict[str, Dict[str, Union[_BaseImputer, List[str]]]],
) -> pd.DataFrame:
    """Function apply fitted transformers to the data.

    Args:
        data: Data to transform.
        transformers: Dictionary of transformers.

    Returns:
        Transformed data.
    """
    # Iterate transformers
    for _, transformer in transformers.items():
        # Apply transformer
        features = transformer["features"]
        features_selected = data[features]

        transformed = pd.DataFrame(
            transformer["transformer"].transform(features_selected),
            index=features_selected.index,
            columns=transformer["transformer"].get_feature_names_out(features_selected),
        )

        # Overwrite columns
        data = pd.concat(
            [data.drop(columns=features), transformed],
            axis="columns",
        )

    return data


@unpack_params()
@inject_object()
@make_list_regexable(source_df="data", make_regexable="features")
def tune_parameters(
    data: pd.DataFrame,
    tuner: Any,
    features: List[str],
    target_col_name: str,
    enable_regex: str = True,
) -> Tuple[Dict,]:
    """Function to apply hyperparameter tuning.

    Args:
        data: Data to tune on.
        tuner: Tuner object.
        features: List of features, may be regex specified.
        target_col_name: Target column name.
        enable_regex: Enable regex for features.

    Returns:
        Refit compatible dictionary of best parameters.
    """
    mask = data["split"].eq("TRAIN")

    X_train = data.loc[mask, features]
    y_train = data.loc[mask, target_col_name]

    # Fit tuner
    tuner.fit(X_train.values, y_train.values)

    return json.loads(
        json.dumps(
            {
                "object": f"{type(tuner._estimator).__module__}.{type(tuner._estimator).__name__}",
                **tuner.best_params_,
            },
            default=int,
        )
    ), tuner.convergence_plot if hasattr(tuner, "convergence_plot") else plt.figure()


@unpack_params()
@inject_object()
@make_list_regexable(source_df="data", make_regexable="features")
def train_model(
    data: pd.DataFrame,
    estimator: BaseEstimator,
    features: List[str],
    target_col_name: str,
    enable_regex: bool = True,
) -> Dict:
    """Function to train model on the given data.

    Args:
        data: Data to train on.
        estimator: sklearn compatible estimator.
        features: List of features, may be regex specified.
        target_col_name: Target column name.
        enable_regex: Enable regex for features.

    Returns:
        Trained model.
    """
    mask = data["split"].eq("TRAIN")

    X_train = data.loc[mask, features]
    y_train = data.loc[mask, target_col_name]

    return estimator.fit(X_train.values, y_train.values)


def create_model(*estimators) -> ModelWrapper:
    """Function to create final model.

    Args:
        estimators: list of fitted estimators
    Returns:
        ModelWrapper encapsulating estimators
    """
    return ModelWrapper(estimators=estimators, agg_func=np.mean)


@inject_object()
@make_list_regexable(source_df="data", make_regexable="features")
def get_model_predictions(
    data: pd.DataFrame,
    model: ModelWrapper,
    features: List[str],
    target_col_name: str,
    prediction_suffix: str = "_pred",
    enable_regex: str = True,
) -> pd.DataFrame:
    """Function to run model class predictions on input data.

    Args:
        data: Data to predict on.
        model: Model making the predictions.
        features: List of features, may be regex specified.
        target_col_name: Target column name.
        prediction_suffix: Suffix to add to the prediction column, defaults to '_pred'.
        enable_regex: Enable regex for features.

    Returns:
        Data with predictions.
    """
    data[target_col_name + prediction_suffix] = model.predict(data[features].values)
    return data


@inject_object()
def check_model_performance(
    data: pd.DataFrame,
    metrics: List[callable],
    target_col_name: str,
    prediction_suffix: str = "_pred",
) -> Dict:
    """Function to evaluate model performance on the training data and ground truth test data.

    NOTE: This function only provides a partial indication of model performance,
    primarily for checking that a model has been successfully trained.

    Args:
        data: Data to evaluate.
        metrics: List of callable metrics.
        target_col_name: Target column name.
        prediction_suffix: Suffix to add to the prediction column, defaults to '_pred'.

    Returns:
        Dictionary containing report
    """
    report = {}

    for name, func in metrics.items():
        for split in ["TEST", "TRAIN"]:
            split_index = data["split"].eq(split)
            y_true = data.loc[split_index, target_col_name]
            y_pred = data.loc[split_index, target_col_name + prediction_suffix]

            # Execute metric
            report[f"{split.lower()}_{name}"] = func(y_true, y_pred)

    return json.loads(json.dumps(report, default=float))<|MERGE_RESOLUTION|>--- conflicted
+++ resolved
@@ -186,11 +186,6 @@
     Returns:
         Data with split information.
     """
-<<<<<<< HEAD
-    # FUTURE: Improve by redoing in Spark
-    data["source_embedding"] = data["source"].apply(lambda s_id: kg._embeddings[s_id])
-    data["target_embedding"] = data["target"].apply(lambda t_id: kg._embeddings[t_id])
-=======
     all_data_frames = []
     for iteration, (train_index, test_index) in enumerate(splitter.split(data, data["y"])):
         all_indices_in_this_fold = list(set(train_index).union(test_index))
@@ -199,7 +194,6 @@
         fold_data.loc[train_index, "split"] = "TRAIN"
         fold_data.loc[test_index, "split"] = "TEST"
         all_data_frames.append(fold_data)
->>>>>>> 5b12fea2
 
     return apply_splitter(data, splitter)
 
