import itertools
import json
import logging
from typing import Any, Callable, Iterable, Union

import matplotlib.pyplot as plt
import pandas as pd
import pyspark.sql as ps
import pyspark.sql.types as T
from pyspark.sql import functions as f
from sklearn.base import BaseEstimator
from sklearn.impute._base import _BaseImputer
from sklearn.model_selection import BaseCrossValidator

from matrix.datasets.graph import KnowledgeGraph
from matrix.datasets.pair_generator import SingleLabelPairGenerator
from matrix.inject import OBJECT_KW, inject_object, make_list_regexable, unpack_params
from matrix.utils.pandera_utils import Column, DataFrameSchema, check_output

from .model import ModelWrapper
from .model_selection import DiseaseAreaSplit

logger = logging.getLogger(__name__)

plt.switch_backend("Agg")


def filter_valid_pairs(
    nodes: ps.DataFrame,
    edges_gt: ps.DataFrame,
    drug_categories: Iterable[str],
    disease_categories: Iterable[str],
) -> tuple[ps.DataFrame, dict[str, float]]:
    """Filter GT pairs to only include nodes that 1) exist in the nodes DataFrame, 2) have the correct category.

    Args:
        nodes: Nodes dataframe
        edges_gt: DataFrame with ground truth pairs
        drug_categories: list of drug categories to be filtered on
        disease_categories: list of disease categories to be filtered on

    Returns:
        tuple containing:
        - DataFrame with combined filtered positive and negative pairs
        - Dictionary with retention statistics
    """
    # Create set of categories to filter on
    categories = set(itertools.chain(drug_categories, disease_categories))
    categories_array = f.array([f.lit(cat) for cat in categories])

    # Get list of nodes in the KG
    valid_nodes_in_kg = nodes.select("id").distinct().cache()
    valid_nodes_with_categories = (
        nodes.filter(f.size(f.array_intersect(f.col("all_categories"), categories_array)) > 0).select("id").cache()
    )
    # Divide edges_gt into positive and negative pairs to know ratio retained for each
    edges_gt = edges_gt.withColumnRenamed("subject", "source").withColumnRenamed("object", "target")
    raw_tp = edges_gt.filter(f.col("y") == 1).cache()
    raw_tn = edges_gt.filter(f.col("y") == 0).cache()

    # Filter out pairs where both source and target exist in nodes
    filtered_tp_in_kg = _filter_source_and_target_exist(raw_tp, in_=valid_nodes_in_kg)
    filtered_tn_in_kg = _filter_source_and_target_exist(raw_tn, in_=valid_nodes_in_kg)
    filtered_tp_categories = _filter_source_and_target_exist(raw_tp, in_=valid_nodes_with_categories)
    filtered_tn_categories = _filter_source_and_target_exist(raw_tn, in_=valid_nodes_with_categories)

    # Filter out pairs where category of source or target is incorrect AND source and target do not exist in nodes
    final_filtered_tp_categories = (
        filtered_tp_in_kg.join(
            valid_nodes_with_categories.alias("source_nodes"), filtered_tp_categories.source == f.col("source_nodes.id")
        )
        .join(
            valid_nodes_with_categories.alias("target_nodes"), filtered_tp_categories.target == f.col("target_nodes.id")
        )
        .select(filtered_tp_categories["*"])
    )
    final_filtered_tn_categories = (
        filtered_tn_in_kg.join(
            valid_nodes_with_categories.alias("source_nodes"), filtered_tn_categories.source == f.col("source_nodes.id")
        )
        .join(
            valid_nodes_with_categories.alias("target_nodes"), filtered_tn_categories.target == f.col("target_nodes.id")
        )
        .select(filtered_tn_categories["*"])
    )
    # Calculate retention percentages
    rows_in_raw_tp, rows_in_raw_tn = raw_tp.count(), raw_tn.count()
    retention_stats = {
        "positive_pairs_retained_in_kg_pct": (filtered_tp_in_kg.count() / rows_in_raw_tp) if rows_in_raw_tp else 1.0,
        "negative_pairs_retained_in_kg_pct": (filtered_tn_in_kg.count() / rows_in_raw_tn) if rows_in_raw_tn else 1.0,
        "positive_pairs_retained_in_categories_pct": (filtered_tp_categories.count() / rows_in_raw_tp)
        if rows_in_raw_tp
        else 1.0,
        "negative_pairs_retained_in_categories_pct": (filtered_tn_categories.count() / rows_in_raw_tn)
        if rows_in_raw_tn
        else 1.0,
        "positive_pairs_retained_final_pct": (final_filtered_tp_categories.count() / rows_in_raw_tp)
        if rows_in_raw_tp
        else 1.0,
        "negative_pairs_retained_final_pct": (final_filtered_tn_categories.count() / rows_in_raw_tn)
        if rows_in_raw_tn
        else 1.0,
    }

    # Combine filtered pairs
    pairs_df = final_filtered_tp_categories.withColumn("y", f.lit(1)).unionByName(
        final_filtered_tn_categories.withColumn("y", f.lit(0))
    )
    return {"pairs": pairs_df, "metrics": retention_stats}


def _filter_source_and_target_exist(df: ps.DataFrame, in_: ps.DataFrame) -> ps.DataFrame:
    return (
        df.join(in_.alias("source_nodes"), df["source"] == f.col("source_nodes.id"))
        .join(in_.alias("target_nodes"), df["target"] == f.col("target_nodes.id"))
        .select(df["*"])
    )


@check_output(
    schema=DataFrameSchema(
        columns={
            "source": Column(T.StringType(), nullable=False),
            "target": Column(T.StringType(), nullable=False),
            "source_embedding": Column(T.ArrayType(T.FloatType()), nullable=False),
            "target_embedding": Column(T.ArrayType(T.FloatType()), nullable=False),
        },
        unique=["source", "target"],
    )
)
def attach_embeddings(
    pairs_df: ps.DataFrame,
    nodes: ps.DataFrame,
) -> ps.DataFrame:
    """Attach node embeddings to the pairs DataFrame.

    Args:
        pairs_df: DataFrame containing source-target pairs
        nodes: nodes dataframe containing embeddings

    Returns:
        DataFrame with source and target embeddings attached
    """
    return pairs_df.transform(_add_embedding, from_=nodes, using="source").transform(
        _add_embedding, from_=nodes, using="target"
    )

    # # Remove rows with null embeddings
    # restricted_pairs_with_embeddings = pairs_with_embeddings.filter(
    #     f.col("source_embedding").isNotNull() & f.col("target_embedding").isNotNull()
    # )

    # logger.warning(
    #     f"{pairs_with_embeddings.count() - restricted_pairs_with_embeddings.count()} rows removed due to null embeddings"
    # )

    # return restricted_pairs_with_embeddings


def _add_embedding(df: ps.DataFrame, from_: ps.DataFrame, using: str) -> ps.DataFrame:
    from_ = from_.select(
        f.col("id").alias(using),
        f.col("topological_embedding").cast(T.ArrayType(T.FloatType())).alias(f"{using}_embedding"),
    )
    return df.join(from_, how="left", on=using)


@check_output(
    schema=DataFrameSchema(
        columns={
            "id": Column(T.StringType(), nullable=False),
            "is_drug": Column(T.BooleanType(), nullable=False),
            "is_disease": Column(T.BooleanType(), nullable=False),
        },
        unique=["id"],
    )
)
def prefilter_nodes(
    nodes: ps.DataFrame,
    gt: ps.DataFrame,
    drug_types: list[str],
    disease_types: list[str],
) -> ps.DataFrame:
    """Prefilter nodes for negative sampling.

    Args:
        nodes: the nodes dataframe to be filtered
        gt: dataframe with ground truth positives and negatives
        drug_types: list of drug types
        disease_types: list of disease types
    Returns:
        Filtered nodes dataframe
    """
    gt_pos = gt.filter(f.col("y") == 1)
    ground_truth_nodes = (
        gt.withColumn("id", f.col("source"))
        .unionByName(gt_pos.withColumn("id", f.col("target")))
        .select("id")
        .distinct()
        .withColumn("in_ground_pos", f.lit(True))
    )

    df = (
        nodes.withColumn("is_drug", f.arrays_overlap(f.col("all_categories"), f.lit(drug_types)))
        .withColumn("is_disease", f.arrays_overlap(f.col("all_categories"), f.lit(disease_types)))
        .filter(f.col("is_disease") | f.col("is_drug"))
        .select("id", "topological_embedding", "is_drug", "is_disease")
        # TODO: The integrated data product _should_ contain these nodes
        # TODO: Verify below does not have any undesired side effects
        .join(ground_truth_nodes, on="id", how="left")
        .fillna({"in_ground_pos": False})
    )
    return df


@check_output(
    schema=DataFrameSchema(
        columns={
            "source": Column(str, nullable=False),
            "source_embedding": Column(object, nullable=False),
            "target": Column(str, nullable=False),
            "target_embedding": Column(object, nullable=False),
            "split": Column(str, nullable=False),
            "fold": Column(int, nullable=False),
        },
        unique=["fold", "source", "target"],
    )
)
@inject_object()
def make_folds(
    data: pd.DataFrame,
    splitter: BaseCrossValidator,
    disease_list: pd.DataFrame = None,
) -> pd.DataFrame:
    """Function to split data.

    Args:
        data: Data to split.
        splitter: sklearn splitter object (BaseCrossValidator or its subclasses).
<<<<<<< HEAD
        disease_list: disease list from https://github.com/everycure-org/matrix-disease-list/.
=======
        disease_list: disease list from https://github.com/everycure-org/core-entities/
>>>>>>> d994d45f
            Required only when using DiseaseAreaSplit.

    Returns:
        Dataframe with test-train split for all folds.
        By convention, folds 0 to k-1 are the proper test train splits for k-fold cross-validation,
        while fold k is the fold with full training data
    """

    # Split data into folds
    all_data_frames = []
    # FUTURE: Ensure fields are reflected in GT dataset for future splitters
    if isinstance(splitter, DiseaseAreaSplit):
        if disease_list is None:
            raise ValueError("disease_list is required when using DiseaseAreaSplit")
        split_iterator = splitter.split(data, disease_list)
    else:
        split_iterator = splitter.split(data, data["y"])

    for fold, (train_index, test_index) in enumerate(split_iterator):
        all_indices_in_this_fold = list(set(train_index).union(test_index))
        fold_data = data.loc[all_indices_in_this_fold, :].copy()
        fold_data.loc[train_index, "split"] = "TRAIN"
        fold_data.loc[test_index, "split"] = "TEST"
        fold_data.loc[:, "fold"] = fold
        all_data_frames.append(fold_data)

    # Add fold for full training data
    full_fold_data = data.copy()
    full_fold_data["split"] = "TRAIN"
    full_fold_data["fold"] = splitter.n_splits
    all_data_frames.append(full_fold_data)

    return pd.concat(all_data_frames, ignore_index=True)


@inject_object()
@check_output(
    schema=DataFrameSchema(
        columns={
            "source": Column(str, nullable=False),
            "source_embedding": Column(object, nullable=False),
            "target": Column(str, nullable=False),
            "target_embedding": Column(object, nullable=False),
            "split": Column(str, nullable=False),
            "fold": Column(int, nullable=False),
        },
        # unique=["fold", "source", "target"] TODO: Why is this?
    )
)
def create_model_input_nodes(
    graph: KnowledgeGraph,
    splits: pd.DataFrame,
    generator: SingleLabelPairGenerator,
    splitter: BaseCrossValidator = None,
) -> pd.DataFrame:
    """Function to enrich the splits with drug-disease pairs.

    The generator is used to enrich the dataset with unknown drug-disease
    pairs. If a `IterativeDrugDiseasePair` generator is provided, the splits
    dataset is replicated.

    Args:
        graph: Knowledge graph.
        splits: Data splits.
        generator: SingleLabelPairGenerator instance.
        splitter: The splitter used to create the splits. Required to ensure correct generator is used.

    Returns:
        Data with enriched splits.
    """
    if splits.empty:
        raise ValueError("Splits dataframe must be non-empty")

    all_generated = []

    # Enrich splits for all folds
    num_folds = splits["fold"].max() + 1
    for fold in range(num_folds):
        splits_fold = splits[splits["fold"] == fold]
        generated = generator.generate(graph, splits_fold)
        generated["split"] = "TRAIN"
        generated["fold"] = fold
        all_generated.append(generated)

    return pd.concat([splits, *all_generated], axis="index", ignore_index=True)


@inject_object()
def fit_transformers(
    data: pd.DataFrame,
    transformers: dict[str, dict[str, Union[_BaseImputer, list[str]]]],
    target_col_name: str = None,
) -> pd.DataFrame:
    """Function fit transformers to the data.

    Args:
        data: Data to transform.
        transformers: Dictionary of transformers.
        target_col_name: Column name to predict.

    Returns:
        Fitted transformers.
    """
    # Ensure transformer only fit on training data
    mask = data["split"].eq("TRAIN")

    # Grab target data
    target_data = data.loc[mask, target_col_name] if target_col_name is not None else None

    # Iterate transformers
    fitted_transformers = {}
    for name, transform in transformers.items():
        # Fit transformer
        features = transform["features"]

        transformer = transform["transformer"].fit(data.loc[mask, features], target_data)

        fitted_transformers[name] = {"transformer": transformer, "features": features}

    return fitted_transformers


@inject_object()
def apply_transformers(
    data: pd.DataFrame,
    transformers: dict[str, dict[str, Union[_BaseImputer, list[str]]]],
) -> pd.DataFrame:
    """Function apply fitted transformers to the data.

    Args:
        data: Data to transform.
        transformers: Dictionary of transformers.

    Returns:
        Transformed data.
    """
    for transformer in transformers.values():
        # Apply transformer
        features = transformer["features"]
        features_selected = data[features]

        transformed = pd.DataFrame(
            transformer["transformer"].transform(features_selected),
            index=features_selected.index,
            columns=transformer["transformer"].get_feature_names_out(features_selected),
        )

        # Overwrite columns
        data = pd.concat(
            [data.drop(columns=features), transformed],
            axis="columns",
        )

    return data


@unpack_params()
@inject_object()
@make_list_regexable(source_df="data", make_regexable_kwarg="features")
def tune_parameters(
    data: pd.DataFrame,
    tuner: Any,
    features: list[str],
    target_col_name: str,
) -> tuple[dict,]:
    """Function to apply hyperparameter tuning.

    Args:
        data: Data to tune on.
        tuner: Tuner object.
        features: list of features, may be regex specified.
        target_col_name: Target column name.

    Returns:
        Refit compatible dictionary of best parameters.
    """
    mask = data["split"].eq("TRAIN")

    X_train = data.loc[mask, features]
    y_train = data.loc[mask, target_col_name]

    # Fit tuner
    tuner.fit(X_train.values, y_train.values)

    estimator = getattr(tuner, "estimator", None)
    if estimator is None:
        raise ValueError("Tuner must have 'estimator' attribute")

    return json.loads(
        json.dumps(
            {
                OBJECT_KW: f"{type(estimator).__module__}.{type(estimator).__name__}",
                **tuner.best_params_,
            },
            default=int,
        )
    ), tuner.convergence_plot if hasattr(tuner, "convergence_plot") else plt.figure()


@unpack_params()
@inject_object()
@make_list_regexable(source_df="data", make_regexable_kwarg="features")
def train_model(
    data: pd.DataFrame,
    estimator: BaseEstimator,
    features: list[str],
    target_col_name: str,
) -> dict:
    """Function to train model on the given data.

    Args:
        data: Data to train on.
        estimator: sklearn compatible estimator.
        features: list of features, may be regex specified.
        target_col_name: Target column name.

    Returns:
        Trained model.
    """
    mask = data["split"].eq("TRAIN")

    X_train = data.loc[mask, features]
    y_train = data.loc[mask, target_col_name]

    logger.info(f"Starting model: {estimator} training...")
    estimator_fit = estimator.fit(X_train.values, y_train.values)
    logger.info("Model training completed...")
    return estimator_fit


@inject_object()
def create_model(agg_func: Callable, *estimators) -> ModelWrapper:
    """Function to create final model.

    Args:
        agg_func: function to  aggregate ensemble models' treat score
        estimators: list of fitted estimators
    Returns:
        ModelWrapper encapsulating estimators
    """
    return ModelWrapper(estimators=estimators, agg_func=agg_func)


@inject_object()
@make_list_regexable(source_df="data", make_regexable_kwarg="features")
def get_model_predictions(
    data: pd.DataFrame,
    model: ModelWrapper,
    features: list[str],
    target_col_name: str,
    prediction_suffix: str = "_pred",
) -> pd.DataFrame:
    """Function to run model class predictions on input data.

    Args:
        data: Data to predict on.
        model: Model making the predictions.
        features: list of features, may be regex specified.
        target_col_name: Target column name.
        prediction_suffix: Suffix to add to the prediction column, defaults to '_pred'.

    Returns:
        Data with predictions.
    """
    data[target_col_name + prediction_suffix] = model.predict(data[features].values)
    return data


def combine_data(*predictions_all_folds: pd.DataFrame) -> pd.DataFrame:
    """Returns combined dataframe containing predictions from all folds.

    Args:
        data_all_folds: Dataframes containing model predictions for all folds.
    """
    return pd.concat(predictions_all_folds)


@inject_object()
def check_model_performance(
    data: pd.DataFrame,
    metrics: list[callable],
    target_col_name: str,
    prediction_suffix: str = "_pred",
) -> dict:
    """Function to evaluate model performance on the training data and ground truth test data.

    NOTE: This function only provides a partial indication of model performance,
    primarily for checking that a model has been successfully trained.

    FUTURE: Move to evaluation pipeline.

    Args:
        data: Data to evaluate.
        metrics: list of callable metrics.
        target_col_name: Target column name.
        prediction_suffix: Suffix to add to the prediction column, defaults to '_pred'.

    Returns:
        Dictionary containing report
    """
    report = {}

    # Return None for each metric if there is no test data
    if not data["split"].eq("TEST").any():
        return {name: None for name in metrics.keys()}

    # Compute evaluation metrics and add to report
    for name, func in metrics.items():
        for split in ["TEST", "TRAIN"]:
            split_index = data["split"].eq(split)
            y_true = data.loc[split_index, target_col_name]
            y_pred = data.loc[split_index, target_col_name + prediction_suffix]

            # Execute metric
            report[f"{split.lower()}_{name}"] = func(y_true, y_pred)

    return json.loads(json.dumps(report, default=float))<|MERGE_RESOLUTION|>--- conflicted
+++ resolved
@@ -237,11 +237,7 @@
     Args:
         data: Data to split.
         splitter: sklearn splitter object (BaseCrossValidator or its subclasses).
-<<<<<<< HEAD
-        disease_list: disease list from https://github.com/everycure-org/matrix-disease-list/.
-=======
         disease_list: disease list from https://github.com/everycure-org/core-entities/
->>>>>>> d994d45f
             Required only when using DiseaseAreaSplit.
 
     Returns:
