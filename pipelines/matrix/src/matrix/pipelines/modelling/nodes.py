from typing import Any, Dict, List, Union, Tuple
import pandas as pd
import numpy as np
import json
import pyspark.sql.functions as f

from pyspark.sql import DataFrame

from sklearn.model_selection import BaseCrossValidator
from sklearn.impute._base import _BaseImputer
from sklearn.base import BaseEstimator

import matplotlib.pyplot as plt

from functools import wraps
from refit.v1.core.inject import inject_object
from refit.v1.core.inline_has_schema import has_schema
from refit.v1.core.inline_primary_key import primary_key
from refit.v1.core.unpack import unpack_params
from refit.v1.core.make_list_regexable import make_list_regexable

from matrix.datasets.graph import KnowledgeGraph
from matrix.datasets.pair_generator import SingleLabelPairGenerator
from .model import ModelWrapper

plt.switch_backend("Agg")


def no_nulls(columns: List[str]):
    """Decorator to check columns for null values.

    FUTURE: Move to pandera when we figure out how to push messages for breaking changes.

    Args:
        columns: list of columns to check
    """

    if isinstance(columns, str):
        columns = [columns]

    def decorator(func):
        @wraps(func)
        def wrapper(*args, **kwargs):
            # Proceed with the function if no null values are found
            df = func(*args, **kwargs)

            if not all(col_name in df.columns for col_name in columns):
                raise ValueError(f"DataFrame is missing required columns: {', '.join(columns)}")

            # Check if the specified column has any null values
            null_rows_df = df.filter(" OR ".join([f"{col_name} IS NULL" for col_name in columns]))

            # Check if the resulting DataFrame is empty
            if not null_rows_df.isEmpty():
                # Show rows with null values for debugging
                null_rows_df.show()
                raise ValueError(f"DataFrame contains null values in columns: {', '.join(columns)}")

            return df

        return wrapper

    return decorator


def filter_valid_pairs(
    nodes: DataFrame,
    raw_tp: DataFrame,
    raw_tn: DataFrame,
) -> Tuple[DataFrame, Dict[str, float]]:
    """Filter pairs to only include nodes that exist in the nodes DataFrame.

    Args:
        nodes: Nodes dataframe
        raw_tp: Raw ground truth positive data
        raw_tn: Raw ground truth negative data

    Returns:
        Tuple containing:
        - DataFrame with combined filtered positive and negative pairs
        - Dictionary with retention statistics
    """
    # Get list of nodes in the KG
    valid_nodes = nodes.select("id").distinct()

    # Filter out pairs where both source and target exist in nodes
    filtered_tp = (
        raw_tp.join(valid_nodes.alias("source_nodes"), raw_tp.source == f.col("source_nodes.id"))
        .join(valid_nodes.alias("target_nodes"), raw_tp.target == f.col("target_nodes.id"))
        .select(raw_tp["*"])
    )
    filtered_tn = (
        raw_tn.join(valid_nodes.alias("source_nodes"), raw_tn.source == f.col("source_nodes.id"))
        .join(valid_nodes.alias("target_nodes"), raw_tn.target == f.col("target_nodes.id"))
        .select(raw_tn["*"])
    )

    # Calculate retention percentages
    retention_stats = {
        "positive_pairs_retained_pct": (filtered_tp.count() / raw_tp.count()) if raw_tp.count() > 0 else 1.0,
        "negative_pairs_retained_pct": (filtered_tn.count() / raw_tn.count()) if raw_tn.count() > 0 else 1.0,
    }

    # Combine filtered pairs
    pairs_df = filtered_tp.withColumn("y", f.lit(1)).unionByName(filtered_tn.withColumn("y", f.lit(0)))

    return {"pairs": pairs_df, "metrics": retention_stats}


@has_schema(
    schema={"y": "int"},
    allow_subset=True,
)
@no_nulls(columns=["source_embedding", "target_embedding"])
def attach_embeddings(
    pairs_df: DataFrame,
    nodes: DataFrame,
) -> DataFrame:
    """Attach node embeddings to the pairs DataFrame.

    Args:
        pairs_df: DataFrame containing source-target pairs
        nodes: nodes dataframe containing embeddings

    Returns:
        DataFrame with source and target embeddings attached
    """
    return (
        pairs_df.alias("pairs")
        .join(nodes.withColumn("source", f.col("id")), how="left", on="source")
        .withColumnRenamed("topological_embedding", "source_embedding")
        .join(nodes.withColumn("target", f.col("id")), how="left", on="target")
        .withColumnRenamed("topological_embedding", "target_embedding")
        .select("pairs.*", "source_embedding", "target_embedding")
    )


@has_schema(
    schema={
        "id": "string",
        "is_drug": "boolean",
        "is_disease": "boolean",
    },
    allow_subset=True,
)
@primary_key(primary_key=["id"])
def prefilter_nodes(
    full_nodes: DataFrame, nodes: DataFrame, gt: DataFrame, drug_types: List[str], disease_types: List[str]
) -> DataFrame:
    """Prefilter nodes for negative sampling.

    Args:
        nodes: the nodes dataframe to be filtered
        gt: dataframe with ground truth positives and negatives
        drug_types: list of drug types
        disease_types: list of disease types
    Returns:
        Filtered nodes dataframe
    """
    gt_pos = gt.filter(f.col("y") == 1)
    ground_truth_nodes = (
        gt.withColumn("id", f.col("source"))
        .unionByName(gt_pos.withColumn("id", f.col("target")))
        .select("id")
        .distinct()
        .withColumn("is_ground_pos", f.lit(True))
    )

    df = (
<<<<<<< HEAD
        nodes.join(full_nodes.select("id", "all_categories"), on="id", how="left")
        .withColumn("is_drug", f.arrays_overlap(f.col("all_categories"), f.lit(drug_types)))
        .withColumn("is_disease", f.arrays_overlap(f.col("all_categories"), f.lit(disease_types)))
        .filter((f.col("is_disease")) | (f.col("is_drug")))
        # .filter((f.col("category").isin(drug_types)) | (f.col("category").isin(disease_types)))
=======
        nodes.withColumn("is_drug", f.arrays_overlap(f.col("all_categories"), f.lit(drug_types)))
        .withColumn("is_disease", f.arrays_overlap(f.col("all_categories"), f.lit(disease_types)))
        .filter((f.col("is_disease")) | (f.col("is_drug")))
>>>>>>> 7bb7eed2
        .select("id", "topological_embedding", "is_drug", "is_disease")
        # TODO: The integrated data product _should_ contain these nodes
        # TODO: Verify below does not have any undesired side effects
        .join(ground_truth_nodes, on="id", how="left")
        .fillna({"is_ground_pos": False})
    )

    return df


@has_schema(
    schema={
        "source": "object",
        "source_embedding": "object",
        "target": "object",
        "target_embedding": "object",
        "iteration": "numeric",
        "split": "object",
    },
    allow_subset=True,
)
@inject_object()
def make_splits(
    data: DataFrame,
    splitter: BaseCrossValidator,
) -> pd.DataFrame:
    """Function to split data.

    Args:
        kg: kg dataset with nodes
        data: Data to split.
        splitter: sklearn splitter object (BaseCrossValidator or its subclasses).

    Returns:
        Data with split information.
    """
    all_data_frames = []
    for iteration, (train_index, test_index) in enumerate(splitter.split(data, data["y"])):
        all_indices_in_this_fold = list(set(train_index).union(test_index))
        fold_data = data.loc[all_indices_in_this_fold, :].copy()
        fold_data.loc[:, "iteration"] = iteration
        fold_data.loc[train_index, "split"] = "TRAIN"
        fold_data.loc[test_index, "split"] = "TEST"
        all_data_frames.append(fold_data)

    return pd.concat(all_data_frames, axis="index", ignore_index=True)


@has_schema(
    schema={
        "source": "object",
        "source_embedding": "object",
        "target": "object",
        "target_embedding": "object",
        "iteration": "numeric",
        "split": "object",
    },
    allow_subset=True,
)
@inject_object()
def create_model_input_nodes(
    graph: KnowledgeGraph,
    splits: pd.DataFrame,
    generator: SingleLabelPairGenerator,
) -> pd.DataFrame:
    """Function to enrich the splits with drug-disease pairs.

    The generator is used to enrich the dataset with unknown drug-disease
    pairs. If a `IterativeDrugDiseasePair` generator is provided, the splits
    dataset is replicated.

    Args:
        graph: Knowledge graph.
        splits: Data splits.
        generator: SingleLabelPairGenerator instance.

    Returns:
        Data with enriched splits.
    """
    generated = generator.generate(graph, splits)
    generated["split"] = "TRAIN"

    return pd.concat([splits, generated], axis="index", ignore_index=True)


@inject_object()
def fit_transformers(
    data: pd.DataFrame,
    transformers: Dict[str, Dict[str, Union[_BaseImputer, List[str]]]],
    target_col_name: str = None,
) -> pd.DataFrame:
    """Function fit transformers to the data.

    Args:
        data: Data to transform.
        transformers: Dictionary of transformers.
        target_col_name: Column name to predict.

    Returns:
        Fitted transformers.
    """
    # Ensure transformer only fit on training data
    mask = data["split"].eq("TRAIN")

    # Grab target data
    target_data = data.loc[mask, target_col_name] if target_col_name is not None else None

    # Iterate transformers
    fitted_transformers = {}
    for name, transform in transformers.items():
        # Fit transformer
        features = transform["features"]

        transformer = transform["transformer"].fit(data.loc[mask, features], target_data)

        fitted_transformers[name] = {"transformer": transformer, "features": features}

    return fitted_transformers


@inject_object()
def apply_transformers(
    data: pd.DataFrame,
    transformers: Dict[str, Dict[str, Union[_BaseImputer, List[str]]]],
) -> pd.DataFrame:
    """Function apply fitted transformers to the data.

    Args:
        data: Data to transform.
        transformers: Dictionary of transformers.

    Returns:
        Transformed data.
    """
    # Iterate transformers
    for _, transformer in transformers.items():
        # Apply transformer
        features = transformer["features"]
        features_selected = data[features]

        transformed = pd.DataFrame(
            transformer["transformer"].transform(features_selected),
            index=features_selected.index,
            columns=transformer["transformer"].get_feature_names_out(features_selected),
        )

        # Overwrite columns
        data = pd.concat(
            [data.drop(columns=features), transformed],
            axis="columns",
        )

    return data


@unpack_params()
@inject_object()
@make_list_regexable(source_df="data", make_regexable="features")
def tune_parameters(
    data: pd.DataFrame,
    tuner: Any,
    features: List[str],
    target_col_name: str,
    enable_regex: str = True,
) -> Tuple[Dict,]:
    """Function to apply hyperparameter tuning.

    Args:
        data: Data to tune on.
        tuner: Tuner object.
        features: List of features, may be regex specified.
        target_col_name: Target column name.
        enable_regex: Enable regex for features.

    Returns:
        Refit compatible dictionary of best parameters.
    """
    mask = data["split"].eq("TRAIN")

    X_train = data.loc[mask, features]
    y_train = data.loc[mask, target_col_name]

    # Fit tuner
    tuner.fit(X_train.values, y_train.values)

    return json.loads(
        json.dumps(
            {
                "object": f"{type(tuner._estimator).__module__}.{type(tuner._estimator).__name__}",
                **tuner.best_params_,
            },
            default=int,
        )
    ), tuner.convergence_plot if hasattr(tuner, "convergence_plot") else plt.figure()


@unpack_params()
@inject_object()
@make_list_regexable(source_df="data", make_regexable="features")
def train_model(
    data: pd.DataFrame,
    estimator: BaseEstimator,
    features: List[str],
    target_col_name: str,
    enable_regex: bool = True,
) -> Dict:
    """Function to train model on the given data.

    Args:
        data: Data to train on.
        estimator: sklearn compatible estimator.
        features: List of features, may be regex specified.
        target_col_name: Target column name.
        enable_regex: Enable regex for features.

    Returns:
        Trained model.
    """
    mask = data["split"].eq("TRAIN")

    X_train = data.loc[mask, features]
    y_train = data.loc[mask, target_col_name]

    return estimator.fit(X_train.values, y_train.values)


def create_model(*estimators) -> ModelWrapper:
    """Function to create final model.

    Args:
        estimators: list of fitted estimators
    Returns:
        ModelWrapper encapsulating estimators
    """
    return ModelWrapper(estimators=estimators, agg_func=np.mean)


@inject_object()
@make_list_regexable(source_df="data", make_regexable="features")
def get_model_predictions(
    data: pd.DataFrame,
    model: ModelWrapper,
    features: List[str],
    target_col_name: str,
    prediction_suffix: str = "_pred",
    enable_regex: str = True,
) -> pd.DataFrame:
    """Function to run model class predictions on input data.

    Args:
        data: Data to predict on.
        model: Model making the predictions.
        features: List of features, may be regex specified.
        target_col_name: Target column name.
        prediction_suffix: Suffix to add to the prediction column, defaults to '_pred'.
        enable_regex: Enable regex for features.

    Returns:
        Data with predictions.
    """
    data[target_col_name + prediction_suffix] = model.predict(data[features].values)
    return data


@inject_object()
def check_model_performance(
    data: pd.DataFrame,
    metrics: List[callable],
    target_col_name: str,
    prediction_suffix: str = "_pred",
) -> Dict:
    """Function to evaluate model performance on the training data and ground truth test data.

    NOTE: This function only provides a partial indication of model performance,
    primarily for checking that a model has been successfully trained.

    Args:
        data: Data to evaluate.
        metrics: List of callable metrics.
        target_col_name: Target column name.
        prediction_suffix: Suffix to add to the prediction column, defaults to '_pred'.

    Returns:
        Dictionary containing report
    """
    report = {}

    for name, func in metrics.items():
        for split in ["TEST", "TRAIN"]:
            split_index = data["split"].eq(split)
            y_true = data.loc[split_index, target_col_name]
            y_pred = data.loc[split_index, target_col_name + prediction_suffix]

            # Execute metric
            report[f"{split.lower()}_{name}"] = func(y_true, y_pred)

    return json.loads(json.dumps(report, default=float))<|MERGE_RESOLUTION|>--- conflicted
+++ resolved
@@ -1,26 +1,24 @@
-from typing import Any, Dict, List, Union, Tuple
+import json
+from functools import wraps
+from typing import Any, Dict, List, Tuple, Union
+
+import matplotlib.pyplot as plt
+import numpy as np
 import pandas as pd
-import numpy as np
-import json
 import pyspark.sql.functions as f
-
 from pyspark.sql import DataFrame
-
-from sklearn.model_selection import BaseCrossValidator
-from sklearn.impute._base import _BaseImputer
-from sklearn.base import BaseEstimator
-
-import matplotlib.pyplot as plt
-
-from functools import wraps
 from refit.v1.core.inject import inject_object
 from refit.v1.core.inline_has_schema import has_schema
 from refit.v1.core.inline_primary_key import primary_key
+from refit.v1.core.make_list_regexable import make_list_regexable
 from refit.v1.core.unpack import unpack_params
-from refit.v1.core.make_list_regexable import make_list_regexable
+from sklearn.base import BaseEstimator
+from sklearn.impute._base import _BaseImputer
+from sklearn.model_selection import BaseCrossValidator
 
 from matrix.datasets.graph import KnowledgeGraph
 from matrix.datasets.pair_generator import SingleLabelPairGenerator
+
 from .model import ModelWrapper
 
 plt.switch_backend("Agg")
@@ -167,17 +165,9 @@
     )
 
     df = (
-<<<<<<< HEAD
-        nodes.join(full_nodes.select("id", "all_categories"), on="id", how="left")
-        .withColumn("is_drug", f.arrays_overlap(f.col("all_categories"), f.lit(drug_types)))
-        .withColumn("is_disease", f.arrays_overlap(f.col("all_categories"), f.lit(disease_types)))
-        .filter((f.col("is_disease")) | (f.col("is_drug")))
-        # .filter((f.col("category").isin(drug_types)) | (f.col("category").isin(disease_types)))
-=======
         nodes.withColumn("is_drug", f.arrays_overlap(f.col("all_categories"), f.lit(drug_types)))
         .withColumn("is_disease", f.arrays_overlap(f.col("all_categories"), f.lit(disease_types)))
         .filter((f.col("is_disease")) | (f.col("is_drug")))
->>>>>>> 7bb7eed2
         .select("id", "topological_embedding", "is_drug", "is_disease")
         # TODO: The integrated data product _should_ contain these nodes
         # TODO: Verify below does not have any undesired side effects
