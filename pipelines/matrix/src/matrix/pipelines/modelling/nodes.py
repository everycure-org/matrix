import logging
from typing import Any, Dict, List, Union, Tuple
import pandas as pd
from pyspark.sql import DataFrame
import numpy as np
import json
from pandera.typing import Series
<<<<<<< HEAD
from pandera import DataFrameModel
import pandera
import pyspark
from pyspark.sql import functions as F
import pyspark.sql.types as T
from pandera.pyspark import Field
=======
from pandera.pyspark import DataFrameModel as PysparkDataFrameModel
from pandera import DataFrameModel as PandasDataFrameModel
import pandera
from pyspark.sql import functions as f
import pyspark.sql.types as T
from pandera.pyspark import Field as PysparkField
from pandera import Field as PandasField
>>>>>>> 3e2d1d3e


from sklearn.model_selection import BaseCrossValidator
from sklearn.impute._base import _BaseImputer
from sklearn.base import BaseEstimator

import matplotlib.pyplot as plt

from functools import wraps
from matrix.inject import inject_object, make_list_regexable, unpack_params

from matrix.datasets.graph import KnowledgeGraph
from matrix.datasets.pair_generator import SingleLabelPairGenerator
from .model import ModelWrapper

logger = logging.getLogger(__name__)

plt.switch_backend("Agg")


def no_nulls(columns: List[str]):
    """Decorator to check columns for null values.

    FUTURE: Move to pandera when we figure out how to push messages for breaking changes.

    Args:
        columns: list of columns to check
    """

    if isinstance(columns, str):
        columns = [columns]

    def decorator(func):
        @wraps(func)
        def wrapper(*args, **kwargs):
            # Proceed with the function if no null values are found
            df = func(*args, **kwargs)

            if not all(col_name in df.columns for col_name in columns):
                raise ValueError(f"DataFrame is missing required columns: {', '.join(columns)}")

            # Check if the specified column has any null values
            null_rows_df = df.filter(" OR ".join([f"{col_name} IS NULL" for col_name in columns]))

            # Check if the resulting DataFrame is empty
            if not null_rows_df.isEmpty():
                # Show rows with null values for debugging
                null_rows_df.show()
                raise ValueError(f"DataFrame contains null values in columns: {', '.join(columns)}")

            return df

        return wrapper

    return decorator


def filter_valid_pairs(
    nodes: pyspark.sql.DataFrame,
    raw_tp: pyspark.sql.DataFrame,
    raw_tn: pyspark.sql.DataFrame,
) -> Tuple[pyspark.sql.DataFrame, Dict[str, float]]:
    """Filter pairs to only include nodes that exist in the nodes DataFrame.

    Args:
        nodes: Nodes dataframe
        raw_tp: Raw ground truth positive data
        raw_tn: Raw ground truth negative data

    Returns:
        Tuple containing:
        - DataFrame with combined filtered positive and negative pairs
        - Dictionary with retention statistics
    """
    # Get list of nodes in the KG
    valid_nodes = nodes.select("id").distinct()
    # Filter out pairs where both source and target exist in nodes
    filtered_tp = (
        raw_tp.join(valid_nodes.alias("source_nodes"), raw_tp.source == F.col("source_nodes.id"))
        .join(valid_nodes.alias("target_nodes"), raw_tp.target == F.col("target_nodes.id"))
        .select(raw_tp["*"])
    )
    filtered_tn = (
        raw_tn.join(valid_nodes.alias("source_nodes"), raw_tn.source == F.col("source_nodes.id"))
        .join(valid_nodes.alias("target_nodes"), raw_tn.target == F.col("target_nodes.id"))
        .select(raw_tn["*"])
    )

    # Calculate retention percentages
    retention_stats = {
        "positive_pairs_retained_pct": (filtered_tp.count() / raw_tp.count()) if raw_tp.count() > 0 else 1.0,
        "negative_pairs_retained_pct": (filtered_tn.count() / raw_tn.count()) if raw_tn.count() > 0 else 1.0,
    }

    # Combine filtered pairs
    pairs_df = filtered_tp.withColumn("y", F.lit(1)).unionByName(filtered_tn.withColumn("y", F.lit(0)))

    return {"pairs": pairs_df, "metrics": retention_stats}


<<<<<<< HEAD
class EmbeddingsWithPairsSchema(DataFrameModel):
    y: T.IntegerType() = Field()  # type: ignore
    source_embedding: T.ArrayType(T.FloatType()) = Field(nullable=False)  # type: ignore
    target_embedding: T.ArrayType(T.FloatType()) = Field(nullable=False)  # type: ignore
=======
class EmbeddingsWithPairsSchema(PysparkDataFrameModel):
    y: T.IntegerType() = PysparkField()  # type: ignore
    source_embedding: T.ArrayType(T.FloatType()) = PysparkField(nullable=False)  # type: ignore
    target_embedding: T.ArrayType(T.FloatType()) = PysparkField(nullable=False)  # type: ignore
>>>>>>> 3e2d1d3e

    class Config:
        strict = False


@pandera.check_output(EmbeddingsWithPairsSchema)
def attach_embeddings(
    pairs_df: pyspark.sql.DataFrame,
    nodes: pyspark.sql.DataFrame,
) -> pyspark.sql.DataFrame:
    """Attach node embeddings to the pairs DataFrame.

    Args:
        pairs_df: DataFrame containing source-target pairs
        nodes: nodes dataframe containing embeddings

    Returns:
        DataFrame with source and target embeddings attached
    """
    return (
        pairs_df.alias("pairs")
        .join(nodes.withColumn("source", F.col("id")), how="left", on="source")
        .withColumnRenamed("topological_embedding", "source_embedding")
        .join(nodes.withColumn("target", F.col("id")), how="left", on="target")
        .withColumnRenamed("topological_embedding", "target_embedding")
        .select("pairs.*", "source_embedding", "target_embedding")
    )


<<<<<<< HEAD
class NodeSchema(DataFrameModel):
    id: Series[str]
    is_drug: Series[bool]
    is_disease: Series[bool]
=======
class NodeSchema(PysparkDataFrameModel):
    id: T.StringType() = PysparkField(nullable=False)  # type: ignore
    is_drug: T.BooleanType() = PysparkField(nullable=False)  # type: ignore
    is_disease: T.BooleanType() = PysparkField(nullable=False)  # type: ignore
>>>>>>> 3e2d1d3e

    class Config:
        strict = False
        unique = ["id"]


@pandera.check_output(NodeSchema)
def prefilter_nodes(
<<<<<<< HEAD
    full_nodes: pyspark.sql.DataFrame,
    nodes: pyspark.sql.DataFrame,
    gt: pyspark.sql.DataFrame,
    drug_types: List[str],
    disease_types: List[str],
) -> pyspark.sql.DataFrame:
=======
    full_nodes: DataFrame,
    nodes: DataFrame,
    gt: DataFrame,
    drug_types: List[str],
    disease_types: List[str],
) -> DataFrame:
>>>>>>> 3e2d1d3e
    """Prefilter nodes for negative sampling.

    Args:
        nodes: the nodes dataframe to be filtered
        gt: dataframe with ground truth positives and negatives
        drug_types: list of drug types
        disease_types: list of disease types
    Returns:
        Filtered nodes dataframe
    """
    gt_pos = gt.filter(F.col("y") == 1)
    ground_truth_nodes = (
        gt.withColumn("id", F.col("source"))
        .unionByName(gt_pos.withColumn("id", F.col("target")))
        .select("id")
        .distinct()
        .withColumn("is_ground_pos", F.lit(True))
    )

    df = (
        nodes.withColumn("is_drug", F.arrays_overlap(F.col("all_categories"), F.lit(drug_types)))
        .withColumn("is_disease", F.arrays_overlap(F.col("all_categories"), F.lit(disease_types)))
        .filter((F.col("is_disease")) | (F.col("is_drug")))
        .select("id", "topological_embedding", "is_drug", "is_disease")
        # TODO: The integrated data product _should_ contain these nodes
        # TODO: Verify below does not have any undesired side effects
        .join(ground_truth_nodes, on="id", how="left")
        .fillna({"is_ground_pos": False})
    )

    return df


<<<<<<< HEAD
class SplitsSchema(DataFrameModel):
=======
class SplitsSchema(PandasDataFrameModel):
>>>>>>> 3e2d1d3e
    source: Series[str]
    source_embedding: Series[object]
    target: Series[str]
    target_embedding: Series[object]
    iteration: Series[int]
    split: Series[str]

    class Config:
        strict = False


@pandera.check_output(SplitsSchema)
@inject_object()
def make_splits(
    data: pyspark.sql.DataFrame,
    splitter: BaseCrossValidator,
) -> pd.DataFrame:
    """Function to split data.

    Args:
        kg: kg dataset with nodes
        data: Data to split.
        splitter: sklearn splitter object (BaseCrossValidator or its subclasses).

    Returns:
        Data with split information.
    """
    all_data_frames = []
    for iteration, (train_index, test_index) in enumerate(splitter.split(data, data["y"])):
        all_indices_in_this_fold = list(set(train_index).union(test_index))
        fold_data = data.loc[all_indices_in_this_fold, :].copy()
        fold_data.loc[:, "iteration"] = iteration
        fold_data.loc[train_index, "split"] = "TRAIN"
        fold_data.loc[test_index, "split"] = "TEST"
        all_data_frames.append(fold_data)

    x = pd.concat(all_data_frames, axis="index", ignore_index=True)
    return x
<<<<<<< HEAD


class ModelSplitsSchema(DataFrameModel):
    source: Series[object]
    source_embedding: Series[object]
    target: Series[object]
    target_embedding: Series[object]
    iteration: Series[float]  # numeric type
    split: Series[object]

    class Config:
        strict = False


=======


class ModelSplitsSchema(PandasDataFrameModel):
    source: Series[object] = PandasField(nullable=True)
    source_embedding: Series[object] = PandasField(nullable=True)
    target: Series[object] = PandasField(nullable=True)
    target_embedding: Series[object] = PandasField(nullable=True)
    iteration: Series[float] = PandasField(nullable=True)  # numeric type
    split: Series[object] = PandasField(nullable=True)

    class Config:
        strict = False


>>>>>>> 3e2d1d3e
@pandera.check_output(ModelSplitsSchema)
@inject_object()
def create_model_input_nodes(
    graph: KnowledgeGraph,
    splits: pd.DataFrame,
    generator: SingleLabelPairGenerator,
) -> pd.DataFrame:
    """Function to enrich the splits with drug-disease pairs.

    The generator is used to enrich the dataset with unknown drug-disease
    pairs. If a `IterativeDrugDiseasePair` generator is provided, the splits
    dataset is replicated.

    Args:
        graph: Knowledge graph.
        splits: Data splits.
        generator: SingleLabelPairGenerator instance.

    Returns:
        Data with enriched splits.
    """
    generated = generator.generate(graph, splits)
    generated["split"] = "TRAIN"

    return pd.concat([splits, generated], axis="index", ignore_index=True)


@inject_object()
def fit_transformers(
    data: pd.DataFrame,
    transformers: Dict[str, Dict[str, Union[_BaseImputer, List[str]]]],
    target_col_name: str = None,
) -> pd.DataFrame:
    """Function fit transformers to the data.

    Args:
        data: Data to transform.
        transformers: Dictionary of transformers.
        target_col_name: Column name to predict.

    Returns:
        Fitted transformers.
    """
    # Ensure transformer only fit on training data
    mask = data["split"].eq("TRAIN")

    # Grab target data
    target_data = data.loc[mask, target_col_name] if target_col_name is not None else None

    # Iterate transformers
    fitted_transformers = {}
    for name, transform in transformers.items():
        # Fit transformer
        features = transform["features"]

        transformer = transform["transformer"].fit(data.loc[mask, features], target_data)

        fitted_transformers[name] = {"transformer": transformer, "features": features}

    return fitted_transformers


@inject_object()
def apply_transformers(
    data: pd.DataFrame,
    transformers: Dict[str, Dict[str, Union[_BaseImputer, List[str]]]],
) -> pd.DataFrame:
    """Function apply fitted transformers to the data.

    Args:
        data: Data to transform.
        transformers: Dictionary of transformers.

    Returns:
        Transformed data.
    """
    # Iterate transformers
    for _, transformer in transformers.items():
        # Apply transformer
        features = transformer["features"]
        features_selected = data[features]

        transformed = pd.DataFrame(
            transformer["transformer"].transform(features_selected),
            index=features_selected.index,
            columns=transformer["transformer"].get_feature_names_out(features_selected),
        )

        # Overwrite columns
        data = pd.concat(
            [data.drop(columns=features), transformed],
            axis="columns",
        )

    return data


@unpack_params()
@inject_object()
@make_list_regexable(source_df="data", make_regexable_column="features")
def tune_parameters(
    data: pd.DataFrame,
    tuner: Any,
    features: List[str],
    target_col_name: str,
) -> Tuple[Dict,]:
    """Function to apply hyperparameter tuning.

    Args:
        data: Data to tune on.
        tuner: Tuner object.
        features: List of features, may be regex specified.
        target_col_name: Target column name.

    Returns:
        Refit compatible dictionary of best parameters.
    """
    mask = data["split"].eq("TRAIN")

    X_train = data.loc[mask, features]
    y_train = data.loc[mask, target_col_name]

    # Fit tuner
    tuner.fit(X_train.values, y_train.values)

    estimator = getattr(tuner, "estimator", None)
    if estimator is None:
        raise ValueError("Tuner must have 'estimator' attribute")

    return json.loads(
        json.dumps(
            {
                "object": f"{type(estimator).__module__}.{type(estimator).__name__}",
                **tuner.best_params_,
            },
            default=int,
        )
    ), tuner.convergence_plot if hasattr(tuner, "convergence_plot") else plt.figure()


@unpack_params()
@inject_object()
@make_list_regexable(source_df="data", make_regexable_column="features")
def train_model(
    data: pd.DataFrame,
    estimator: BaseEstimator,
    features: List[str],
    target_col_name: str,
) -> Dict:
    """Function to train model on the given data.

    Args:
        data: Data to train on.
        estimator: sklearn compatible estimator.
        features: List of features, may be regex specified.
        target_col_name: Target column name.

    Returns:
        Trained model.
    """
    mask = data["split"].eq("TRAIN")

    X_train = data.loc[mask, features]
    y_train = data.loc[mask, target_col_name]

    logger.info(f"Starting model: {estimator} training...")
    estimator_fit = estimator.fit(X_train.values, y_train.values)
    logger.info("Model training completed...")
    return estimator_fit


def create_model(*estimators) -> ModelWrapper:
    """Function to create final model.

    Args:
        estimators: list of fitted estimators
    Returns:
        ModelWrapper encapsulating estimators
    """
    return ModelWrapper(estimators=estimators, agg_func=np.mean)


@inject_object()
@make_list_regexable(source_df="data", make_regexable_column="features")
def get_model_predictions(
    data: pd.DataFrame,
    model: ModelWrapper,
    features: List[str],
    target_col_name: str,
    prediction_suffix: str = "_pred",
) -> pd.DataFrame:
    """Function to run model class predictions on input data.

    Args:
        data: Data to predict on.
        model: Model making the predictions.
        features: List of features, may be regex specified.
        target_col_name: Target column name.
        prediction_suffix: Suffix to add to the prediction column, defaults to '_pred'.

    Returns:
        Data with predictions.
    """
    data[target_col_name + prediction_suffix] = model.predict(data[features].values)
    return data


@inject_object()
def check_model_performance(
    data: pd.DataFrame,
    metrics: List[callable],
    target_col_name: str,
    prediction_suffix: str = "_pred",
) -> Dict:
    """Function to evaluate model performance on the training data and ground truth test data.

    NOTE: This function only provides a partial indication of model performance,
    primarily for checking that a model has been successfully trained.

    Args:
        data: Data to evaluate.
        metrics: List of callable metrics.
        target_col_name: Target column name.
        prediction_suffix: Suffix to add to the prediction column, defaults to '_pred'.

    Returns:
        Dictionary containing report
    """
    report = {}

    for name, func in metrics.items():
        for split in ["TEST", "TRAIN"]:
            split_index = data["split"].eq(split)
            y_true = data.loc[split_index, target_col_name]
            y_pred = data.loc[split_index, target_col_name + prediction_suffix]

            # Execute metric
            report[f"{split.lower()}_{name}"] = func(y_true, y_pred)

    return json.loads(json.dumps(report, default=float))<|MERGE_RESOLUTION|>--- conflicted
+++ resolved
@@ -5,14 +5,6 @@
 import numpy as np
 import json
 from pandera.typing import Series
-<<<<<<< HEAD
-from pandera import DataFrameModel
-import pandera
-import pyspark
-from pyspark.sql import functions as F
-import pyspark.sql.types as T
-from pandera.pyspark import Field
-=======
 from pandera.pyspark import DataFrameModel as PysparkDataFrameModel
 from pandera import DataFrameModel as PandasDataFrameModel
 import pandera
@@ -20,7 +12,6 @@
 import pyspark.sql.types as T
 from pandera.pyspark import Field as PysparkField
 from pandera import Field as PandasField
->>>>>>> 3e2d1d3e
 
 
 from sklearn.model_selection import BaseCrossValidator
@@ -79,10 +70,10 @@
 
 
 def filter_valid_pairs(
-    nodes: pyspark.sql.DataFrame,
-    raw_tp: pyspark.sql.DataFrame,
-    raw_tn: pyspark.sql.DataFrame,
-) -> Tuple[pyspark.sql.DataFrame, Dict[str, float]]:
+    nodes: DataFrame,
+    raw_tp: DataFrame,
+    raw_tn: DataFrame,
+) -> Tuple[DataFrame, Dict[str, float]]:
     """Filter pairs to only include nodes that exist in the nodes DataFrame.
 
     Args:
@@ -99,13 +90,13 @@
     valid_nodes = nodes.select("id").distinct()
     # Filter out pairs where both source and target exist in nodes
     filtered_tp = (
-        raw_tp.join(valid_nodes.alias("source_nodes"), raw_tp.source == F.col("source_nodes.id"))
-        .join(valid_nodes.alias("target_nodes"), raw_tp.target == F.col("target_nodes.id"))
+        raw_tp.join(valid_nodes.alias("source_nodes"), raw_tp.source == f.col("source_nodes.id"))
+        .join(valid_nodes.alias("target_nodes"), raw_tp.target == f.col("target_nodes.id"))
         .select(raw_tp["*"])
     )
     filtered_tn = (
-        raw_tn.join(valid_nodes.alias("source_nodes"), raw_tn.source == F.col("source_nodes.id"))
-        .join(valid_nodes.alias("target_nodes"), raw_tn.target == F.col("target_nodes.id"))
+        raw_tn.join(valid_nodes.alias("source_nodes"), raw_tn.source == f.col("source_nodes.id"))
+        .join(valid_nodes.alias("target_nodes"), raw_tn.target == f.col("target_nodes.id"))
         .select(raw_tn["*"])
     )
 
@@ -116,22 +107,15 @@
     }
 
     # Combine filtered pairs
-    pairs_df = filtered_tp.withColumn("y", F.lit(1)).unionByName(filtered_tn.withColumn("y", F.lit(0)))
+    pairs_df = filtered_tp.withColumn("y", f.lit(1)).unionByName(filtered_tn.withColumn("y", f.lit(0)))
 
     return {"pairs": pairs_df, "metrics": retention_stats}
 
 
-<<<<<<< HEAD
-class EmbeddingsWithPairsSchema(DataFrameModel):
-    y: T.IntegerType() = Field()  # type: ignore
-    source_embedding: T.ArrayType(T.FloatType()) = Field(nullable=False)  # type: ignore
-    target_embedding: T.ArrayType(T.FloatType()) = Field(nullable=False)  # type: ignore
-=======
 class EmbeddingsWithPairsSchema(PysparkDataFrameModel):
     y: T.IntegerType() = PysparkField()  # type: ignore
     source_embedding: T.ArrayType(T.FloatType()) = PysparkField(nullable=False)  # type: ignore
     target_embedding: T.ArrayType(T.FloatType()) = PysparkField(nullable=False)  # type: ignore
->>>>>>> 3e2d1d3e
 
     class Config:
         strict = False
@@ -139,9 +123,9 @@
 
 @pandera.check_output(EmbeddingsWithPairsSchema)
 def attach_embeddings(
-    pairs_df: pyspark.sql.DataFrame,
-    nodes: pyspark.sql.DataFrame,
-) -> pyspark.sql.DataFrame:
+    pairs_df: DataFrame,
+    nodes: DataFrame,
+) -> DataFrame:
     """Attach node embeddings to the pairs DataFrame.
 
     Args:
@@ -153,25 +137,18 @@
     """
     return (
         pairs_df.alias("pairs")
-        .join(nodes.withColumn("source", F.col("id")), how="left", on="source")
+        .join(nodes.withColumn("source", f.col("id")), how="left", on="source")
         .withColumnRenamed("topological_embedding", "source_embedding")
-        .join(nodes.withColumn("target", F.col("id")), how="left", on="target")
+        .join(nodes.withColumn("target", f.col("id")), how="left", on="target")
         .withColumnRenamed("topological_embedding", "target_embedding")
         .select("pairs.*", "source_embedding", "target_embedding")
     )
 
 
-<<<<<<< HEAD
-class NodeSchema(DataFrameModel):
-    id: Series[str]
-    is_drug: Series[bool]
-    is_disease: Series[bool]
-=======
 class NodeSchema(PysparkDataFrameModel):
     id: T.StringType() = PysparkField(nullable=False)  # type: ignore
     is_drug: T.BooleanType() = PysparkField(nullable=False)  # type: ignore
     is_disease: T.BooleanType() = PysparkField(nullable=False)  # type: ignore
->>>>>>> 3e2d1d3e
 
     class Config:
         strict = False
@@ -180,21 +157,12 @@
 
 @pandera.check_output(NodeSchema)
 def prefilter_nodes(
-<<<<<<< HEAD
-    full_nodes: pyspark.sql.DataFrame,
-    nodes: pyspark.sql.DataFrame,
-    gt: pyspark.sql.DataFrame,
-    drug_types: List[str],
-    disease_types: List[str],
-) -> pyspark.sql.DataFrame:
-=======
     full_nodes: DataFrame,
     nodes: DataFrame,
     gt: DataFrame,
     drug_types: List[str],
     disease_types: List[str],
 ) -> DataFrame:
->>>>>>> 3e2d1d3e
     """Prefilter nodes for negative sampling.
 
     Args:
@@ -205,19 +173,19 @@
     Returns:
         Filtered nodes dataframe
     """
-    gt_pos = gt.filter(F.col("y") == 1)
+    gt_pos = gt.filter(f.col("y") == 1)
     ground_truth_nodes = (
-        gt.withColumn("id", F.col("source"))
-        .unionByName(gt_pos.withColumn("id", F.col("target")))
+        gt.withColumn("id", f.col("source"))
+        .unionByName(gt_pos.withColumn("id", f.col("target")))
         .select("id")
         .distinct()
-        .withColumn("is_ground_pos", F.lit(True))
+        .withColumn("is_ground_pos", f.lit(True))
     )
 
     df = (
-        nodes.withColumn("is_drug", F.arrays_overlap(F.col("all_categories"), F.lit(drug_types)))
-        .withColumn("is_disease", F.arrays_overlap(F.col("all_categories"), F.lit(disease_types)))
-        .filter((F.col("is_disease")) | (F.col("is_drug")))
+        nodes.withColumn("is_drug", f.arrays_overlap(f.col("all_categories"), f.lit(drug_types)))
+        .withColumn("is_disease", f.arrays_overlap(f.col("all_categories"), f.lit(disease_types)))
+        .filter((f.col("is_disease")) | (f.col("is_drug")))
         .select("id", "topological_embedding", "is_drug", "is_disease")
         # TODO: The integrated data product _should_ contain these nodes
         # TODO: Verify below does not have any undesired side effects
@@ -228,11 +196,7 @@
     return df
 
 
-<<<<<<< HEAD
-class SplitsSchema(DataFrameModel):
-=======
 class SplitsSchema(PandasDataFrameModel):
->>>>>>> 3e2d1d3e
     source: Series[str]
     source_embedding: Series[object]
     target: Series[str]
@@ -247,7 +211,7 @@
 @pandera.check_output(SplitsSchema)
 @inject_object()
 def make_splits(
-    data: pyspark.sql.DataFrame,
+    data: DataFrame,
     splitter: BaseCrossValidator,
 ) -> pd.DataFrame:
     """Function to split data.
@@ -271,22 +235,6 @@
 
     x = pd.concat(all_data_frames, axis="index", ignore_index=True)
     return x
-<<<<<<< HEAD
-
-
-class ModelSplitsSchema(DataFrameModel):
-    source: Series[object]
-    source_embedding: Series[object]
-    target: Series[object]
-    target_embedding: Series[object]
-    iteration: Series[float]  # numeric type
-    split: Series[object]
-
-    class Config:
-        strict = False
-
-
-=======
 
 
 class ModelSplitsSchema(PandasDataFrameModel):
@@ -301,7 +249,6 @@
         strict = False
 
 
->>>>>>> 3e2d1d3e
 @pandera.check_output(ModelSplitsSchema)
 @inject_object()
 def create_model_input_nodes(
