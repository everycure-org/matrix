import itertools
import json
import logging
from typing import Any, Callable, Iterable, Sequence, Union

import matplotlib.pyplot as plt
import mlflow
import numpy as np
import pandas as pd
import pyspark.sql as ps
import pyspark.sql.types as T
<<<<<<< HEAD
import seaborn as sns
import shap
import xgboost as xgb
from matplotlib.figure import Figure
=======
from matrix_schema.utils.pandera_utils import Column, DataFrameSchema, check_output
>>>>>>> 8d937115
from pyspark.sql import functions as f
from sklearn.base import BaseEstimator
from sklearn.impute._base import _BaseImputer
from sklearn.model_selection import BaseCrossValidator

from matrix.datasets.graph import KnowledgeGraph
from matrix.datasets.pair_generator import SingleLabelPairGenerator
from matrix.inject import OBJECT_KW, inject_object, make_list_regexable, unpack_params
<<<<<<< HEAD
from matrix.pipelines.modelling.transformers import WeightingTransformer
from matrix.utils.pandera_utils import Column, DataFrameSchema, check_output
=======
>>>>>>> 8d937115

from .model import ModelWrapper
from .model_selection import DiseaseAreaSplit

logger = logging.getLogger(__name__)

plt.switch_backend("Agg")


def filter_valid_pairs(
    nodes: ps.DataFrame,
    edges_gt: ps.DataFrame,
    drug_categories: Iterable[str],
    disease_categories: Iterable[str],
) -> tuple[ps.DataFrame, dict[str, float]]:
    """Filter GT pairs to only include nodes that 1) exist in the nodes DataFrame, 2) have the correct category.

    Args:
        nodes: Nodes dataframe
        edges_gt: DataFrame with ground truth pairs
        drug_categories: list of drug categories to be filtered on
        disease_categories: list of disease categories to be filtered on

    Returns:
        tuple containing:
        - DataFrame with combined filtered positive and negative pairs
        - Dictionary with retention statistics
    """
    # Create set of categories to filter on
    categories = set(itertools.chain(drug_categories, disease_categories))
    categories_array = f.array([f.lit(cat) for cat in categories])

    # Get list of nodes in the KG
    valid_nodes_in_kg = nodes.select("id").distinct().cache()
    valid_nodes_with_categories = (
        nodes.filter(f.size(f.array_intersect(f.col("all_categories"), categories_array)) > 0).select("id").cache()
    )
    # Divide edges_gt into positive and negative pairs to know ratio retained for each
    edges_gt = edges_gt.withColumnRenamed("subject", "source").withColumnRenamed("object", "target")
    raw_tp = edges_gt.filter(f.col("y") == 1).cache()
    raw_tn = edges_gt.filter(f.col("y") == 0).cache()

    # Filter out pairs where both source and target exist in nodes
    filtered_tp_in_kg = _filter_source_and_target_exist(raw_tp, in_=valid_nodes_in_kg)
    filtered_tn_in_kg = _filter_source_and_target_exist(raw_tn, in_=valid_nodes_in_kg)
    filtered_tp_categories = _filter_source_and_target_exist(raw_tp, in_=valid_nodes_with_categories)
    filtered_tn_categories = _filter_source_and_target_exist(raw_tn, in_=valid_nodes_with_categories)

    # Filter out pairs where category of source or target is incorrect AND source and target do not exist in nodes
    final_filtered_tp_categories = (
        filtered_tp_in_kg.join(
            valid_nodes_with_categories.alias("source_nodes"), filtered_tp_categories.source == f.col("source_nodes.id")
        )
        .join(
            valid_nodes_with_categories.alias("target_nodes"), filtered_tp_categories.target == f.col("target_nodes.id")
        )
        .select(filtered_tp_categories["*"])
    )
    final_filtered_tn_categories = (
        filtered_tn_in_kg.join(
            valid_nodes_with_categories.alias("source_nodes"), filtered_tn_categories.source == f.col("source_nodes.id")
        )
        .join(
            valid_nodes_with_categories.alias("target_nodes"), filtered_tn_categories.target == f.col("target_nodes.id")
        )
        .select(filtered_tn_categories["*"])
    )
    # Calculate retention percentages
    rows_in_raw_tp, rows_in_raw_tn = raw_tp.count(), raw_tn.count()
    retention_stats = {
        "positive_pairs_retained_in_kg_pct": (filtered_tp_in_kg.count() / rows_in_raw_tp) if rows_in_raw_tp else 1.0,
        "negative_pairs_retained_in_kg_pct": (filtered_tn_in_kg.count() / rows_in_raw_tn) if rows_in_raw_tn else 1.0,
        "positive_pairs_retained_in_categories_pct": (filtered_tp_categories.count() / rows_in_raw_tp)
        if rows_in_raw_tp
        else 1.0,
        "negative_pairs_retained_in_categories_pct": (filtered_tn_categories.count() / rows_in_raw_tn)
        if rows_in_raw_tn
        else 1.0,
        "positive_pairs_retained_final_pct": (final_filtered_tp_categories.count() / rows_in_raw_tp)
        if rows_in_raw_tp
        else 1.0,
        "negative_pairs_retained_final_pct": (final_filtered_tn_categories.count() / rows_in_raw_tn)
        if rows_in_raw_tn
        else 1.0,
    }

    # Combine filtered pairs
    pairs_df = final_filtered_tp_categories.withColumn("y", f.lit(1)).unionByName(
        final_filtered_tn_categories.withColumn("y", f.lit(0))
    )
    return {"pairs": pairs_df, "metrics": retention_stats}


def _filter_source_and_target_exist(df: ps.DataFrame, in_: ps.DataFrame) -> ps.DataFrame:
    return (
        df.join(in_.alias("source_nodes"), df["source"] == f.col("source_nodes.id"))
        .join(in_.alias("target_nodes"), df["target"] == f.col("target_nodes.id"))
        .select(df["*"])
    )


@check_output(
    schema=DataFrameSchema(
        columns={
            "source": Column(T.StringType(), nullable=False),
            "target": Column(T.StringType(), nullable=False),
            "source_embedding": Column(T.ArrayType(T.FloatType()), nullable=False),
            "target_embedding": Column(T.ArrayType(T.FloatType()), nullable=False),
        },
        unique=["source", "target"],
    )
)
def attach_embeddings(
    pairs_df: ps.DataFrame,
    nodes: ps.DataFrame,
) -> ps.DataFrame:
    """Attach node embeddings to the pairs DataFrame.

    Args:
        pairs_df: DataFrame containing source-target pairs
        nodes: nodes dataframe containing embeddings

    Returns:
        DataFrame with source and target embeddings attached
    """
    return pairs_df.transform(_add_embedding, from_=nodes, using="source").transform(
        _add_embedding, from_=nodes, using="target"
    )


def _add_embedding(df: ps.DataFrame, from_: ps.DataFrame, using: str) -> ps.DataFrame:
    from_ = from_.select(
        f.col("id").alias(using),
        f.col("topological_embedding").cast(T.ArrayType(T.FloatType())).alias(f"{using}_embedding"),
    )
    return df.join(from_, how="left", on=using)


@check_output(
    schema=DataFrameSchema(
        columns={
            "id": Column(T.StringType(), nullable=False),
            "is_drug": Column(T.BooleanType(), nullable=False),
            "is_disease": Column(T.BooleanType(), nullable=False),
        },
        unique=["id"],
    )
)
def prefilter_nodes(
    nodes: ps.DataFrame,
    gt: ps.DataFrame,
    drug_types: list[str],
    disease_types: list[str],
) -> ps.DataFrame:
    """Prefilter nodes for negative sampling.

    Args:
        nodes: the nodes dataframe to be filtered
        gt: dataframe with ground truth positives and negatives
        drug_types: list of drug types
        disease_types: list of disease types
    Returns:
        Filtered nodes dataframe
    """
    gt_pos = gt.filter(f.col("y") == 1)
    ground_truth_nodes = (
        gt.withColumn("id", f.col("source"))
        .unionByName(gt_pos.withColumn("id", f.col("target")))
        .select("id")
        .distinct()
        .withColumn("in_ground_pos", f.lit(True))
    )

    df = (
        nodes.withColumn("is_drug", f.arrays_overlap(f.col("all_categories"), f.lit(drug_types)))
        .withColumn("is_disease", f.arrays_overlap(f.col("all_categories"), f.lit(disease_types)))
        .filter(f.col("is_disease") | f.col("is_drug"))
        .select("id", "topological_embedding", "is_drug", "is_disease")
        # TODO: The integrated data product _should_ contain these nodes
        # TODO: Verify below does not have any undesired side effects
        .join(ground_truth_nodes, on="id", how="left")
        .fillna({"in_ground_pos": False})
    )
    return df


@check_output(
    schema=DataFrameSchema(
        columns={
            "source": Column(str, nullable=False),
            "source_embedding": Column(object, nullable=False),
            "target": Column(str, nullable=False),
            "target_embedding": Column(object, nullable=False),
            "split": Column(str, nullable=False),
            "fold": Column(int, nullable=False),
        },
        unique=["fold", "source", "target"],
    )
)
@inject_object()
def make_folds(
    data: pd.DataFrame,
    splitter: BaseCrossValidator,
    disease_list: pd.DataFrame = None,
) -> pd.DataFrame:
    """Function to split data.

    Args:
        data: Data to split.
        splitter: sklearn splitter object (BaseCrossValidator or its subclasses).
        disease_list: disease list from https://github.com/everycure-org/core-entities/
            Required only when using DiseaseAreaSplit.

    Returns:
        Dataframe with test-train split for all folds.
        By convention, folds 0 to k-1 are the proper test train splits for k-fold cross-validation,
        while fold k is the fold with full training data
    """

    # Split data into folds
    all_data_frames = []
    # FUTURE: Ensure fields are reflected in GT dataset for future splitters
    if isinstance(splitter, DiseaseAreaSplit):
        if disease_list is None:
            raise ValueError("disease_list is required when using DiseaseAreaSplit")
        split_iterator = splitter.split(data, disease_list)
    else:
        split_iterator = splitter.split(data, data["y"])

    for fold, (train_index, test_index) in enumerate(split_iterator):
        all_indices_in_this_fold = list(set(train_index).union(test_index))
        fold_data = data.loc[all_indices_in_this_fold, :].copy()
        fold_data.loc[train_index, "split"] = "TRAIN"
        fold_data.loc[test_index, "split"] = "TEST"
        fold_data.loc[:, "fold"] = fold
        all_data_frames.append(fold_data)

    # Add fold for full training data
    full_fold_data = data.copy()
    full_fold_data["split"] = "TRAIN"
    full_fold_data["fold"] = splitter.n_splits
    all_data_frames.append(full_fold_data)

    return pd.concat(all_data_frames, ignore_index=True)


@inject_object()
@check_output(
    schema=DataFrameSchema(
        columns={
            "source": Column(str, nullable=False),
            "source_embedding": Column(object, nullable=False),
            "target": Column(str, nullable=False),
            "target_embedding": Column(object, nullable=False),
            "split": Column(str, nullable=False),
            "fold": Column(int, nullable=False),
        },
        # unique=["fold", "source", "target"] TODO: Why is this? - prevent duplicate pairs within folds, unknown if observed issue?
    )
)
def create_model_input_nodes(
    graph: KnowledgeGraph,
    splits: pd.DataFrame,
    generator: SingleLabelPairGenerator,
    splitter: BaseCrossValidator = None,
) -> pd.DataFrame:
    """Function to enrich the splits with drug-disease pairs.

    The generator is used to enrich the dataset with unknown drug-disease
    pairs. If a `IterativeDrugDiseasePair` generator is provided, the splits
    dataset is replicated.

    Args:
        graph: Knowledge graph.
        splits: Data splits.
        generator: SingleLabelPairGenerator instance.
        splitter: The splitter used to create the splits. Required to ensure correct generator is used.

    Returns:
        Data with enriched splits.
    """
    if splits.empty:
        raise ValueError("Splits dataframe must be non-empty")

    all_generated = []

    # Enrich splits for all folds
    num_folds = splits["fold"].max() + 1
    for fold in range(num_folds):
        splits_fold = splits[splits["fold"] == fold]
        generated = generator.generate(graph, splits_fold)
        generated["split"] = "TRAIN"
        generated["fold"] = fold
        all_generated.append(generated)

    return pd.concat([splits, *all_generated], axis="index", ignore_index=True)


@inject_object()
def fit_transformers(
    data: pd.DataFrame,
    transformers: dict[str, dict[str, Union[_BaseImputer, list[str]]]],
    target_col_name: str = None,
) -> pd.DataFrame:
    """Function fit transformers to the data.

    Args:
        data: Data to transform.
        transformers: Dictionary of transformers.
        target_col_name: Column name to predict.

    Returns:
        Fitted transformers.
    """
    mask = data["split"].eq("TRAIN")
    target = data.loc[mask, target_col_name] if target_col_name else None

    fitted = {}
    for name, meta in transformers.items():
        feats = meta["features"]
        tr = meta["transformer"].fit(data.loc[mask, feats], target)

        fitted[name] = {"transformer": tr, "features": feats}

    return fitted


@inject_object()
def apply_transformers(
    data: pd.DataFrame,
    transformers: dict[str, dict[str, Union[_BaseImputer, list[str]]]],
) -> pd.DataFrame:
    """Function apply fitted transformers to the data.

    Args:
        data: Data to transform.
        transformers: Dictionary of transformers.

    Returns:
        Transformed data.
    """
    for transformer in transformers.values():
        # Apply transformer
        features = transformer["features"]
        features_selected = data[features]

        transformed = pd.DataFrame(
            transformer["transformer"].transform(features_selected),
            index=features_selected.index,
            columns=transformer["transformer"].get_feature_names_out(features_selected),
        )

        # Overwrite columns
        data = pd.concat(
            [data.drop(columns=features), transformed],
            axis="columns",
        )

    if "weight" not in data.columns:
        data["weight"] = 1.0

    return data


@unpack_params()
@inject_object()
@make_list_regexable(source_df="data", make_regexable_kwarg="features")
def tune_parameters(data: pd.DataFrame, tuner: Any, features: list[str], target_col_name: str) -> tuple[dict,]:
    """Function to apply hyperparameter tuning.

    Args:
        data: Data to tune on.
        tuner: Tuner object.
        features: list of features, may be regex specified.
        target_col_name: Target column name.

    Returns:
        Refit compatible dictionary of best parameters.
    """
    mask = data["split"].eq("TRAIN")

    X_train = data.loc[mask, features]
    y_train = data.loc[mask, target_col_name]
    weights = data.loc[mask, "weight"].values.ravel() if "weight" in data.columns else None

    # Fit tuner
    tuner.fit(X_train.values, y_train.values, sample_weight=weights)

    estimator = getattr(tuner, "estimator", None)
    if estimator is None:
        raise ValueError("Tuner must have 'estimator' attribute")

    return json.loads(
        json.dumps(
            {
                OBJECT_KW: f"{type(estimator).__module__}.{type(estimator).__name__}",
                **tuner.best_params_,
            },
            default=int,
        )
    ), tuner.convergence_plot if hasattr(tuner, "convergence_plot") else plt.figure()


@unpack_params()
@inject_object()
@make_list_regexable(source_df="data", make_regexable_kwarg="features")
def train_model(data: pd.DataFrame, estimator: BaseEstimator, features: list[str], target_col_name: str) -> dict:
    """Fit the final classifier on one fold (TRAIN split only)."""

    mask = data["split"].eq("TRAIN")
    X_train = data.loc[mask, features]
    y_train = data.loc[mask, target_col_name]
    weights = data.loc[mask, "weight"].values.ravel() if "weight" in data.columns else None

    logger.info(f"Training model ({type(estimator).__name__}) ...")
    estimator_fit = estimator.fit(X_train.values, y_train.values, sample_weight=weights)
    logger.info("Model training completed.")
    return estimator_fit


@inject_object()
def create_model(agg_func: Callable, *estimators) -> ModelWrapper:
    """Function to create final model.

    Args:
        agg_func: function to  aggregate ensemble models' treat score
        estimators: list of fitted estimators
    Returns:
        ModelWrapper encapsulating estimators
    """
    return ModelWrapper(estimators=estimators, agg_func=agg_func)


def _tree_shap_values_single(
    booster: xgb.Booster,
    X: pd.DataFrame,
    feature_names: list[str],
    class_idx: int | None = 1,
) -> np.ndarray:
    """Compute SHAP values for a single booster model.

    Args:
        booster: xgboost.Booster model.
        X: DataFrame containing the input features.
        feature_names: List of feature names.
        class_idx: Index of the class for which to compute SHAP values (default is 1).
    Returns:
        np.ndarray: SHAP values for the input features.
    """
    explainer = shap.TreeExplainer(booster, feature_perturbation="interventional")
    shap_vals = explainer.shap_values(X)
    if isinstance(shap_vals, list):
        if class_idx is None:
            shap_vals = np.mean(shap_vals, axis=0)
        else:
            shap_vals = shap_vals[class_idx]
    elif shap_vals.ndim == 3:
        if shap_vals.shape[1] == len(feature_names):
            feat_axis, class_axis = 1, 2
        else:
            feat_axis, class_axis = 2, 1
        if class_idx is None:
            shap_vals = shap_vals.mean(axis=class_axis)
        else:
            shap_vals = np.take(shap_vals, class_idx, axis=class_axis)

        if feat_axis != 1:
            shap_vals = np.moveaxis(shap_vals, feat_axis, 1)

    if shap_vals.shape[1] == len(feature_names) + 1:
        shap_vals = shap_vals[:, :-1]

    return shap_vals


def _aggregate(stack: np.ndarray, agg_func: Callable) -> np.ndarray:
    """Aggregate a stack of SHAP values using the specified aggregation function.
    Args:
        stack: 3‑D array of SHAP values (n_models, n_rows, n_features).
        agg_func: Function to aggregate SHAP values across models.
    Returns:
        np.ndarray: Aggregated SHAP values (n_rows, n_features).
    """
    try:
        out = agg_func(stack, axis=0)
    except TypeError:
        out = np.apply_along_axis(agg_func, 0, stack)

    if out.ndim != 2:
        raise ValueError(
            f"Aggregation produced shape {out.shape}; "
            "expected 2‑D (n_rows, n_features). "
            "Make sure `agg_func` returns a scalar for a 1‑D input."
        )
    return out


@inject_object()
@make_list_regexable(source_df="data", make_regexable_kwarg="features")
def get_model_predictions(
    data: pd.DataFrame,
    model: ModelWrapper,
    features: list[str],
    target_col_name: str,
    prediction_suffix: str = "_pred",
) -> pd.DataFrame:
    """Function to run model class predictions on input data.

    Args:
        data: Data to predict on.
        model: Model making the predictions.
        features: list of features, may be regex specified.
        target_col_name: Target column name.
        prediction_suffix: Suffix to add to the prediction column, defaults to '_pred'.

    Returns:
        Data with predictions.
    """

    preds = model.predict(data[features].values)

    scored_df = data.copy()
    scored_df[target_col_name + prediction_suffix] = preds

    shap_arrays = [_tree_shap_values_single(bst, data[features], features, class_idx=1) for bst in model.boosters]

    shap_stack = np.stack(shap_arrays)
    shap_agg = _aggregate(shap_stack, model._agg_func)
    shap_df = pd.DataFrame(
        shap_agg,
        index=data.index,
        columns=[f"{c}_shap" for c in features],
    )

    if callable(model._agg_func) and model._agg_func in (np.mean, np.average, np.sum):
        base = np.mean([shap.TreeExplainer(b).expected_value for b in model.boosters])
        recon = base + shap_df.sum(axis=1).values

    if mlflow.active_run():
        explainer = shap.TreeExplainer(model.boosters[0], feature_perturbation="interventional")
        mlflow.shap.log_explainer(explainer, artifact_path="shap")

        fig = plt.figure()
        shap.summary_plot(shap_df.values, data[features], show=False, max_display=20)
        mlflow.log_figure(fig, "shap/summary_beeswarm.png")
        plt.close(fig)

    return scored_df, shap_df


def combine_data(*predictions_all_folds: pd.DataFrame) -> pd.DataFrame:
    """Returns combined dataframe containing predictions from all folds.

    Args:
        data_all_folds: Dataframes containing model predictions for all folds.
    """
    return pd.concat(predictions_all_folds)


@inject_object()
def check_model_performance(
    data: pd.DataFrame,
    metrics: list[callable],
    target_col_name: str,
    prediction_suffix: str = "_pred",
) -> dict:
    """Function to evaluate model performance on the training data and ground truth test data.

    NOTE: This function only provides a partial indication of model performance,
    primarily for checking that a model has been successfully trained.

    FUTURE: Move to evaluation pipeline.

    Args:
        data: Data to evaluate.
        metrics: list of callable metrics.
        target_col_name: Target column name.
        prediction_suffix: Suffix to add to the prediction column, defaults to '_pred'.

    Returns:
        Dictionary containing report
    """
    report = {}

    # Return None for each metric if there is no test data
    if not data["split"].eq("TEST").any():
        return {name: None for name in metrics.keys()}

    # Compute evaluation metrics and add to report
    for name, func in metrics.items():
        for split in ["TEST", "TRAIN"]:
            split_index = data["split"].eq(split)
            y_true = data.loc[split_index, target_col_name]
            y_pred = data.loc[split_index, target_col_name + prediction_suffix]

            # Execute metric
            report[f"{split.lower()}_{name}"] = func(y_true, y_pred)

    return json.loads(json.dumps(report, default=float))


# def plot_gt_weights(
#     fitted_tr: WeightingTransformer,
#     train_df: ps.DataFrame,
# ) -> plt.gcf():
#     """
#     Build a diagnostic plot for a *fitted* WeightingTransformer.

#     Parameters
#     ----------
#     fitted_tr : WeightingTransformer
#         Must already be fitted (weight_map_ exists).
#     train_df : pd.DataFrame
#         The TRAIN rows used in `.fit()`. Must contain `fitted_tr.head_col`.

#     Returns
#     -------
#     matplotlib.figure.Figure
#     """
#     head_col = fitted_tr.head_col

#     degrees = train_df.groupby(head_col).size()
#     raw_cnt = train_df[head_col].map(degrees).to_numpy()

#     weights = train_df[head_col].map(fitted_tr.weight_map_).fillna(fitted_tr.default_weight_).to_numpy()
#     w_cnt = raw_cnt * weights

#     bins = max(10, int(np.sqrt(raw_cnt.size)))
#     strategy = fitted_tr.strategy

#     fig, ax = plt.subplots(1, 2, figsize=(12, 6), dpi=110)
#     ax[0].scatter(raw_cnt, w_cnt, s=18, alpha=0.6, ec="none")
#     ax[0].set(
#         xlabel="raw degree",
#         ylabel="weighted degree",
#         title=f"{strategy} – mapping",
#     )

#     for vec, col, lab in [
#         (raw_cnt, "tab:blue", "raw"),
#         (w_cnt, "tab:orange", "weighted"),
#     ]:
#         sns.histplot(
#             vec,
#             bins=bins,
#             ax=ax[1],
#             color=col,
#             edgecolor="black",
#             alpha=0.30,
#             stat="count",
#             label=f"{lab} (hist)",
#         )
#         sns.kdeplot(
#             vec,
#             ax=ax[1],
#             color=col,
#             bw_adjust=1.2,
#             linewidth=2,
#             fill=False,
#             label=f"{lab} KDE",
#         )

#     ax[1].set(
#         xlabel="degree",
#         ylabel="entity count",
#         title=f"{strategy} – distribution",
#     )
#     ax[1].legend()

#     def _stats(v):
#         m = v.mean()
#         sd = v.std(ddof=1)
#         return [m, np.median(v), sd, sd / m]

#     rows = np.vstack([_stats(raw_cnt), _stats(w_cnt)])
#     tbl = plt.table(
#         cellText=np.round(rows, 3),
#         colLabels=["mean", "median", "std", "RSD"],
#         rowLabels=["raw", "weighted"],
#         bbox=[0.65, -0.24, 0.33, 0.16],
#     )
#     tbl.auto_set_font_size(True)
#     plt.tight_layout()

#     return plt.gcf()


def plot_gt_weights(*inputs) -> Figure:
    """
    Positional inputs:
        0 … N‑1   : dicts produced by `fit_transformers`
        N         : `modelling.model_input.splits@pandas`
    """
    all_splits = inputs[-1]  # the original DataFrame (with 'source')
    if not isinstance(all_splits, pd.DataFrame):
        all_splits = all_splits.to_pandas()

    tr_dicts: Sequence[dict] = inputs[:-1]
    n = len(tr_dicts)

    fig, axes = plt.subplots(nrows=n, ncols=2, figsize=(12, 6 * n), dpi=110, squeeze=False)

    for i, tr_dict in enumerate(tr_dicts):
        tr: WeightingTransformer = tr_dict["weighting"]["transformer"]

        # TRAIN rows that were used to fit this transformer
        df = all_splits.loc[(all_splits["fold"] == i) & (all_splits["split"] == "TRAIN")]

        head = tr.head_col  # 'source'
        raw_cnt = df.groupby(head).size()
        raw_cnt = df[head].map(raw_cnt).to_numpy()

        weights = df[head].map(tr.weight_map_).fillna(tr.default_weight_).to_numpy()
        w_cnt = raw_cnt * weights
        bins = max(10, int(np.sqrt(raw_cnt.size)))

        ax0, ax1 = axes[i]

        # left panel – mapping
        ax0.scatter(raw_cnt, w_cnt, s=18, alpha=0.6, ec="none")
        ax0.set(
            xlabel="raw degree",
            ylabel="weighted degree",
            title=f"{tr.strategy} – mapping (fold {i})",
        )

        # right panel – distribution
        for vec, col, lab in [
            (raw_cnt, "tab:blue", "raw"),
            (w_cnt, "tab:orange", "weighted"),
        ]:
            sns.histplot(
                vec,
                bins=bins,
                ax=ax1,
                color=col,
                edgecolor="black",
                alpha=0.30,
                stat="count",
                label=f"{lab} (hist)",
            )
            sns.kdeplot(
                vec,
                ax=ax1,
                color=col,
                bw_adjust=1.2,
                linewidth=2,
                fill=False,
                label=f"{lab} KDE",
            )

        ax1.set(
            xlabel="degree",
            ylabel="entity count",
            title=f"{tr.strategy} – distribution (fold {i})",
        )
        ax1.legend()

    plt.tight_layout()
    return fig<|MERGE_RESOLUTION|>--- conflicted
+++ resolved
@@ -9,14 +9,7 @@
 import pandas as pd
 import pyspark.sql as ps
 import pyspark.sql.types as T
-<<<<<<< HEAD
-import seaborn as sns
-import shap
-import xgboost as xgb
-from matplotlib.figure import Figure
-=======
 from matrix_schema.utils.pandera_utils import Column, DataFrameSchema, check_output
->>>>>>> 8d937115
 from pyspark.sql import functions as f
 from sklearn.base import BaseEstimator
 from sklearn.impute._base import _BaseImputer
@@ -25,11 +18,7 @@
 from matrix.datasets.graph import KnowledgeGraph
 from matrix.datasets.pair_generator import SingleLabelPairGenerator
 from matrix.inject import OBJECT_KW, inject_object, make_list_regexable, unpack_params
-<<<<<<< HEAD
 from matrix.pipelines.modelling.transformers import WeightingTransformer
-from matrix.utils.pandera_utils import Column, DataFrameSchema, check_output
-=======
->>>>>>> 8d937115
 
 from .model import ModelWrapper
 from .model_selection import DiseaseAreaSplit
