import logging
from typing import Any, Callable, Dict, List, Union, Tuple
import pandas as pd
from pyspark.sql import DataFrame
import json
from pandera.typing import Series
from pandera.pyspark import DataFrameModel as PysparkDataFrameModel
from pandera import DataFrameModel as PandasDataFrameModel
import pandera
from pyspark.sql import functions as f
import pyspark.sql.types as T
from pandera import Field as PandasField


from sklearn.model_selection import BaseCrossValidator
from sklearn.impute._base import _BaseImputer
from sklearn.base import BaseEstimator

import matplotlib.pyplot as plt

from functools import wraps
from matrix.inject import inject_object, make_list_regexable, unpack_params

from matrix.datasets.graph import KnowledgeGraph
from matrix.datasets.pair_generator import SingleLabelPairGenerator
from .model import ModelWrapper

logger = logging.getLogger(__name__)

plt.switch_backend("Agg")


def no_nulls(columns: List[str]):
    """Decorator to check columns for null values.

    FUTURE: Move to pandera when we figure out how to push messages for breaking changes.

    Args:
        columns: list of columns to check
    """

    if isinstance(columns, str):
        columns = [columns]

    def decorator(func):
        @wraps(func)
        def wrapper(*args, **kwargs):
            # Proceed with the function if no null values are found
            df = func(*args, **kwargs)

            if not all(col_name in df.columns for col_name in columns):
                raise ValueError(f"DataFrame is missing required columns: {', '.join(columns)}")

            # Check if the specified column has any null values
            null_rows_df = df.filter(" OR ".join([f"{col_name} IS NULL" for col_name in columns]))

            # Check if the resulting DataFrame is empty
            if not null_rows_df.isEmpty():
                # Show rows with null values for debugging
                null_rows_df.show()
                raise ValueError(f"DataFrame contains null values in columns: {', '.join(columns)}")

            return df

        return wrapper

    return decorator


def filter_valid_pairs(
    nodes: DataFrame,
    raw_tp: DataFrame,
    raw_tn: DataFrame,
) -> Tuple[DataFrame, Dict[str, float]]:
    """Filter pairs to only include nodes that exist in the nodes DataFrame.

    Args:
        nodes: Nodes dataframe
        raw_tp: Raw ground truth positive data
        raw_tn: Raw ground truth negative data

    Returns:
        Tuple containing:
        - DataFrame with combined filtered positive and negative pairs
        - Dictionary with retention statistics
    """
    # Get list of nodes in the KG
    valid_nodes = nodes.select("id").distinct()
    # Filter out pairs where both source and target exist in nodes
    filtered_tp = (
        raw_tp.join(valid_nodes.alias("source_nodes"), raw_tp.source == f.col("source_nodes.id"))
        .join(valid_nodes.alias("target_nodes"), raw_tp.target == f.col("target_nodes.id"))
        .select(raw_tp["*"])
    )
    filtered_tn = (
        raw_tn.join(valid_nodes.alias("source_nodes"), raw_tn.source == f.col("source_nodes.id"))
        .join(valid_nodes.alias("target_nodes"), raw_tn.target == f.col("target_nodes.id"))
        .select(raw_tn["*"])
    )

    # Calculate retention percentages
    retention_stats = {
        "positive_pairs_retained_pct": (filtered_tp.count() / raw_tp.count()) if raw_tp.count() > 0 else 1.0,
        "negative_pairs_retained_pct": (filtered_tn.count() / raw_tn.count()) if raw_tn.count() > 0 else 1.0,
    }

    # Combine filtered pairs
    pairs_df = filtered_tp.withColumn("y", f.lit(1)).unionByName(filtered_tn.withColumn("y", f.lit(0)))

    return {"pairs": pairs_df, "metrics": retention_stats}


class EmbeddingsWithPairsSchema(PysparkDataFrameModel):
    y: T.IntegerType
    source_embedding: T.ArrayType(T.FloatType())  # type: ignore
    target_embedding: T.ArrayType(T.FloatType())  # type: ignore

    class Config:
        strict = False


@pandera.check_output(EmbeddingsWithPairsSchema)
def attach_embeddings(
    pairs_df: DataFrame,
    nodes: DataFrame,
) -> DataFrame:
    """Attach node embeddings to the pairs DataFrame.

    Args:
        pairs_df: DataFrame containing source-target pairs
        nodes: nodes dataframe containing embeddings

    Returns:
        DataFrame with source and target embeddings attached
    """
    return (
        pairs_df.alias("pairs")
        .join(nodes.withColumn("source", f.col("id")), how="left", on="source")
        .withColumnRenamed("topological_embedding", "source_embedding")
        .join(nodes.withColumn("target", f.col("id")), how="left", on="target")
        .withColumnRenamed("topological_embedding", "target_embedding")
        .select("pairs.*", "source_embedding", "target_embedding")
    )


class NodeSchema(PysparkDataFrameModel):
    id: T.StringType
    is_drug: T.BooleanType
    is_disease: T.BooleanType

    class Config:
        strict = False
        unique = ["id"]


@pandera.check_output(NodeSchema)
def prefilter_nodes(
    full_nodes: DataFrame,
    nodes: DataFrame,
    gt: DataFrame,
    drug_types: List[str],
    disease_types: List[str],
) -> DataFrame:
    """Prefilter nodes for negative sampling.

    Args:
        nodes: the nodes dataframe to be filtered
        gt: dataframe with ground truth positives and negatives
        drug_types: list of drug types
        disease_types: list of disease types
    Returns:
        Filtered nodes dataframe
    """
    gt_pos = gt.filter(f.col("y") == 1)
    ground_truth_nodes = (
        gt.withColumn("id", f.col("source"))
        .unionByName(gt_pos.withColumn("id", f.col("target")))
        .select("id")
        .distinct()
        .withColumn("in_ground_pos", f.lit(True))
    )

    df = (
        nodes.withColumn("is_drug", f.arrays_overlap(f.col("all_categories"), f.lit(drug_types)))
        .withColumn("is_disease", f.arrays_overlap(f.col("all_categories"), f.lit(disease_types)))
        .filter((f.col("is_disease")) | (f.col("is_drug")))
        .select("id", "topological_embedding", "is_drug", "is_disease")
        # TODO: The integrated data product _should_ contain these nodes
        # TODO: Verify below does not have any undesired side effects
        .join(ground_truth_nodes, on="id", how="left")
        .fillna({"in_ground_pos": False})
    )

    return df


@has_schema(
    schema={
        "source": "object",
        "source_embedding": "object",
        "target": "object",
        "target_embedding": "object",
        "y": "int",
        "split": "object",
        "fold": "int",
    },
    allow_subset=True,
)
@inject_object()
def make_splits(
    data: DataFrame,
    splitter: BaseCrossValidator,
) -> Tuple[pd.DataFrame]:
    """Function to split data.

    Args:
        data: Data to split.
        splitter: sklearn splitter object (BaseCrossValidator or its subclasses).

    Returns:
        Dataframe with test-train split for all folds.
        By convention, folds 0 to k-1 are the proper test train splits for k-fold cross-validation,
        while fold k is the fold with full training data
    """

    # Split data into folds
    all_data_frames = []
    for fold, (train_index, test_index) in enumerate(splitter.split(data, data["y"])):
        all_indices_in_this_fold = list(set(train_index).union(test_index))
        fold_data = data.loc[all_indices_in_this_fold, :].copy()
        fold_data.loc[train_index, "split"] = "TRAIN"
        fold_data.loc[test_index, "split"] = "TEST"
        fold_data.loc[:, "fold"] = fold
        all_data_frames.append(fold_data)

    # Add fold for full training data
    full_fold_data = data.copy()
    full_fold_data["split"] = "TRAIN"
    full_fold_data["fold"] = splitter.n_splits
    all_data_frames.append(full_fold_data)

    return pd.concat(all_data_frames)


<<<<<<< HEAD
@has_schema(
    schema={
        "source": "object",
        "source_embedding": "object",
        "target": "object",
        "target_embedding": "object",
        "split": "object",
        "fold": "int",
    },
    allow_subset=True,
)
=======
class ModelSplitsSchema(PandasDataFrameModel):
    source: Series[object] = PandasField(nullable=True)
    source_embedding: Series[object] = PandasField(nullable=True)
    target: Series[object] = PandasField(nullable=True)
    target_embedding: Series[object] = PandasField(nullable=True)
    split: Series[object] = PandasField(nullable=True)

    class Config:
        strict = False


@pandera.check_output(ModelSplitsSchema)
>>>>>>> a2740d21
@inject_object()
def create_model_input_nodes(  # TODO: modify to receive full splits + output full dataset
    graph: KnowledgeGraph,
    splits: pd.DataFrame,
    generator: SingleLabelPairGenerator,
) -> pd.DataFrame:
    """Function to enrich the splits with drug-disease pairs.

    The generator is used to enrich the dataset with unknown drug-disease
    pairs. If a `IterativeDrugDiseasePair` generator is provided, the splits
    dataset is replicated.

    Args:
        graph: Knowledge graph.
        splits: Data splits.
        generator: SingleLabelPairGenerator instance.

    Returns:
        Data with enriched splits.
    """
    all_generated = []

    # Enrich splits for all folds
    num_folds = splits["fold"].max() + 1
    for fold in range(num_folds):
        splits_fold = splits[splits["fold"] == fold]
        generated = generator.generate(graph, splits_fold)
        generated["split"] = "TRAIN"
        generated["fold"] = fold
        all_generated.append(generated)

    return pd.concat([splits, *all_generated], axis="index", ignore_index=True)


@inject_object()
def fit_transformers(
    data: pd.DataFrame,
    transformers: Dict[str, Dict[str, Union[_BaseImputer, List[str]]]],
    target_col_name: str = None,
) -> pd.DataFrame:
    """Function fit transformers to the data.

    Args:
        data: Data to transform.
        transformers: Dictionary of transformers.
        target_col_name: Column name to predict.

    Returns:
        Fitted transformers.
    """
    # Ensure transformer only fit on training data
    mask = data["split"].eq("TRAIN")

    # Grab target data
    target_data = data.loc[mask, target_col_name] if target_col_name is not None else None

    # Iterate transformers
    fitted_transformers = {}
    for name, transform in transformers.items():
        # Fit transformer
        features = transform["features"]

        transformer = transform["transformer"].fit(data.loc[mask, features], target_data)

        fitted_transformers[name] = {"transformer": transformer, "features": features}

    return fitted_transformers


@inject_object()
def apply_transformers(
    data: pd.DataFrame,
    transformers: Dict[str, Dict[str, Union[_BaseImputer, List[str]]]],
) -> pd.DataFrame:
    """Function apply fitted transformers to the data.

    Args:
        data: Data to transform.
        transformers: Dictionary of transformers.

    Returns:
        Transformed data.
    """
    # Iterate transformers
    for _, transformer in transformers.items():
        # Apply transformer
        features = transformer["features"]
        features_selected = data[features]

        transformed = pd.DataFrame(
            transformer["transformer"].transform(features_selected),
            index=features_selected.index,
            columns=transformer["transformer"].get_feature_names_out(features_selected),
        )

        # Overwrite columns
        data = pd.concat(
            [data.drop(columns=features), transformed],
            axis="columns",
        )

    return data


@unpack_params()
@inject_object()
@make_list_regexable(source_df="data", make_regexable_kwarg="features")
def tune_parameters(
    data: pd.DataFrame,
    tuner: Any,
    features: List[str],
    target_col_name: str,
) -> Tuple[Dict,]:
    """Function to apply hyperparameter tuning.

    Args:
        data: Data to tune on.
        tuner: Tuner object.
        features: List of features, may be regex specified.
        target_col_name: Target column name.

    Returns:
        Refit compatible dictionary of best parameters.
    """
    mask = data["split"].eq("TRAIN")

    X_train = data.loc[mask, features]
    y_train = data.loc[mask, target_col_name]

    # Fit tuner
    tuner.fit(X_train.values, y_train.values)

    estimator = getattr(tuner, "estimator", None)
    if estimator is None:
        raise ValueError("Tuner must have 'estimator' attribute")

    return json.loads(
        json.dumps(
            {
                "object": f"{type(estimator).__module__}.{type(estimator).__name__}",
                **tuner.best_params_,
            },
            default=int,
        )
    ), tuner.convergence_plot if hasattr(tuner, "convergence_plot") else plt.figure()


@unpack_params()
@inject_object()
@make_list_regexable(source_df="data", make_regexable_kwarg="features")
def train_model(
    data: pd.DataFrame,
    estimator: BaseEstimator,
    features: List[str],
    target_col_name: str,
) -> Dict:
    """Function to train model on the given data.

    Args:
        data: Data to train on.
        estimator: sklearn compatible estimator.
        features: List of features, may be regex specified.
        target_col_name: Target column name.

    Returns:
        Trained model.
    """
    mask = data["split"].eq("TRAIN")

    X_train = data.loc[mask, features]
    y_train = data.loc[mask, target_col_name]

    logger.info(f"Starting model: {estimator} training...")
    estimator_fit = estimator.fit(X_train.values, y_train.values)
    logger.info("Model training completed...")
    return estimator_fit


@inject_object()
def create_model(agg_func: Callable, *estimators) -> ModelWrapper:
    """Function to create final model.

    Args:
        agg_func: function to aggregate ensemble models' treat score
        estimators: list of fitted estimators
    Returns:
        ModelWrapper encapsulating estimators
    """
    return ModelWrapper(estimators=estimators, agg_func=agg_func)


@inject_object()
@make_list_regexable(source_df="data", make_regexable_kwarg="features")
def get_model_predictions(
    data: pd.DataFrame,
    model: ModelWrapper,
    features: List[str],
    target_col_name: str,
    prediction_suffix: str = "_pred",
) -> pd.DataFrame:
    """Function to run model class predictions on input data.

    Args:
        data: Data to predict on.
        model: Model making the predictions.
        features: List of features, may be regex specified.
        target_col_name: Target column name.
        prediction_suffix: Suffix to add to the prediction column, defaults to '_pred'.

    Returns:
        Data with predictions.
    """
    data[target_col_name + prediction_suffix] = model.predict(data[features].values)
    return data


def combine_data(*predictions_all_folds: pd.DataFrame) -> pd.DataFrame:
    """Returns combined dataframe containing predictions from all folds.

    Args:
        data_all_folds: Dataframes containing model predictions for all folds.
    """
    return pd.concat(predictions_all_folds)


@inject_object()
def check_model_performance(
    data: pd.DataFrame,
    metrics: List[callable],
    target_col_name: str,
    prediction_suffix: str = "_pred",
) -> Dict:
    """Function to evaluate model performance on the training data and ground truth test data.

    NOTE: This function only provides a partial indication of model performance,
    primarily for checking that a model has been successfully trained.

    FUTURE: Move to evaluation pipeline.

    Args:
        data: Data to evaluate.
        metrics: List of callable metrics.
        target_col_name: Target column name.
        prediction_suffix: Suffix to add to the prediction column, defaults to '_pred'.

    Returns:
        Dictionary containing report
    """
    report = {}

    # Return None for each metric if there is no test data
    if not data["split"].eq("TEST").any():
        return {name: None for name in metrics.keys()}

    # Compute evaluation metrics and add to report
    for name, func in metrics.items():
        for split in ["TEST", "TRAIN"]:
            split_index = data["split"].eq(split)
            y_true = data.loc[split_index, target_col_name]
            y_pred = data.loc[split_index, target_col_name + prediction_suffix]

            # Execute metric
            report[f"{split.lower()}_{name}"] = func(y_true, y_pred)

    return json.loads(json.dumps(report, default=float))


@inject_object()
def aggregate_metrics(aggregation_functions: List[Dict], *metrics) -> Dict:
    """
    Aggregate metrics for the separate folds into a single set of metrics.

    Args:
        aggregation_functions: List of dictionaries containing the name and object of the aggregation function.
        metrics: Dictionaries of metrics for all folds.
    """

    # Extract list of metrics for each fold and check consistency
    metric_names_lst_all_folds = [list(report.keys()) for report in metrics]
    metric_names_lst = metric_names_lst_all_folds[0]
    if not all(metric_names == metric_names_lst_all_folds[0] for metric_names in metric_names_lst_all_folds):
        raise ValueError("Inconsistent metrics across folds. Each fold should have the same set of metrics.")

    # Perform aggregation
    aggregated_metrics = dict()
    for agg_func in aggregation_functions:
        aggregated_metrics[agg_func.__name__] = {
            metric_name: agg_func([report[metric_name] for report in metrics]) for metric_name in metric_names_lst
        }

    return json.loads(json.dumps(aggregated_metrics, default=float))<|MERGE_RESOLUTION|>--- conflicted
+++ resolved
@@ -194,18 +194,18 @@
     return df
 
 
-@has_schema(
-    schema={
-        "source": "object",
-        "source_embedding": "object",
-        "target": "object",
-        "target_embedding": "object",
-        "y": "int",
-        "split": "object",
-        "fold": "int",
-    },
-    allow_subset=True,
-)
+# @has_schema( # TODO: Add schema
+#     schema={
+#         "source": "object",
+#         "source_embedding": "object",
+#         "target": "object",
+#         "target_embedding": "object",
+#         "y": "int",
+#         "split": "object",
+#         "fold": "int",
+#     },
+#     allow_subset=True,
+# )
 @inject_object()
 def make_splits(
     data: DataFrame,
@@ -242,20 +242,7 @@
     return pd.concat(all_data_frames)
 
 
-<<<<<<< HEAD
-@has_schema(
-    schema={
-        "source": "object",
-        "source_embedding": "object",
-        "target": "object",
-        "target_embedding": "object",
-        "split": "object",
-        "fold": "int",
-    },
-    allow_subset=True,
-)
-=======
-class ModelSplitsSchema(PandasDataFrameModel):
+class ModelSplitsSchema(PandasDataFrameModel):  # TODO: Modify
     source: Series[object] = PandasField(nullable=True)
     source_embedding: Series[object] = PandasField(nullable=True)
     target: Series[object] = PandasField(nullable=True)
@@ -267,9 +254,8 @@
 
 
 @pandera.check_output(ModelSplitsSchema)
->>>>>>> a2740d21
-@inject_object()
-def create_model_input_nodes(  # TODO: modify to receive full splits + output full dataset
+@inject_object()
+def create_model_input_nodes(
     graph: KnowledgeGraph,
     splits: pd.DataFrame,
     generator: SingleLabelPairGenerator,
