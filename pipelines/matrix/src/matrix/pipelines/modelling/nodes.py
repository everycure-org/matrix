"""Module with nodes for modelling."""

from typing import Any, Dict, List, Union, Tuple
import pandas as pd
import numpy as np
import json
import pyspark.sql.functions as f

from pyspark.sql import DataFrame

from sklearn.model_selection import BaseCrossValidator
from sklearn.impute._base import _BaseImputer
from sklearn.base import BaseEstimator

import matplotlib.pyplot as plt

from refit.v1.core.inject import inject_object
from refit.v1.core.inline_has_schema import has_schema
from refit.v1.core.inline_primary_key import primary_key
from refit.v1.core.unpack import unpack_params
from refit.v1.core.make_list_regexable import make_list_regexable

from matrix.datasets.graph import KnowledgeGraph
from matrix.datasets.pair_generator import SingleLabelPairGenerator
from .model import ModelWrapper

plt.switch_backend("Agg")


@primary_key(primary_key=["source", "target"])
def create_int_pairs(raw_tp: pd.DataFrame, raw_tn: pd.DataFrame):
    """Create intermediate pairs dataset.

    Args:
        raw_tp: Raw ground truth positive data.
        raw_tn: Raw ground truth negative data.

    Returns:
        Combined ground truth positive and negative data.
    """
    raw_tp["y"] = 1
    raw_tn["y"] = 0

    # Concat
    return pd.concat([raw_tp, raw_tn], axis="index").reset_index(drop=True)


def prefilter_nodes(nodes: DataFrame, drug_types: List[str], disease_types: List[str]) -> DataFrame:
    """Filters nodes before passing on to modelling nodes.

    Args:
        nodes: the nodes dataframe to be filtered
        drug_types: list of drug types
        disease_types: list of disease types
    Returns:
        Filtered nodes dataframe
    """
    return nodes.filter((f.col("category").isin(drug_types)) | (f.col("category").isin(disease_types)))


@has_schema(
    schema={
        "is_drug": "bool",
        "is_disease": "bool",
        "is_ground_pos": "bool",
        # "node_embedding": "object",
        # "pca_embedding": "object",
        "topological_embedding": "object",
    },
    allow_subset=True,
)
def create_feat_nodes(
    raw_nodes: DataFrame,
    known_pairs: DataFrame,
    drug_types: List[str],
    disease_types: List[str],
) -> pd.DataFrame:
    """Add features for nodes.

    Args:
        raw_nodes: Raw nodes data.
        known_pairs: Ground truth data.
        drug_types: List of drug types.
        disease_types: List of disease types.

    Returns:
        Nodes enriched with features.
    """
    # FUTURE: Transcode as pandas instead?
    pdf_nodes = raw_nodes.toPandas()

    # Add drugs and diseases types flags
    pdf_nodes["is_drug"] = pdf_nodes["category"].apply(lambda x: x in drug_types)
    pdf_nodes["is_disease"] = pdf_nodes["category"].apply(lambda x: x in disease_types)

    ground_pos = known_pairs[known_pairs["y"].eq(1)]
    ground_pos_drug_ids = list(ground_pos["source"].unique())
    ground_pos_disease_ids = list(ground_pos["target"].unique())
    pdf_nodes["is_ground_pos"] = pdf_nodes["id"].isin(ground_pos_drug_ids + ground_pos_disease_ids)
    return pdf_nodes


def _apply_splitter(data: DataFrame, splitter: BaseCrossValidator) -> pd.DataFrame:
    """Apply a splitter to a dataframe.

    Args:
        data: Data to split.
        splitter: sklearn splitter object (BaseCrossValidator or its subclasses).
    Returns:
        Dataframe with additional columns.
    """
    all_data_frames = []
    for iteration, (train_index, test_index) in enumerate(splitter.split(data, data["y"])):
        all_indices_in_this_fold = list(set(train_index).union(test_index))
        fold_data = data.loc[all_indices_in_this_fold, :].copy()
        fold_data.loc[:, "iteration"] = iteration
        fold_data.loc[train_index, "split"] = "TRAIN"
        fold_data.loc[test_index, "split"] = "TEST"
        all_data_frames.append(fold_data)

    return pd.concat(all_data_frames, axis="index", ignore_index=True)


@has_schema(
    schema={
        "source": "object",
        "source_embedding": "object",
        "target": "object",
        "target_embedding": "object",
        "iteration": "numeric",
        "split": "object",
    },
    allow_subset=True,
)
@inject_object()
def make_splits(
    kg: KnowledgeGraph,
    data: DataFrame,
    splitter: BaseCrossValidator,
) -> pd.DataFrame:
    """Function to split data and add columns containing the embeddings.

    Args:
        kg: kg dataset with nodes
        data: Data to split.
        splitter: sklearn splitter object (BaseCrossValidator or its subclasses).

    Returns:
        Data with split information.
    """
    # FUTURE: Improve by redoing in Spark
    data["source_embedding"] = data["source"].apply(lambda s_id: kg._embeddings[s_id])
    data["target_embedding"] = data["target"].apply(lambda t_id: kg._embeddings[t_id])
<<<<<<< HEAD

    return _apply_splitter(data, splitter)
=======
    all_data_frames = []
    for iteration, (train_index, test_index) in enumerate(splitter.split(data, data["y"])):
        all_indices_in_this_fold = list(set(train_index).union(test_index))
        fold_data = data.loc[all_indices_in_this_fold, :].copy()
        fold_data.loc[:, "iteration"] = iteration
        fold_data.loc[train_index, "split"] = "TRAIN"
        fold_data.loc[test_index, "split"] = "TEST"
        all_data_frames.append(fold_data)

    return pd.concat(all_data_frames, axis="index", ignore_index=True)
>>>>>>> 646547ce


@has_schema(
    schema={
        "source": "object",
        "source_embedding": "object",
        "target": "object",
        "target_embedding": "object",
        "iteration": "numeric",
        "split": "object",
    },
    allow_subset=True,
)
@inject_object()
def create_model_input_nodes(
    graph: KnowledgeGraph,
    splits: pd.DataFrame,
    generator: SingleLabelPairGenerator,
) -> pd.DataFrame:
    """Function to enrich the splits with drug-disease pairs.

    The generator is used to enrich the dataset with unknown drug-disease
    pairs. If a `IterativeDrugDiseasePair` generator is provided, the splits
    dataset is replicated.

    Args:
        graph: Knowledge graph.
        splits: Data splits.
        generator: SingleLabelPairGenerator instance.

    Returns:
        Data with enriched splits.
    """
    generated = generator.generate(graph, splits)
    generated["split"] = "TRAIN"

    return pd.concat([splits, generated], axis="index", ignore_index=True)


@inject_object()
def fit_transformers(
    data: pd.DataFrame,
    transformers: Dict[str, Dict[str, Union[_BaseImputer, List[str]]]],
    target_col_name: str = None,
) -> pd.DataFrame:
    """Function fit transformers to the data.

    Args:
        data: Data to transform.
        transformers: Dictionary of transformers.
        target_col_name: Column name to predict.

    Returns:
        Fitted transformers.
    """
    # Ensure transformer only fit on training data
    mask = data["split"].eq("TRAIN")

    # Grab target data
    target_data = data.loc[mask, target_col_name] if target_col_name is not None else None

    # Iterate transformers
    fitted_transformers = {}
    for name, transform in transformers.items():
        # Fit transformer
        features = transform["features"]

        transformer = transform["transformer"].fit(data.loc[mask, features], target_data)

        fitted_transformers[name] = {"transformer": transformer, "features": features}

    return fitted_transformers


@inject_object()
def apply_transformers(
    data: pd.DataFrame,
    transformers: Dict[str, Dict[str, Union[_BaseImputer, List[str]]]],
) -> pd.DataFrame:
    """Function apply fitted transformers to the data.

    Args:
        data: Data to transform.
        transformers: Dictionary of transformers.

    Returns:
        Transformed data.
    """
    # Iterate transformers
    for _, transformer in transformers.items():
        # Apply transformer
        features = transformer["features"]
        features_selected = data[features]

        transformed = pd.DataFrame(
            transformer["transformer"].transform(features_selected),
            index=features_selected.index,
            columns=transformer["transformer"].get_feature_names_out(features_selected),
        )

        # Overwrite columns
        data = pd.concat(
            [data.drop(columns=features), transformed],
            axis="columns",
        )

    return data


@unpack_params()
@inject_object()
@make_list_regexable(source_df="data", make_regexable="features")
def tune_parameters(
    data: pd.DataFrame,
    tuner: Any,
    features: List[str],
    target_col_name: str,
    enable_regex: str = True,
) -> Tuple[Dict,]:
    """Function to apply hyperparameter tuning.

    Args:
        data: Data to tune on.
        tuner: Tuner object.
        features: List of features, may be regex specified.
        target_col_name: Target column name.
        enable_regex: Enable regex for features.

    Returns:
        Refit compatible dictionary of best parameters.
    """
    mask = data["split"].eq("TRAIN")

    X_train = data.loc[mask, features]
    y_train = data.loc[mask, target_col_name]

    # Fit tuner
    tuner.fit(X_train.values, y_train.values)

    return json.loads(
        json.dumps(
            {
                "object": f"{type(tuner._estimator).__module__}.{type(tuner._estimator).__name__}",
                **tuner.best_params_,
            },
            default=int,
        )
    ), tuner.convergence_plot if hasattr(tuner, "convergence_plot") else plt.figure()


@unpack_params()
@inject_object()
@make_list_regexable(source_df="data", make_regexable="features")
def train_model(
    data: pd.DataFrame,
    estimator: BaseEstimator,
    features: List[str],
    target_col_name: str,
    enable_regex: bool = True,
) -> Dict:
    """Function to train model on the given data.

    Args:
        data: Data to train on.
        estimator: sklearn compatible estimator.
        features: List of features, may be regex specified.
        target_col_name: Target column name.
        enable_regex: Enable regex for features.

    Returns:
        Trained model.
    """
    mask = data["split"].eq("TRAIN")

    X_train = data.loc[mask, features]
    y_train = data.loc[mask, target_col_name]

    return estimator.fit(X_train.values, y_train.values)


def create_model(*estimators) -> ModelWrapper:
    """Function to create final model.

    Args:
        estimators: list of fitted estimators
    Returns:
        ModelWrapper encapsulating estimators
    """
    return ModelWrapper(estimators=estimators, agg_func=np.mean)


@inject_object()
@make_list_regexable(source_df="data", make_regexable="features")
def get_model_predictions(
    data: pd.DataFrame,
    model: ModelWrapper,
    features: List[str],
    target_col_name: str,
    prediction_suffix: str = "_pred",
    enable_regex: str = True,
) -> pd.DataFrame:
    """Function to run model class predictions on input data.

    Args:
        data: Data to predict on.
        model: Model making the predictions.
        features: List of features, may be regex specified.
        target_col_name: Target column name.
        prediction_suffix: Suffix to add to the prediction column, defaults to '_pred'.
        enable_regex: Enable regex for features.

    Returns:
        Data with predictions.
    """
    data[target_col_name + prediction_suffix] = model.predict(data[features].values)
    return data


@inject_object()
def check_model_performance(
    data: pd.DataFrame,
    metrics: List[callable],
    target_col_name: str,
    prediction_suffix: str = "_pred",
) -> Dict:
    """Function to evaluate model performance on the training data and ground truth test data.

    NOTE: This function only provides a partial indication of model performance,
    primarily for checking that a model has been successfully trained.

    Args:
        data: Data to evaluate.
        metrics: List of callable metrics.
        target_col_name: Target column name.
        prediction_suffix: Suffix to add to the prediction column, defaults to '_pred'.

    Returns:
        Dictionary containing report
    """
    report = {}

    for name, func in metrics.items():
        for split in ["TEST", "TRAIN"]:
            split_index = data["split"].eq(split)
            y_true = data.loc[split_index, target_col_name]
            y_pred = data.loc[split_index, target_col_name + prediction_suffix]

            # Execute metric
            report[f"{split.lower()}_{name}"] = func(y_true, y_pred)

    return json.loads(json.dumps(report, default=float))<|MERGE_RESOLUTION|>--- conflicted
+++ resolved
@@ -151,21 +151,8 @@
     # FUTURE: Improve by redoing in Spark
     data["source_embedding"] = data["source"].apply(lambda s_id: kg._embeddings[s_id])
     data["target_embedding"] = data["target"].apply(lambda t_id: kg._embeddings[t_id])
-<<<<<<< HEAD
 
     return _apply_splitter(data, splitter)
-=======
-    all_data_frames = []
-    for iteration, (train_index, test_index) in enumerate(splitter.split(data, data["y"])):
-        all_indices_in_this_fold = list(set(train_index).union(test_index))
-        fold_data = data.loc[all_indices_in_this_fold, :].copy()
-        fold_data.loc[:, "iteration"] = iteration
-        fold_data.loc[train_index, "split"] = "TRAIN"
-        fold_data.loc[test_index, "split"] = "TEST"
-        all_data_frames.append(fold_data)
-
-    return pd.concat(all_data_frames, axis="index", ignore_index=True)
->>>>>>> 646547ce
 
 
 @has_schema(
