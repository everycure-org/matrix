from typing import Any, Dict, List, Union, Tuple
import pandas as pd
import numpy as np
import json
import pyspark.sql.functions as f

from pyspark.sql import DataFrame

from sklearn.model_selection import BaseCrossValidator
from sklearn.impute._base import _BaseImputer
from sklearn.base import BaseEstimator

import matplotlib.pyplot as plt

from functools import wraps
from refit.v1.core.inject import inject_object
from refit.v1.core.inline_has_schema import has_schema
from refit.v1.core.inline_primary_key import primary_key
from refit.v1.core.unpack import unpack_params
from refit.v1.core.make_list_regexable import make_list_regexable

from matrix.datasets.graph import KnowledgeGraph
from matrix.datasets.pair_generator import SingleLabelPairGenerator
from .model import ModelWrapper

plt.switch_backend("Agg")


def no_nulls(columns: List[str]):
    """Decorator to check columns for null values.

    FUTURE: Move to pandera when we figure out how to push messages for breaking changes.

    Args:
        columns: list of columns to check
    """

    if isinstance(columns, str):
        columns = [columns]

    def decorator(func):
        @wraps(func)
        def wrapper(*args, **kwargs):
            # Proceed with the function if no null values are found
            df = func(*args, **kwargs)

            if not all(col_name in df.columns for col_name in columns):
                raise ValueError(f"DataFrame is missing required columns: {', '.join(columns)}")

            # Check if the specified column has any null values
            null_rows_df = df.filter(" OR ".join([f"{col_name} IS NULL" for col_name in columns]))

            # Check if the resulting DataFrame is empty
            if not null_rows_df.isEmpty():
                # Show rows with null values for debugging
                null_rows_df.show()
                raise ValueError(f"DataFrame contains null values in columns: {', '.join(columns)}")

            return df

        return wrapper

    return decorator


def filter_valid_pairs(
    nodes: DataFrame,
    raw_tp: DataFrame,
    raw_tn: DataFrame,
) -> Tuple[DataFrame, Dict[str, float]]:
    """Filter pairs to only include nodes that exist in the nodes DataFrame.

    Args:
        nodes: Nodes dataframe
        raw_tp: Raw ground truth positive data
        raw_tn: Raw ground truth negative data

    Returns:
        Tuple containing:
        - DataFrame with combined filtered positive and negative pairs
        - Dictionary with retention statistics
    """
    # Get list of nodes in the KG
    valid_nodes = nodes.select("id").distinct()

    # Filter out pairs where both source and target exist in nodes
    filtered_tp = (
        raw_tp.join(valid_nodes.alias("source_nodes"), raw_tp.source == f.col("source_nodes.id"))
        .join(valid_nodes.alias("target_nodes"), raw_tp.target == f.col("target_nodes.id"))
        .select(raw_tp["*"])
    )
    filtered_tn = (
        raw_tn.join(valid_nodes.alias("source_nodes"), raw_tn.source == f.col("source_nodes.id"))
        .join(valid_nodes.alias("target_nodes"), raw_tn.target == f.col("target_nodes.id"))
        .select(raw_tn["*"])
    )

    # Calculate retention percentages
    retention_stats = {
        "positive_pairs_retained_pct": (filtered_tp.count() / raw_tp.count()) if raw_tp.count() > 0 else 1.0,
        "negative_pairs_retained_pct": (filtered_tn.count() / raw_tn.count()) if raw_tn.count() > 0 else 1.0,
    }

    # Combine filtered pairs
    pairs_df = filtered_tp.withColumn("y", f.lit(1)).unionByName(filtered_tn.withColumn("y", f.lit(0)))

    return {"pairs": pairs_df, "metrics": retention_stats}


@has_schema(
    schema={"y": "int"},
    allow_subset=True,
)
@no_nulls(columns=["source_embedding", "target_embedding"])
def attach_embeddings(
    pairs_df: DataFrame,
    nodes: DataFrame,
) -> DataFrame:
    """Attach node embeddings to the pairs DataFrame.

    Args:
        pairs_df: DataFrame containing source-target pairs
        nodes: nodes dataframe containing embeddings

    Returns:
        DataFrame with source and target embeddings attached
    """
    return (
        pairs_df.alias("pairs")
        .join(nodes.withColumn("source", f.col("id")), how="left", on="source")
        .withColumnRenamed("topological_embedding", "source_embedding")
        .join(nodes.withColumn("target", f.col("id")), how="left", on="target")
        .withColumnRenamed("topological_embedding", "target_embedding")
        .select("pairs.*", "source_embedding", "target_embedding")
    )


@has_schema(
    schema={
        "id": "string",
        "is_drug": "boolean",
        "is_disease": "boolean",
    },
    allow_subset=True,
)
@primary_key(primary_key=["id"])
def prefilter_nodes(
    full_nodes: DataFrame, nodes: DataFrame, gt: DataFrame, drug_types: List[str], disease_types: List[str]
) -> DataFrame:
    """Prefilter nodes for negative sampling.

    Args:
        nodes: the nodes dataframe to be filtered
        gt: dataframe with ground truth positives and negatives
        drug_types: list of drug types
        disease_types: list of disease types
    Returns:
        Filtered nodes dataframe
    """
    gt_pos = gt.filter(f.col("y") == 1)
    ground_truth_nodes = (
        gt.withColumn("id", f.col("source"))
        .unionByName(gt_pos.withColumn("id", f.col("target")))
        .select("id")
        .distinct()
        .withColumn("is_ground_pos", f.lit(True))
    )

    df = (
<<<<<<< HEAD
        nodes
        # .join(full_nodes.select("id", "all_categories"), on="id", how="left")
        .withColumn("is_drug", f.arrays_overlap(f.col("all_categories"), f.lit(drug_types)))
=======
        nodes.withColumn("is_drug", f.arrays_overlap(f.col("all_categories"), f.lit(drug_types)))
>>>>>>> 1d9eceea
        .withColumn("is_disease", f.arrays_overlap(f.col("all_categories"), f.lit(disease_types)))
        .filter((f.col("is_disease")) | (f.col("is_drug")))
        .select("id", "topological_embedding", "is_drug", "is_disease")
        # TODO: The integrated data product _should_ contain these nodes
        # TODO: Verify below does not have any undesired side effects
        .join(ground_truth_nodes, on="id", how="left")
        .fillna({"is_ground_pos": False})
    )

    return df


@has_schema(
    schema={
        "source": "object",
        "source_embedding": "object",
        "target": "object",
        "target_embedding": "object",
        "iteration": "numeric",
        "split": "object",
    },
    allow_subset=True,
)
@inject_object()
def make_splits(
    data: DataFrame,
    splitter: BaseCrossValidator,
) -> pd.DataFrame:
    """Function to split data.

    Args:
        kg: kg dataset with nodes
        data: Data to split.
        splitter: sklearn splitter object (BaseCrossValidator or its subclasses).

    Returns:
        Data with split information.
    """
    all_data_frames = []
    for iteration, (train_index, test_index) in enumerate(splitter.split(data, data["y"])):
        all_indices_in_this_fold = list(set(train_index).union(test_index))
        fold_data = data.loc[all_indices_in_this_fold, :].copy()
        fold_data.loc[:, "iteration"] = iteration
        fold_data.loc[train_index, "split"] = "TRAIN"
        fold_data.loc[test_index, "split"] = "TEST"
        all_data_frames.append(fold_data)

    return pd.concat(all_data_frames, axis="index", ignore_index=True)


@has_schema(
    schema={
        "source": "object",
        "source_embedding": "object",
        "target": "object",
        "target_embedding": "object",
        "iteration": "numeric",
        "split": "object",
    },
    allow_subset=True,
)
@inject_object()
def create_model_input_nodes(
    graph: KnowledgeGraph,
    splits: pd.DataFrame,
    generator: SingleLabelPairGenerator,
) -> pd.DataFrame:
    """Function to enrich the splits with drug-disease pairs.

    The generator is used to enrich the dataset with unknown drug-disease
    pairs. If a `IterativeDrugDiseasePair` generator is provided, the splits
    dataset is replicated.

    Args:
        graph: Knowledge graph.
        splits: Data splits.
        generator: SingleLabelPairGenerator instance.

    Returns:
        Data with enriched splits.
    """
    generated = generator.generate(graph, splits)
    generated["split"] = "TRAIN"

    return pd.concat([splits, generated], axis="index", ignore_index=True)


@inject_object()
def fit_transformers(
    data: pd.DataFrame,
    transformers: Dict[str, Dict[str, Union[_BaseImputer, List[str]]]],
    target_col_name: str = None,
) -> pd.DataFrame:
    """Function fit transformers to the data.

    Args:
        data: Data to transform.
        transformers: Dictionary of transformers.
        target_col_name: Column name to predict.

    Returns:
        Fitted transformers.
    """
    # Ensure transformer only fit on training data
    mask = data["split"].eq("TRAIN")

    # Grab target data
    target_data = data.loc[mask, target_col_name] if target_col_name is not None else None

    # Iterate transformers
    fitted_transformers = {}
    for name, transform in transformers.items():
        # Fit transformer
        features = transform["features"]

        transformer = transform["transformer"].fit(data.loc[mask, features], target_data)

        fitted_transformers[name] = {"transformer": transformer, "features": features}

    return fitted_transformers


@inject_object()
def apply_transformers(
    data: pd.DataFrame,
    transformers: Dict[str, Dict[str, Union[_BaseImputer, List[str]]]],
) -> pd.DataFrame:
    """Function apply fitted transformers to the data.

    Args:
        data: Data to transform.
        transformers: Dictionary of transformers.

    Returns:
        Transformed data.
    """
    # Iterate transformers
    for _, transformer in transformers.items():
        # Apply transformer
        features = transformer["features"]
        features_selected = data[features]

        transformed = pd.DataFrame(
            transformer["transformer"].transform(features_selected),
            index=features_selected.index,
            columns=transformer["transformer"].get_feature_names_out(features_selected),
        )

        # Overwrite columns
        data = pd.concat(
            [data.drop(columns=features), transformed],
            axis="columns",
        )

    return data


@unpack_params()
@inject_object()
@make_list_regexable(source_df="data", make_regexable="features")
def tune_parameters(
    data: pd.DataFrame,
    tuner: Any,
    features: List[str],
    target_col_name: str,
    enable_regex: str = True,
) -> Tuple[Dict,]:
    """Function to apply hyperparameter tuning.

    Args:
        data: Data to tune on.
        tuner: Tuner object.
        features: List of features, may be regex specified.
        target_col_name: Target column name.
        enable_regex: Enable regex for features.

    Returns:
        Refit compatible dictionary of best parameters.
    """
    mask = data["split"].eq("TRAIN")

    X_train = data.loc[mask, features]
    y_train = data.loc[mask, target_col_name]

    # Fit tuner
    tuner.fit(X_train.values, y_train.values)

    return json.loads(
        json.dumps(
            {
                "object": f"{type(tuner._estimator).__module__}.{type(tuner._estimator).__name__}",
                **tuner.best_params_,
            },
            default=int,
        )
    ), tuner.convergence_plot if hasattr(tuner, "convergence_plot") else plt.figure()


@unpack_params()
@inject_object()
@make_list_regexable(source_df="data", make_regexable="features")
def train_model(
    data: pd.DataFrame,
    estimator: BaseEstimator,
    features: List[str],
    target_col_name: str,
    enable_regex: bool = True,
) -> Dict:
    """Function to train model on the given data.

    Args:
        data: Data to train on.
        estimator: sklearn compatible estimator.
        features: List of features, may be regex specified.
        target_col_name: Target column name.
        enable_regex: Enable regex for features.

    Returns:
        Trained model.
    """
    mask = data["split"].eq("TRAIN")

    X_train = data.loc[mask, features]
    y_train = data.loc[mask, target_col_name]

    return estimator.fit(X_train.values, y_train.values)


def create_model(*estimators) -> ModelWrapper:
    """Function to create final model.

    Args:
        estimators: list of fitted estimators
    Returns:
        ModelWrapper encapsulating estimators
    """
    return ModelWrapper(estimators=estimators, agg_func=np.mean)


@inject_object()
@make_list_regexable(source_df="data", make_regexable="features")
def get_model_predictions(
    data: pd.DataFrame,
    model: ModelWrapper,
    features: List[str],
    target_col_name: str,
    prediction_suffix: str = "_pred",
    enable_regex: str = True,
) -> pd.DataFrame:
    """Function to run model class predictions on input data.

    Args:
        data: Data to predict on.
        model: Model making the predictions.
        features: List of features, may be regex specified.
        target_col_name: Target column name.
        prediction_suffix: Suffix to add to the prediction column, defaults to '_pred'.
        enable_regex: Enable regex for features.

    Returns:
        Data with predictions.
    """
    data[target_col_name + prediction_suffix] = model.predict(data[features].values)
    return data


@inject_object()
def check_model_performance(
    data: pd.DataFrame,
    metrics: List[callable],
    target_col_name: str,
    prediction_suffix: str = "_pred",
) -> Dict:
    """Function to evaluate model performance on the training data and ground truth test data.

    NOTE: This function only provides a partial indication of model performance,
    primarily for checking that a model has been successfully trained.

    Args:
        data: Data to evaluate.
        metrics: List of callable metrics.
        target_col_name: Target column name.
        prediction_suffix: Suffix to add to the prediction column, defaults to '_pred'.

    Returns:
        Dictionary containing report
    """
    report = {}

    for name, func in metrics.items():
        for split in ["TEST", "TRAIN"]:
            split_index = data["split"].eq(split)
            y_true = data.loc[split_index, target_col_name]
            y_pred = data.loc[split_index, target_col_name + prediction_suffix]

            # Execute metric
            report[f"{split.lower()}_{name}"] = func(y_true, y_pred)

    return json.loads(json.dumps(report, default=float))<|MERGE_RESOLUTION|>--- conflicted
+++ resolved
@@ -167,13 +167,7 @@
     )
 
     df = (
-<<<<<<< HEAD
-        nodes
-        # .join(full_nodes.select("id", "all_categories"), on="id", how="left")
-        .withColumn("is_drug", f.arrays_overlap(f.col("all_categories"), f.lit(drug_types)))
-=======
         nodes.withColumn("is_drug", f.arrays_overlap(f.col("all_categories"), f.lit(drug_types)))
->>>>>>> 1d9eceea
         .withColumn("is_disease", f.arrays_overlap(f.col("all_categories"), f.lit(disease_types)))
         .filter((f.col("is_disease")) | (f.col("is_drug")))
         .select("id", "topological_embedding", "is_drug", "is_disease")
