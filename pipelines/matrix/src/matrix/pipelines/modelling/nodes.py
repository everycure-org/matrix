--- conflicted
+++ resolved
@@ -182,7 +182,6 @@
     return df
 
 
-<<<<<<< HEAD
 # @inject_object()
 # def make_folds(
 #     data: DataFrame,
@@ -220,45 +219,6 @@
 #     full_data = data.copy()
 #     full_data.loc[:, "split"] = "TRAIN"
 #     return all_data_frames + tuple([full_data])
-=======
-@inject_object()
-def make_folds(
-    data: DataFrame,
-    splitter: BaseCrossValidator,
-) -> Tuple[pd.DataFrame]:
-    """Function to generate folds for modelling.
-
-    NOTE: This currently loads the `n_splits` from the settings, as this
-    pipeline is generated dynamically to allow parallelization.
-
-         _______
-       .-       -.
-      /           \
-     |,  .-.  .-.  ,|
-     | )(_o/  \o_)( |
-     |/     /\     \|
-     (_     ^^     _)
-      \__|IIIIII|__/
-       | \IIIIII/ |
-       \          /
-        `--------`
-
-    Args:
-        data: dataframe
-        splitter: splitter
-    Returns:
-        Tuple of dataframes with data for each fold, dfs 1-k are 
-        dfs with data for folds, df k+1 is training data only.
-    """
-
-    # Set number of splits
-    all_data_frames = make_splits(data, splitter)
-
-    # Add "training data only" fold
-    full_data = data.copy()
-    full_data.loc[:, "split"] = "TRAIN"
-    return all_data_frames + tuple([full_data])
->>>>>>> 8bd97f6f
 
 
 @has_schema(
