--- conflicted
+++ resolved
@@ -1,9 +1,5 @@
-<<<<<<< HEAD
+"""Module with nodes for modelling."""
 from typing import Any, Dict, List, Union, Tuple
-=======
-"""Module with nodes for modelling."""
-from typing import Dict, List, Union
->>>>>>> 56ca0587
 import pandas as pd
 import json
 
@@ -220,15 +216,15 @@
     target_col_name: str,
     enable_regex: str = True,
 ) -> Tuple[Dict,]:
-    """
-    Function to apply hyperparameter tuning of the given tuner strategy
-    on the given dataset.
+    """Function to apply hyperparameter tuning.
 
     Args:
         data: Data to tune on.
         tuner: Tuner object.
         features: List of features, may be regex specified.
         target_col_name: Target column name.
+        enable_regex: Enable regex for features.
+
     Returns:
         Refit compatible dictionary of best parameters.
     """
@@ -268,13 +264,7 @@
         estimator: sklearn estimator.
         features: List of features, may be regex specified.
         target_col_name: Target column name.
-<<<<<<< HEAD
-    Returns:
-        Fitted model.
-    """
-=======
-        enable_regex: Boolean representing use of regexes in `features`.
->>>>>>> 56ca0587
+        enable_regex: Enable regex for features.
 
     Returns:
         Trained model.
@@ -297,8 +287,7 @@
     prediction_suffix: str = "_pred",
     enable_regex: str = True,
 ) -> pd.DataFrame:
-    """
-    Function to run model predictions on input data.
+    """Function to run model predictions on input data.
 
     Args:
         data: Data to predict on.
@@ -306,10 +295,11 @@
         features: List of features, may be regex specified.
         target_col_name: Target column name.
         prediction_suffix: Suffix to add to the prediction column, defaults to '_pred'.
+        enable_regex: Enable regex for features.
+
     Returns:
         Data with predictions.
     """
-
     data[target_col_name + prediction_suffix] = estimator.predict(data[features].values)
 
     return data
@@ -322,18 +312,17 @@
     target_col_name: str,
     prediction_suffix: str = "_pred",
 ) -> Dict:
-    """
-    Function to evaluate model performance.
+    """Function to evaluate model performance.
 
     Args:
         data: Data to evaluate.
         metrics: List of callable metrics.
         target_col_name: Target column name.
         prediction_suffix: Suffix to add to the prediction column, defaults to '_pred'.
+
     Returns:
         Dictionary containing report
     """
-
     report = {}
 
     for metric in metrics:
