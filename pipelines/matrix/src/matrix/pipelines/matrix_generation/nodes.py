--- conflicted
+++ resolved
@@ -83,21 +83,6 @@
     return matrix
 
 
-<<<<<<< HEAD
-=======
-def spark_to_pd(nodes: ps.DataFrame) -> pd.DataFrame:
-    """Temporary function to transform spark parquet to pandas parquet.
-
-    Related to https://github.com/everycure-org/matrix/issues/71.
-    TODO: replace/remove the function once pyarrow error is fixed.
-
-    Args:
-        nodes: Dataframe with node embeddings
-    """
-    return nodes.toPandas()
-
-
->>>>>>> 82a9e8d4
 class TrialSchema(DataFrameModel):
     source: Series[object]
     target: Series[object]
