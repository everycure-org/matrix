import functools
import itertools
import logging
<<<<<<< HEAD
import operator
from datetime import datetime
from typing import Dict, Iterable, Iterator, List, Optional, Tuple, Union
=======
from typing import Dict, List, Optional, Union
>>>>>>> 12a5a169

import pandas as pd
import pyspark.sql as ps
import pyspark.sql.functions as F
from matplotlib.figure import Figure
from matrix.datasets.graph import KnowledgeGraph
from matrix.inject import _extract_elements_in_list, inject_object
from matrix.pipelines.matrix_generation.reporting_plots import ReportingPlotGenerator
from matrix.pipelines.matrix_generation.reporting_tables import ReportingTableGenerator
from matrix.pipelines.modelling.model import ModelWrapper
from matrix.pipelines.modelling.nodes import apply_transformers
from matrix.utils.pandera_utils import Column, DataFrameSchema, check_output
from pyspark.sql import Row
from pyspark.sql.types import ArrayType, BooleanType, FloatType, StringType
from sklearn.impute._base import _BaseImputer
from tqdm import tqdm

logger = logging.getLogger(__name__)


@check_output(
    schema=DataFrameSchema(
        columns={
            "id": Column(StringType(), nullable=False),
            "topological_embedding": Column(ArrayType(FloatType()), nullable=False),
            "is_drug": Column(BooleanType(), nullable=False),
            "is_disease": Column(BooleanType(), nullable=False),
        },
        unique=["id"],
    )
)
def enrich_embeddings(
    nodes: ps.DataFrame,
    drugs: ps.DataFrame,
    diseases: ps.DataFrame,
) -> ps.DataFrame:
    """Function to enrich drug and disease list with embeddings.

    Args:
        nodes: Dataframe with node embeddings
        drugs: List of drugs
        diseases: List of diseases
    """
    return (
        drugs.withColumn("is_drug", F.lit(True))
        .unionByName(diseases.withColumn("is_disease", F.lit(True)), allowMissingColumns=True)
        .join(nodes, on="id", how="inner")
        .select("is_drug", "is_disease", "id", "topological_embedding")
        .fillna(False, subset=("is_drug", "is_disease"))
    )


def _add_flag_columns(
    matrix: pd.DataFrame, known_pairs: pd.DataFrame, clinical_trials: Optional[pd.DataFrame] = None
) -> pd.DataFrame:
    """Adds boolean columns flagging known positives and known negatives.

    Args:
        matrix: Drug-disease pairs dataset.
        known_pairs: Labelled ground truth drug-disease pairs dataset.
        clinical_trials: Pairs dataset representing outcomes of recent clinical trials.

    Returns:
        Pairs dataset with flag columns.
    """

    def create_flag_column(pairs):
        pairs_set = set(zip(pairs["source"], pairs["target"]))
        # Ensure the function returns a Series
        result = matrix.apply(lambda row: (row["source"], row["target"]) in pairs_set, axis=1)

        return result.astype(bool)

    # Flag known positives and negatives
    test_pairs = known_pairs[known_pairs["split"].eq("TEST")]
    test_pair_is_pos = test_pairs["y"].eq(1)
    test_pos_pairs = test_pairs[test_pair_is_pos]
    test_neg_pairs = test_pairs[~test_pair_is_pos]
    matrix["is_known_positive"] = create_flag_column(test_pos_pairs)
    matrix["is_known_negative"] = create_flag_column(test_neg_pairs)

    # TODO: Need to make this dynamic
    # Flag clinical trials data
    clinical_trials = clinical_trials.rename(columns={"subject": "source", "object": "target"})
    matrix["trial_sig_better"] = create_flag_column(clinical_trials[clinical_trials["significantly_better"] == 1])
    matrix["trial_non_sig_better"] = create_flag_column(
        clinical_trials[clinical_trials["non_significantly_better"] == 1]
    )
    matrix["trial_sig_worse"] = create_flag_column(clinical_trials[clinical_trials["non_significantly_worse"] == 1])
    matrix["trial_non_sig_worse"] = create_flag_column(clinical_trials[clinical_trials["significantly_worse"] == 1])

    return matrix


@check_output(
    schema=DataFrameSchema(
        columns={
            "source": Column(str, nullable=False),
            "target": Column(str, nullable=False),
            "is_known_positive": Column(bool, nullable=False),
            "is_known_negative": Column(bool, nullable=False),
            "trial_sig_better": Column(bool, nullable=False),
            "trial_non_sig_better": Column(bool, nullable=False),
            "trial_sig_worse": Column(bool, nullable=False),
            "trial_non_sig_worse": Column(bool, nullable=False),
        },
        unique=["source", "target"],
    )
)
@inject_object()
def generate_pairs(
    known_pairs: pd.DataFrame,
    drugs: pd.DataFrame,
    diseases: pd.DataFrame,
    graph: ps.DataFrame,
    clinical_trials: Optional[pd.DataFrame] = None,
) -> pd.DataFrame:
    """Function to generate matrix dataset.

    FUTURE: Consider rewriting operations in PySpark for speed

    Args:
        known_pairs: Labelled ground truth drug-disease pairs dataset.
        drugs: Dataframe containing IDs for the list of drugs.
        diseases: Dataframe containing IDs for the list of diseases.
        graph: Object containing node embeddings.
        clinical_trials: Pairs dataset representing outcomes of recent clinical trials.

    Returns:
        Pairs dataframe containing all combinations of drugs and diseases that do not lie in the training set.
    """
    # Collect list of drugs and diseases
    drugs_lst = drugs["id"].tolist()
    diseases_lst = diseases["id"].tolist()

    # Remove duplicates
    drugs_lst = list(set(drugs_lst))
    diseases_lst = list(set(diseases_lst))

    # Remove drugs and diseases without embeddings
    # NOTE: Ensures we load only the id column before moving to pandas world
    nodes_with_embeddings = set(graph.select("id").toPandas()["id"].tolist())
    drugs_lst = [drug for drug in drugs_lst if drug in nodes_with_embeddings]
    diseases_lst = [disease for disease in diseases_lst if disease in nodes_with_embeddings]

    # Generate all combinations
    matrix_slices = []
    for disease in tqdm(diseases_lst):
        matrix_slice = pd.DataFrame({"source": drugs_lst, "target": disease})
        matrix_slices.append(matrix_slice)

    # Concatenate all slices at once
    matrix = pd.concat(matrix_slices, ignore_index=True)

    # Remove training set
    train_pairs = known_pairs[~known_pairs["split"].eq("TEST")]
    train_pairs_set = set(zip(train_pairs["source"], train_pairs["target"]))
    is_in_train = matrix.apply(lambda row: (row["source"], row["target"]) in train_pairs_set, axis=1)
    matrix = matrix[~is_in_train]
    # Add flag columns for known positives and negatives
    matrix = _add_flag_columns(matrix, known_pairs, clinical_trials)

    return matrix


def make_predictions_and_sort(
    graph: KnowledgeGraph,
    data: ps.DataFrame,
    transformers: Dict[str, Dict[str, Union[_BaseImputer, List[str]]]],
    model: ModelWrapper,
    features: List[str],
    treat_score_col_name: str,
    not_treat_score_col_name: str,
    unknown_score_col_name: str,
) -> pd.DataFrame:
    """Generate probability scores for drug-disease dataset.

    Args:
        graph: Knowledge graph.
        data: Data to predict scores for.
        transformers: Dictionary of trained transformers.
        model: Model making the predictions.
        features: List of features, may be regex specified.
        score_col_name: Probability score column name.

    Returns:
        Pairs dataset with additional column containing the probability scores.
    """
    data = data.drop("__index_level_0__")  # remnant from pyarrow/pandas conversion, not sure in which previous node
    embeddings = graph.select("id", "topological_embedding")

    data = data.join(
        embeddings.withColumnsRenamed({"id": "source", "topological_embedding": "source_embedding"}),
        on="source",
        how="left",
    ).join(
        embeddings.withColumnsRenamed({"id": "target", "topological_embedding": "target_embedding"}),
        on="target",
        how="left",
    )

    # Drop rows without source/target embeddings
    # data = drop_rows_with_empty_feature_values(data, transformers)

    def predict_partition(partitionindex: int, partition: Iterable[Row]) -> Iterator[Row]:
        partition_df = pd.DataFrame.from_records(row.asDict() for row in partition)
        if partition_df.empty:
            logger.warning(f"partition with index {partitionindex} is empty")
            return

        transformed = apply_transformers(partition_df, transformers)
        batch_features = _extract_elements_in_list(transformed.columns, features, True)

        predictions = model.predict_proba(transformed[batch_features].values)
        predictions_df = pd.DataFrame(
            predictions, columns=[not_treat_score_col_name, treat_score_col_name, unknown_score_col_name]
        )

        result_df = pd.concat([partition_df, predictions_df], axis=1)
        for row in result_df.to_dict("records"):
            yield Row(**row)

    data = data.rdd.mapPartitionsWithIndex(predict_partition).toDF()
    data = data.toPandas()
    sorted_data = data.sort_values(by=treat_score_col_name, ascending=False)
    # Add rank and quantile rank columns
    sorted_data["rank"] = range(1, len(sorted_data) + 1)
    sorted_data["quantile_rank"] = sorted_data["rank"] / len(sorted_data)
    return sorted_data


<<<<<<< HEAD
def drop_rows_with_empty_feature_values(data: ps.DataFrame, transformers):
    # Retrieve rows where feature columns are null
    # NOTE: This only happens in a rare scenario where the node synonymizer
    # provided an identifier for a node that does _not_ exist in our KG.
    # https://github.com/everycure-org/matrix/issues/409
    features: list[str] = list(itertools.chain.from_iterable(x["features"] for x in transformers.values()))

    if logger.isEnabledFor(logging.INFO):
        logging.info(f"Checking for dropped pairs because one of the features ({features}) is empty…")
        removed = (
            data.filter(functools.reduce(operator.or_, (F.col(colname).isNull() for colname in features)))
            .select("source", "target")
            .cache()
        )
        removed_pairs = removed.take(50)  # Can be extended, but mind OOM.
        if removed_pairs:
            logger.warning(f"Dropped {removed.count()} pairs during generation!")
            logger.warning("Dropped (subset of 50 shown): %s", ", ".join(f"({p[0]}, {p[1]})" for p in removed_pairs))
        removed.unpersist()

    return data.dropna(subset=features, how="any")


def generate_summary_metadata(matrix_parameters: Dict) -> pd.DataFrame:
    """
    Generate metadata for the output matrix.

    Args:
        matrix_parameters (Dict): Dictionary containing matrix parameters.

    Returns:
        pd.DataFrame: DataFrame containing summary metadata.
    """
    summary_metadata = {}

    meta_col_names = matrix_parameters["metadata"]
    stats_col_names = matrix_parameters["stats_col_names"]
    tags_col_names = matrix_parameters["tags"]

    # Add metadata for ID columns
    summary_metadata.update(meta_col_names["drug_list"])
    summary_metadata.update(meta_col_names["disease_list"])

    # Add metadata for KG columns and tags
    summary_metadata.update(meta_col_names["kg_data"])

    # Add metadata for tags and filters
    summary_metadata.update(tags_col_names["drugs"])
    summary_metadata.update(tags_col_names["pairs"])
    summary_metadata.update(tags_col_names["diseases"])
    summary_metadata.update({"master_filter": tags_col_names["master"]["legend"]})

    # Add metadata for statistical columns
    for stat, description in stats_col_names["per_disease"]["top"].items():
        summary_metadata[f"{stat}_top_per_disease"] = f"{description} in the top n_reporting pairs"
    for stat, description in stats_col_names["per_disease"]["all"].items():
        summary_metadata[f"{stat}_all_per_disease"] = f"{description} in all pairs"

    return pd.DataFrame(list(summary_metadata.items()), columns=["Key", "Value"])


def _process_top_pairs(
    data: pd.DataFrame, n_reporting: int, drugs: pd.DataFrame, diseases: pd.DataFrame, score_col_name: str
) -> pd.DataFrame:
    """
    Process the top pairs from the data and add additional information.

    Args:
        data (pd.DataFrame): The input DataFrame containing all pairs.
        n_reporting (int): The number of top pairs to process.
        drugs (pd.DataFrame): DataFrame containing drug information.
        diseases (pd.DataFrame): DataFrame containing disease information.
        score_col_name (str): The name of the column containing the score.

    Returns:
        pd.DataFrame: Processed DataFrame containing the top pairs with additional information.
    """
    top_pairs = data.head(n_reporting).copy()
    # Generate mapping dictionaries
    drug_mappings = {
        "kg_name": {row["id"]: row["name"] for _, row in drugs.iterrows()},
        "list_id": {row["id"]: row["id"] for _, row in drugs.iterrows()},
        "list_name": {row["id"]: row["name"] for _, row in drugs.iterrows()},
    }

    disease_mappings = {
        "kg_name": {row["id"]: row["name"] for _, row in diseases.iterrows()},
        "list_id": {row["id"]: row["id"] for _, row in diseases.iterrows()},
        "list_name": {row["id"]: row["name"] for _, row in diseases.iterrows()},
    }

    # Add additional information
    top_pairs["kg_drug_name"] = top_pairs["source"].map(drug_mappings["kg_name"])
    top_pairs["kg_disease_name"] = top_pairs["target"].map(disease_mappings["kg_name"])
    top_pairs["disease_id"] = top_pairs["target"].map(disease_mappings["list_id"])
    top_pairs["disease_name"] = top_pairs["target"].map(disease_mappings["list_name"])
    top_pairs["drug_id"] = top_pairs["source"].map(drug_mappings["list_id"])
    top_pairs["drug_name"] = top_pairs["source"].map(drug_mappings["list_name"])

    # Rename ID columns and add pair ID
    top_pairs = top_pairs.rename(columns={"source": "kg_drug_id", "target": "kg_disease_id"})
    top_pairs["pair_id"] = top_pairs["drug_id"] + "|" + top_pairs["disease_id"]

    return top_pairs


def _add_descriptive_stats(
    top_pairs: pd.DataFrame, data: pd.DataFrame, stats_col_names: Dict, score_col_name: str
) -> pd.DataFrame:
    """
    Add descriptive statistics to the top pairs DataFrame.

    Args:
        top_pairs (pd.DataFrame): DataFrame containing the top pairs.
        data (pd.DataFrame): The full dataset containing all pairs.
        stats_col_names (Dict): Dictionary containing the names of statistical columns.
        score_col_name (str): The name of the column containing the score.

    Returns:
        pd.DataFrame: DataFrame with added descriptive statistics.
    """
    data = data.sort_values(by=score_col_name, ascending=False)
    for entity_type, df_col, id_col in [("disease", "target", "kg_disease_id"), ("drug", "source", "kg_drug_id")]:
        # Calculate stats for top pairs
        for stat in stats_col_names[f"per_{entity_type}"]["top"].keys():
            top_pairs[f"{stat}_top_per_{entity_type}"] = top_pairs.groupby(id_col)[score_col_name].transform(stat)

        # Calculate stats for all pairs (need to use different df)
        all_pairs = data[data[df_col].isin(top_pairs[id_col].unique())]
        for stat in stats_col_names[f"per_{entity_type}"]["all"].keys():
            stat_dict = all_pairs.groupby(df_col)[score_col_name].agg(stat)
            top_pairs[f"{stat}_all_per_{entity_type}"] = top_pairs[id_col].map(stat_dict)
    return top_pairs


def _flag_known_pairs(top_pairs: pd.DataFrame) -> pd.DataFrame:
    """
    Flag known positive and negative pairs in the top pairs DataFrame.

    Args:
        top_pairs (pd.DataFrame): DataFrame containing the top pairs.

    Returns:
        pd.DataFrame: DataFrame with added flags for known positive and negative pairs.
    """
    top_pairs["is_known_positive"] = top_pairs[
        "is_known_positive"
    ]  # | top_pairs["trial_sig_better"] | top_pairs["trial_non_sig_better"]
    top_pairs["is_known_negative"] = top_pairs[
        "is_known_negative"
    ]  # | top_pairs["trial_sig_worse"] | top_pairs["trial_non_sig_worse"]
    return top_pairs


def _reorder_columns(top_pairs: pd.DataFrame, score_col_name: str, matrix_params: Dict) -> pd.DataFrame:
    """
    Reorder columns in the top pairs DataFrame.

    Args:
        top_pairs (pd.DataFrame): DataFrame containing the top pairs.
        score_col_name (str): The name of the column containing the score.
        matrix_params (Dict): Dictionary containing matrix parameters.

    Returns:
        pd.DataFrame: DataFrame with reordered columns.
    """
    meta_col_names = matrix_params["metadata"]
    stats_col_names = matrix_params["stats_col_names"]
    tags = matrix_params["tags"]

    id_columns = list(meta_col_names["drug_list"].keys()) + list(meta_col_names["disease_list"].keys())
    score_columns = [score_col_name]
    tag_columns = (
        list(["master_filter"])
        + list(tags["drugs"].keys())
        + list(tags["diseases"].keys())
        + list(tags["pairs"].keys())
    )
    kg_columns = list(meta_col_names["kg_data"].keys())
    stat_columns = list()
    for main_key in ["per_disease", "per_drug"]:
        for sub_key in ["top", "all"]:
            stat_columns = stat_columns + [
                f"{stat}_{sub_key}_{main_key}" for stat in list(stats_col_names[main_key][sub_key].keys())
            ]
    columns_order = id_columns + score_columns + kg_columns + tag_columns + stat_columns

    # Remove columns that are not in the top pairs DataFrame but are specified in params
    columns_order = [col for col in columns_order if col in top_pairs.columns]
    return top_pairs[columns_order]


def _apply_condition(top_pairs: pd.DataFrame, condition: List[str]) -> pd.Series:
    """Apply a single condition to the top_pairs DataFrame."""
    valid_columns = [col for col in condition if col in top_pairs.columns]
    if not valid_columns:
        return pd.Series([False] * len(top_pairs))
    return top_pairs[valid_columns].all(axis=1)


def _add_master_filter(top_pairs: pd.DataFrame, matrix_params: Dict) -> pd.DataFrame:
    """Add master_filter tag to the top_pairs DataFrame."""
    conditions = matrix_params["master"]["conditions"]
    condition_results = [_apply_condition(top_pairs, cond) for cond in conditions]
    top_pairs["master_filter"] = pd.DataFrame(condition_results).any(axis=0)
    return top_pairs


def _add_tags(
    top_pairs: pd.DataFrame, drugs: pd.DataFrame, diseases: pd.DataFrame, matrix_params: Dict
) -> pd.DataFrame:
    """
    Add tag columns to the top pairs DataFrame.
=======
@inject_object()
def generate_reports(
    sorted_matrix_df: pd.DataFrame | ps.DataFrame,
    strategies: dict[str, ReportingPlotGenerator | ReportingTableGenerator],
    **kwargs,
) -> dict[str, Figure | ps.DataFrame]:
    """Generate reporting plots.
>>>>>>> 12a5a169

    Args:
        sorted_matrix_df: DataFrame containing the sorted matrix
        strategies: List of reporting plot or table strategies
        file_suffix: Suffix for the file names
        kwargs: Extra arguments such as the drug and disease lists for tables

    Returns:
        Dictionary of plots or tables with strategy name as key
    """
<<<<<<< HEAD
    # Add tag columns for drugs and diseasesto the top pairs DataFrame
    for set, set_id, df, df_id in [
        ("drugs", "kg_drug_id", drugs, "id"),
        ("diseases", "kg_disease_id", diseases, "id"),
    ]:
        for tag_name, _ in matrix_params.get(set, {}).items():
            if tag_name not in df.columns:
                logger.warning(f"Tag column '{tag_name}' not found in {set} DataFrame. Skipping.")
            else:
                tag_mapping = dict(zip(df[df_id], df[tag_name]))
                # Add the tag to top_pairs
                top_pairs[tag_name] = top_pairs[set_id].map(tag_mapping)

    top_pairs = _add_master_filter(top_pairs, matrix_params)
    return top_pairs


def generate_metadata(
    matrix_report: pd.DataFrame,
    data: pd.DataFrame,
    score_col_name: str,
    matrix_params: Dict,
    run_metadata: Dict,
) -> Tuple[pd.DataFrame, pd.DataFrame, pd.DataFrame]:
    """Generates a metadata report.

    Args:
        matrix_report: pd.DataFrame, matrix report dataset.
        data: pd.DataFrame, full matrix.
        score_col_name: Probability score column name.
        matrix_params: Dictionary of column names and their descriptions.
        run_metadata: Dictionary of run metadata.
    Returns:
        Tuple containing:
        - Dataframe containing metadata such as data sources version, timestamp, run name etc.
        - Dataframe with metadata about the output matrix columns.
    """
    meta_dict = {
        "timestamp": datetime.now().strftime("%Y-%m-%d"),
    }
    for key, value in run_metadata.items():
        if key == "versions":
            for subkey, subvalue in value.items():
                meta_dict[f"{subkey}_version"] = subvalue["version"]
        else:
            meta_dict[key] = value

    # Generate legends column and filter out based on
    legends_df = generate_summary_metadata(matrix_params)
    legends_df = legends_df.loc[legends_df["Key"].isin(matrix_report.columns.values)]

    # Generate metadata df
    version_df = pd.DataFrame(list(meta_dict.items()), columns=["Key", "Value"])

    # Calculate mean/median/quantile score for the full matrix
    stats_dict = {"stats_type": [], "value": []}
    for main_key in matrix_params["stats_col_names"]["full"].keys():
        # Top n stats
        stats_dict["stats_type"].append(f"{main_key}_top_n")
        stats_dict["value"].append(getattr(matrix_report[score_col_name], main_key)())
        # Full matrix stats
        stats_dict["stats_type"].append(f"{main_key}_full_matrix")
        stats_dict["value"].append(getattr(data[score_col_name], main_key)())
    # Concatenate version and legends dfs
    return version_df, pd.DataFrame(stats_dict), legends_df


def generate_report(
    data: pd.DataFrame,
    n_reporting: int,
    drugs: pd.DataFrame,
    diseases: pd.DataFrame,
    score_col_name: str,
    matrix_params: Dict,
    run_metadata: Dict,
) -> dict[str, pd.DataFrame]:
    """Generates a report with the top pairs and metadata.

    Args:
        data: Pairs dataset.
        n_reporting: Number of pairs in the report.
        drugs: Dataframe containing names and IDs for the list of drugs.
        diseases: Dataframe containing names and IDs for the list of diseases.
        score_col_name: Probability score column name.
        matrix_params: Dictionary containing matrix metadata and other meters.
        run_metadata: Dictionary containing run metadata.
    Returns:
        Dataframe with the top pairs and additional information for the drugs and diseases.
    """

    # Add tags and process top pairs
    stats = matrix_params.get("stats_col_names")
    tags = matrix_params.get("tags")
    top_pairs = _process_top_pairs(data, n_reporting, drugs, diseases, score_col_name)
    top_pairs = _add_descriptive_stats(top_pairs, data, stats, score_col_name)
    top_pairs = _flag_known_pairs(top_pairs)
    top_pairs = _add_tags(top_pairs, drugs, diseases, tags)
    top_pairs = _reorder_columns(top_pairs, score_col_name, matrix_params)
    versions, stats, legends = generate_metadata(top_pairs, data, score_col_name, matrix_params, run_metadata)

    return {
        "metadata": versions,
        "statistics": stats,
        "legend": legends,
        "matrix": top_pairs,
    }
=======
    # Check that the names of the reporting strategies are unique
    names = [strategy.name for strategy in strategies.values()]
    if len(names) != len(set(names)):
        raise ValueError("Reporting strategy names must be unique.")

    reports_dict = {}
    for strategy in strategies.values():
        reports_dict[strategy.name] = strategy.generate(sorted_matrix_df, **kwargs)

    return reports_dict
>>>>>>> 12a5a169
<|MERGE_RESOLUTION|>--- conflicted
+++ resolved
@@ -1,13 +1,9 @@
 import functools
 import itertools
 import logging
-<<<<<<< HEAD
 import operator
 from datetime import datetime
 from typing import Dict, Iterable, Iterator, List, Optional, Tuple, Union
-=======
-from typing import Dict, List, Optional, Union
->>>>>>> 12a5a169
 
 import pandas as pd
 import pyspark.sql as ps
@@ -239,7 +235,6 @@
     return sorted_data
 
 
-<<<<<<< HEAD
 def drop_rows_with_empty_feature_values(data: ps.DataFrame, transformers):
     # Retrieve rows where feature columns are null
     # NOTE: This only happens in a rare scenario where the node synonymizer
@@ -263,197 +258,6 @@
     return data.dropna(subset=features, how="any")
 
 
-def generate_summary_metadata(matrix_parameters: Dict) -> pd.DataFrame:
-    """
-    Generate metadata for the output matrix.
-
-    Args:
-        matrix_parameters (Dict): Dictionary containing matrix parameters.
-
-    Returns:
-        pd.DataFrame: DataFrame containing summary metadata.
-    """
-    summary_metadata = {}
-
-    meta_col_names = matrix_parameters["metadata"]
-    stats_col_names = matrix_parameters["stats_col_names"]
-    tags_col_names = matrix_parameters["tags"]
-
-    # Add metadata for ID columns
-    summary_metadata.update(meta_col_names["drug_list"])
-    summary_metadata.update(meta_col_names["disease_list"])
-
-    # Add metadata for KG columns and tags
-    summary_metadata.update(meta_col_names["kg_data"])
-
-    # Add metadata for tags and filters
-    summary_metadata.update(tags_col_names["drugs"])
-    summary_metadata.update(tags_col_names["pairs"])
-    summary_metadata.update(tags_col_names["diseases"])
-    summary_metadata.update({"master_filter": tags_col_names["master"]["legend"]})
-
-    # Add metadata for statistical columns
-    for stat, description in stats_col_names["per_disease"]["top"].items():
-        summary_metadata[f"{stat}_top_per_disease"] = f"{description} in the top n_reporting pairs"
-    for stat, description in stats_col_names["per_disease"]["all"].items():
-        summary_metadata[f"{stat}_all_per_disease"] = f"{description} in all pairs"
-
-    return pd.DataFrame(list(summary_metadata.items()), columns=["Key", "Value"])
-
-
-def _process_top_pairs(
-    data: pd.DataFrame, n_reporting: int, drugs: pd.DataFrame, diseases: pd.DataFrame, score_col_name: str
-) -> pd.DataFrame:
-    """
-    Process the top pairs from the data and add additional information.
-
-    Args:
-        data (pd.DataFrame): The input DataFrame containing all pairs.
-        n_reporting (int): The number of top pairs to process.
-        drugs (pd.DataFrame): DataFrame containing drug information.
-        diseases (pd.DataFrame): DataFrame containing disease information.
-        score_col_name (str): The name of the column containing the score.
-
-    Returns:
-        pd.DataFrame: Processed DataFrame containing the top pairs with additional information.
-    """
-    top_pairs = data.head(n_reporting).copy()
-    # Generate mapping dictionaries
-    drug_mappings = {
-        "kg_name": {row["id"]: row["name"] for _, row in drugs.iterrows()},
-        "list_id": {row["id"]: row["id"] for _, row in drugs.iterrows()},
-        "list_name": {row["id"]: row["name"] for _, row in drugs.iterrows()},
-    }
-
-    disease_mappings = {
-        "kg_name": {row["id"]: row["name"] for _, row in diseases.iterrows()},
-        "list_id": {row["id"]: row["id"] for _, row in diseases.iterrows()},
-        "list_name": {row["id"]: row["name"] for _, row in diseases.iterrows()},
-    }
-
-    # Add additional information
-    top_pairs["kg_drug_name"] = top_pairs["source"].map(drug_mappings["kg_name"])
-    top_pairs["kg_disease_name"] = top_pairs["target"].map(disease_mappings["kg_name"])
-    top_pairs["disease_id"] = top_pairs["target"].map(disease_mappings["list_id"])
-    top_pairs["disease_name"] = top_pairs["target"].map(disease_mappings["list_name"])
-    top_pairs["drug_id"] = top_pairs["source"].map(drug_mappings["list_id"])
-    top_pairs["drug_name"] = top_pairs["source"].map(drug_mappings["list_name"])
-
-    # Rename ID columns and add pair ID
-    top_pairs = top_pairs.rename(columns={"source": "kg_drug_id", "target": "kg_disease_id"})
-    top_pairs["pair_id"] = top_pairs["drug_id"] + "|" + top_pairs["disease_id"]
-
-    return top_pairs
-
-
-def _add_descriptive_stats(
-    top_pairs: pd.DataFrame, data: pd.DataFrame, stats_col_names: Dict, score_col_name: str
-) -> pd.DataFrame:
-    """
-    Add descriptive statistics to the top pairs DataFrame.
-
-    Args:
-        top_pairs (pd.DataFrame): DataFrame containing the top pairs.
-        data (pd.DataFrame): The full dataset containing all pairs.
-        stats_col_names (Dict): Dictionary containing the names of statistical columns.
-        score_col_name (str): The name of the column containing the score.
-
-    Returns:
-        pd.DataFrame: DataFrame with added descriptive statistics.
-    """
-    data = data.sort_values(by=score_col_name, ascending=False)
-    for entity_type, df_col, id_col in [("disease", "target", "kg_disease_id"), ("drug", "source", "kg_drug_id")]:
-        # Calculate stats for top pairs
-        for stat in stats_col_names[f"per_{entity_type}"]["top"].keys():
-            top_pairs[f"{stat}_top_per_{entity_type}"] = top_pairs.groupby(id_col)[score_col_name].transform(stat)
-
-        # Calculate stats for all pairs (need to use different df)
-        all_pairs = data[data[df_col].isin(top_pairs[id_col].unique())]
-        for stat in stats_col_names[f"per_{entity_type}"]["all"].keys():
-            stat_dict = all_pairs.groupby(df_col)[score_col_name].agg(stat)
-            top_pairs[f"{stat}_all_per_{entity_type}"] = top_pairs[id_col].map(stat_dict)
-    return top_pairs
-
-
-def _flag_known_pairs(top_pairs: pd.DataFrame) -> pd.DataFrame:
-    """
-    Flag known positive and negative pairs in the top pairs DataFrame.
-
-    Args:
-        top_pairs (pd.DataFrame): DataFrame containing the top pairs.
-
-    Returns:
-        pd.DataFrame: DataFrame with added flags for known positive and negative pairs.
-    """
-    top_pairs["is_known_positive"] = top_pairs[
-        "is_known_positive"
-    ]  # | top_pairs["trial_sig_better"] | top_pairs["trial_non_sig_better"]
-    top_pairs["is_known_negative"] = top_pairs[
-        "is_known_negative"
-    ]  # | top_pairs["trial_sig_worse"] | top_pairs["trial_non_sig_worse"]
-    return top_pairs
-
-
-def _reorder_columns(top_pairs: pd.DataFrame, score_col_name: str, matrix_params: Dict) -> pd.DataFrame:
-    """
-    Reorder columns in the top pairs DataFrame.
-
-    Args:
-        top_pairs (pd.DataFrame): DataFrame containing the top pairs.
-        score_col_name (str): The name of the column containing the score.
-        matrix_params (Dict): Dictionary containing matrix parameters.
-
-    Returns:
-        pd.DataFrame: DataFrame with reordered columns.
-    """
-    meta_col_names = matrix_params["metadata"]
-    stats_col_names = matrix_params["stats_col_names"]
-    tags = matrix_params["tags"]
-
-    id_columns = list(meta_col_names["drug_list"].keys()) + list(meta_col_names["disease_list"].keys())
-    score_columns = [score_col_name]
-    tag_columns = (
-        list(["master_filter"])
-        + list(tags["drugs"].keys())
-        + list(tags["diseases"].keys())
-        + list(tags["pairs"].keys())
-    )
-    kg_columns = list(meta_col_names["kg_data"].keys())
-    stat_columns = list()
-    for main_key in ["per_disease", "per_drug"]:
-        for sub_key in ["top", "all"]:
-            stat_columns = stat_columns + [
-                f"{stat}_{sub_key}_{main_key}" for stat in list(stats_col_names[main_key][sub_key].keys())
-            ]
-    columns_order = id_columns + score_columns + kg_columns + tag_columns + stat_columns
-
-    # Remove columns that are not in the top pairs DataFrame but are specified in params
-    columns_order = [col for col in columns_order if col in top_pairs.columns]
-    return top_pairs[columns_order]
-
-
-def _apply_condition(top_pairs: pd.DataFrame, condition: List[str]) -> pd.Series:
-    """Apply a single condition to the top_pairs DataFrame."""
-    valid_columns = [col for col in condition if col in top_pairs.columns]
-    if not valid_columns:
-        return pd.Series([False] * len(top_pairs))
-    return top_pairs[valid_columns].all(axis=1)
-
-
-def _add_master_filter(top_pairs: pd.DataFrame, matrix_params: Dict) -> pd.DataFrame:
-    """Add master_filter tag to the top_pairs DataFrame."""
-    conditions = matrix_params["master"]["conditions"]
-    condition_results = [_apply_condition(top_pairs, cond) for cond in conditions]
-    top_pairs["master_filter"] = pd.DataFrame(condition_results).any(axis=0)
-    return top_pairs
-
-
-def _add_tags(
-    top_pairs: pd.DataFrame, drugs: pd.DataFrame, diseases: pd.DataFrame, matrix_params: Dict
-) -> pd.DataFrame:
-    """
-    Add tag columns to the top pairs DataFrame.
-=======
 @inject_object()
 def generate_reports(
     sorted_matrix_df: pd.DataFrame | ps.DataFrame,
@@ -461,7 +265,6 @@
     **kwargs,
 ) -> dict[str, Figure | ps.DataFrame]:
     """Generate reporting plots.
->>>>>>> 12a5a169
 
     Args:
         sorted_matrix_df: DataFrame containing the sorted matrix
@@ -472,114 +275,6 @@
     Returns:
         Dictionary of plots or tables with strategy name as key
     """
-<<<<<<< HEAD
-    # Add tag columns for drugs and diseasesto the top pairs DataFrame
-    for set, set_id, df, df_id in [
-        ("drugs", "kg_drug_id", drugs, "id"),
-        ("diseases", "kg_disease_id", diseases, "id"),
-    ]:
-        for tag_name, _ in matrix_params.get(set, {}).items():
-            if tag_name not in df.columns:
-                logger.warning(f"Tag column '{tag_name}' not found in {set} DataFrame. Skipping.")
-            else:
-                tag_mapping = dict(zip(df[df_id], df[tag_name]))
-                # Add the tag to top_pairs
-                top_pairs[tag_name] = top_pairs[set_id].map(tag_mapping)
-
-    top_pairs = _add_master_filter(top_pairs, matrix_params)
-    return top_pairs
-
-
-def generate_metadata(
-    matrix_report: pd.DataFrame,
-    data: pd.DataFrame,
-    score_col_name: str,
-    matrix_params: Dict,
-    run_metadata: Dict,
-) -> Tuple[pd.DataFrame, pd.DataFrame, pd.DataFrame]:
-    """Generates a metadata report.
-
-    Args:
-        matrix_report: pd.DataFrame, matrix report dataset.
-        data: pd.DataFrame, full matrix.
-        score_col_name: Probability score column name.
-        matrix_params: Dictionary of column names and their descriptions.
-        run_metadata: Dictionary of run metadata.
-    Returns:
-        Tuple containing:
-        - Dataframe containing metadata such as data sources version, timestamp, run name etc.
-        - Dataframe with metadata about the output matrix columns.
-    """
-    meta_dict = {
-        "timestamp": datetime.now().strftime("%Y-%m-%d"),
-    }
-    for key, value in run_metadata.items():
-        if key == "versions":
-            for subkey, subvalue in value.items():
-                meta_dict[f"{subkey}_version"] = subvalue["version"]
-        else:
-            meta_dict[key] = value
-
-    # Generate legends column and filter out based on
-    legends_df = generate_summary_metadata(matrix_params)
-    legends_df = legends_df.loc[legends_df["Key"].isin(matrix_report.columns.values)]
-
-    # Generate metadata df
-    version_df = pd.DataFrame(list(meta_dict.items()), columns=["Key", "Value"])
-
-    # Calculate mean/median/quantile score for the full matrix
-    stats_dict = {"stats_type": [], "value": []}
-    for main_key in matrix_params["stats_col_names"]["full"].keys():
-        # Top n stats
-        stats_dict["stats_type"].append(f"{main_key}_top_n")
-        stats_dict["value"].append(getattr(matrix_report[score_col_name], main_key)())
-        # Full matrix stats
-        stats_dict["stats_type"].append(f"{main_key}_full_matrix")
-        stats_dict["value"].append(getattr(data[score_col_name], main_key)())
-    # Concatenate version and legends dfs
-    return version_df, pd.DataFrame(stats_dict), legends_df
-
-
-def generate_report(
-    data: pd.DataFrame,
-    n_reporting: int,
-    drugs: pd.DataFrame,
-    diseases: pd.DataFrame,
-    score_col_name: str,
-    matrix_params: Dict,
-    run_metadata: Dict,
-) -> dict[str, pd.DataFrame]:
-    """Generates a report with the top pairs and metadata.
-
-    Args:
-        data: Pairs dataset.
-        n_reporting: Number of pairs in the report.
-        drugs: Dataframe containing names and IDs for the list of drugs.
-        diseases: Dataframe containing names and IDs for the list of diseases.
-        score_col_name: Probability score column name.
-        matrix_params: Dictionary containing matrix metadata and other meters.
-        run_metadata: Dictionary containing run metadata.
-    Returns:
-        Dataframe with the top pairs and additional information for the drugs and diseases.
-    """
-
-    # Add tags and process top pairs
-    stats = matrix_params.get("stats_col_names")
-    tags = matrix_params.get("tags")
-    top_pairs = _process_top_pairs(data, n_reporting, drugs, diseases, score_col_name)
-    top_pairs = _add_descriptive_stats(top_pairs, data, stats, score_col_name)
-    top_pairs = _flag_known_pairs(top_pairs)
-    top_pairs = _add_tags(top_pairs, drugs, diseases, tags)
-    top_pairs = _reorder_columns(top_pairs, score_col_name, matrix_params)
-    versions, stats, legends = generate_metadata(top_pairs, data, score_col_name, matrix_params, run_metadata)
-
-    return {
-        "metadata": versions,
-        "statistics": stats,
-        "legend": legends,
-        "matrix": top_pairs,
-    }
-=======
     # Check that the names of the reporting strategies are unique
     names = [strategy.name for strategy in strategies.values()]
     if len(names) != len(set(names)):
@@ -588,6 +283,4 @@
     reports_dict = {}
     for strategy in strategies.values():
         reports_dict[strategy.name] = strategy.generate(sorted_matrix_df, **kwargs)
-
-    return reports_dict
->>>>>>> 12a5a169
+    return reports_dict