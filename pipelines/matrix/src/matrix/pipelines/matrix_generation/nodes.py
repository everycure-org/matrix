import logging
from datetime import datetime
from typing import Dict, List, Optional, Tuple, Union

import pandas as pd
import pyspark.sql as ps
import pyspark.sql.functions as F
from matrix.datasets.graph import KnowledgeGraph
from matrix.inject import _extract_elements_in_list, inject_object
from matrix.pipelines.modelling.model import ModelWrapper
from matrix.pipelines.modelling.nodes import apply_transformers
from matrix.utils.pa_utils import Column, DataFrameSchema, check_output
from sklearn.impute._base import _BaseImputer
from tqdm import tqdm

logger = logging.getLogger(__name__)


def enrich_embeddings(
    nodes: ps.DataFrame,
    drugs: ps.DataFrame,
    diseases: ps.DataFrame,
) -> ps.DataFrame:
    """Function to enrich drug and disease list with embeddings.

    Args:
        nodes: Dataframe with node embeddings
        drugs: List of drugs
        diseases: List of diseases
    """
    return (
        drugs.withColumn("is_drug", F.lit(True))
        .unionByName(diseases.withColumn("is_disease", F.lit(True)), allowMissingColumns=True)
        .join(nodes, on="id", how="inner")
        .select("is_drug", "is_disease", "id", "topological_embedding")
        .withColumn("is_drug", F.coalesce(F.col("is_drug"), F.lit(False)))
        .withColumn("is_disease", F.coalesce(F.col("is_disease"), F.lit(False)))
    )


def _add_flag_columns(
    matrix: pd.DataFrame, known_pairs: pd.DataFrame, clinical_trials: Optional[pd.DataFrame] = None
) -> pd.DataFrame:
    """Adds boolean columns flagging known positives and known negatives.

    Args:
        matrix: Drug-disease pairs dataset.
        known_pairs: Labelled ground truth drug-disease pairs dataset.
        clinical_trials: Pairs dataset representing outcomes of recent clinical trials.

    Returns:
        Pairs dataset with flag columns.
    """

    def create_flag_column(pairs):
        pairs_set = set(zip(pairs["source"], pairs["target"]))
        # Ensure the function returns a Series
        result = matrix.apply(lambda row: (row["source"], row["target"]) in pairs_set, axis=1)

        return result.astype(bool)

    # Flag known positives and negatives
    test_pairs = known_pairs[known_pairs["split"].eq("TEST")]
    test_pair_is_pos = test_pairs["y"].eq(1)
    test_pos_pairs = test_pairs[test_pair_is_pos]
    test_neg_pairs = test_pairs[~test_pair_is_pos]
    matrix["is_known_positive"] = create_flag_column(test_pos_pairs)
    matrix["is_known_negative"] = create_flag_column(test_neg_pairs)

    # TODO: Need to make this dynamic
    # # Flag clinical trials data
    # clinical_trials = clinical_trials.rename(columns={"drug_curie": "source", "disease_curie": "target"})
    # matrix["trial_sig_better"] = create_flag_column(clinical_trials[clinical_trials["significantly_better"] == 1])
    # matrix["trial_non_sig_better"] = create_flag_column(
    #     clinical_trials[clinical_trials["non_significantly_better"] == 1]
    # )
    # matrix["trial_sig_worse"] = create_flag_column(clinical_trials[clinical_trials["non_significantly_worse"] == 1])
    # matrix["trial_non_sig_worse"] = create_flag_column(clinical_trials[clinical_trials["significantly_worse"] == 1])

    return matrix


@check_output(
    schema=DataFrameSchema(
        columns={
            "source": Column(str, nullable=False),
            "target": Column(str, nullable=False),
            "is_known_positive": Column(bool, nullable=False),
            "is_known_negative": Column(bool, nullable=False),
<<<<<<< HEAD
            "trial_sig_better": Column(bool, nullable=False),
            "trial_non_sig_better": Column(bool, nullable=False),
            "trial_sig_worse": Column(bool, nullable=False),
            "trial_non_sig_worse": Column(bool, nullable=False),
=======
            # "trial_sig_better": Column(bool, nullable=False),
            # "trial_non_sig_better": Column(bool, nullable=False),
            # "trial_sig_worse": Column(bool, nullable=False),
            # "trial_non_sig_worse": Column(bool, nullable=False),
>>>>>>> 67e22342
        },
        unique=["source", "target"],
    )
)
@inject_object()
def generate_pairs(
    known_pairs: pd.DataFrame,
    drugs: pd.DataFrame,
    diseases: pd.DataFrame,
    graph: KnowledgeGraph,
    clinical_trials: Optional[pd.DataFrame] = None,
) -> pd.DataFrame:
    """Function to generate matrix dataset.

    FUTURE: Consider rewriting operations in PySpark for speed

    Args:
        known_pairs: Labelled ground truth drug-disease pairs dataset.
        drugs: Dataframe containing IDs for the list of drugs.
        diseases: Dataframe containing IDs for the list of diseases.
        graph: Object containing node embeddings.
        clinical_trials: Pairs dataset representing outcomes of recent clinical trials.

    Returns:
        Pairs dataframe containing all combinations of drugs and diseases that do not lie in the training set.
    """
    # Collect list of drugs and diseases
    drugs_lst = drugs["id"].tolist()
    diseases_lst = diseases["id"].tolist()

    # Remove duplicates
    drugs_lst = list(set(drugs_lst))
    diseases_lst = list(set(diseases_lst))

    # Remove drugs and diseases without embeddings
    nodes_with_embeddings = set(graph._nodes["id"])
    drugs_lst = [drug for drug in drugs_lst if drug in nodes_with_embeddings]
    diseases_lst = [disease for disease in diseases_lst if disease in nodes_with_embeddings]

    # Generate all combinations
    matrix_slices = []
    for disease in tqdm(diseases_lst):
        matrix_slice = pd.DataFrame({"source": drugs_lst, "target": disease})
        matrix_slices.append(matrix_slice)

    # Concatenate all slices at once
    matrix = pd.concat(matrix_slices, ignore_index=True)

    # Remove training set
    train_pairs = known_pairs[~known_pairs["split"].eq("TEST")]
    train_pairs_set = set(zip(train_pairs["source"], train_pairs["target"]))
    is_in_train = matrix.apply(lambda row: (row["source"], row["target"]) in train_pairs_set, axis=1)
    matrix = matrix[~is_in_train]
    # Add flag columns for known positives and negatives
    matrix = _add_flag_columns(matrix, known_pairs, clinical_trials)

    return matrix


def make_batch_predictions(
    graph: KnowledgeGraph,
    data: pd.DataFrame,
    transformers: Dict[str, Dict[str, Union[_BaseImputer, List[str]]]],
    model: ModelWrapper,
    features: List[str],
    treat_score_col_name: str,
    not_treat_score_col_name: str,
    unknown_score_col_name: str,
    batch_by: str = "target",
) -> pd.DataFrame:
    """Generate probability scores for drug-disease dataset.

    This function computes the scores in batches to avoid memory issues.

    FUTURE: Experiment with PySpark for predictions where model is broadcasted.
    https://dataking.hashnode.dev/making-predictions-on-a-pyspark-dataframe-with-a-scikit-learn-model-ckzzyrudn01lv25nv41i2ajjh

    Args:
        graph: Knowledge graph.
        data: Data to predict scores for.
        transformers: Dictionary of trained transformers.
        model: Model making the predictions.
        features: List of features, may be regex specified.
        score_col_name: Probability score column name.
        batch_by: Column to use for batching (e.g., "target" or "source").

    Returns:
        Pairs dataset with additional column containing the probability scores.
    """

    def process_batch(batch: pd.DataFrame) -> pd.DataFrame:
        # Collect embedding vectors
        batch["source_embedding"] = batch.apply(lambda row: graph.get_embedding(row.source, default=pd.NA), axis=1)
        batch["target_embedding"] = batch.apply(lambda row: graph.get_embedding(row.target, default=pd.NA), axis=1)

        # Retrieve rows with null embeddings
        # NOTE: This only happens in a rare scenario where the node synonymizer
        # provided an identifier for a node that does _not_ exist in our KG.
        # https://github.com/everycure-org/matrix/issues/409
        removed = batch[batch["source_embedding"].isna() | batch["target_embedding"].isna()]
        if len(removed.index) > 0:
            logger.warning(f"Dropped {len(removed.index)} pairs during generation!")
            logger.warning(
                "Dropped: %s",
                ",".join([f"({r.source}, {r.target})" for _, r in removed.iterrows()]),
            )

        # Drop rows without source/target embeddings
        batch = batch.dropna(subset=["source_embedding", "target_embedding"])

        # Return empty dataframe if all rows are dropped
        if len(batch) == 0:
            return batch.drop(columns=["source_embedding", "target_embedding"])

        # Apply transformers to data
        transformed = apply_transformers(batch, transformers)

        # Extract features
        batch_features = _extract_elements_in_list(transformed.columns, features, True)

        # Generate model probability scores
        preds = model.predict_proba(transformed[batch_features].values)
        batch[not_treat_score_col_name] = preds[:, 0]
        batch[treat_score_col_name] = preds[:, 1]
        batch[unknown_score_col_name] = preds[:, 2]
        batch = batch.drop(columns=["source_embedding", "target_embedding"])
        return batch

    grouped = data.groupby(batch_by)

    result_parts = []
    for _, batch in tqdm(grouped):
        result_parts.append(process_batch(batch))

    results = pd.concat(result_parts, axis=0)

    return results


def make_predictions_and_sort(
    graph: KnowledgeGraph,
    data: pd.DataFrame,
    transformers: Dict[str, Dict[str, Union[_BaseImputer, List[str]]]],
    model: ModelWrapper,
    features: List[str],
    treat_score_col_name: str,
    not_treat_score_col_name: str,
    unknown_score_col_name: str,
    batch_by: str,
) -> pd.DataFrame:
    """Generate and sort probability scores for a drug-disease dataset.

    FUTURE: Perform parallelised computation instead of batching with a for loop.

    Args:
        graph: Knowledge graph.
        data: Data to predict scores for.
        transformers: Dictionary of trained transformers.
        model: Model making the predictions.
        features: List of features, may be regex specified.
        treat_score_col_name: Probability score column name.
        not_treat_score_col_name: Probability score column name for not treat.
        unknown_score_col_name: Probability score column name for unknown.
        batch_by: Column to use for batching (e.g., "target" or "source").

    Returns:
        Pairs dataset sorted by an additional column containing the probability scores.
    """
    # Generate scores
    data = make_batch_predictions(
        graph,
        data,
        transformers,
        model,
        features,
        treat_score_col_name,
        not_treat_score_col_name,
        unknown_score_col_name,
        batch_by=batch_by,
    )

    # Sort by the probability score
    sorted_data = data.sort_values(by=treat_score_col_name, ascending=False)
    return sorted_data


def generate_summary_metadata(matrix_parameters: Dict) -> pd.DataFrame:
    """
    Generate metadata for the output matrix.

    Args:
        matrix_parameters (Dict): Dictionary containing matrix parameters.

    Returns:
        pd.DataFrame: DataFrame containing summary metadata.
    """
    summary_metadata = {}

    meta_col_names = matrix_parameters["metadata"]
    stats_col_names = matrix_parameters["stats_col_names"]
    tags_col_names = matrix_parameters["tags"]

    # Add metadata for ID columns
    summary_metadata.update(meta_col_names["drug_list"])
    summary_metadata.update(meta_col_names["disease_list"])

    # Add metadata for KG columns and tags
    summary_metadata.update(meta_col_names["kg_data"])

    # Add metadata for tags and filters
    summary_metadata.update(tags_col_names["drugs"])
    summary_metadata.update(tags_col_names["pairs"])
    summary_metadata.update(tags_col_names["diseases"])
    summary_metadata.update({"master_filter": tags_col_names["master"]["legend"]})

    # Add metadata for statistical columns
    for stat, description in stats_col_names["per_disease"]["top"].items():
        summary_metadata[f"{stat}_top_per_disease"] = f"{description} in the top n_reporting pairs"
    for stat, description in stats_col_names["per_disease"]["all"].items():
        summary_metadata[f"{stat}_all_per_disease"] = f"{description} in all pairs"

    return pd.DataFrame(list(summary_metadata.items()), columns=["Key", "Value"])


def _process_top_pairs(
    data: pd.DataFrame, n_reporting: int, drugs: pd.DataFrame, diseases: pd.DataFrame, score_col_name: str
) -> pd.DataFrame:
    """
    Process the top pairs from the data and add additional information.

    Args:
        data (pd.DataFrame): The input DataFrame containing all pairs.
        n_reporting (int): The number of top pairs to process.
        drugs (pd.DataFrame): DataFrame containing drug information.
        diseases (pd.DataFrame): DataFrame containing disease information.
        score_col_name (str): The name of the column containing the score.

    Returns:
        pd.DataFrame: Processed DataFrame containing the top pairs with additional information.
    """
    top_pairs = data.head(n_reporting).copy()
    # Generate mapping dictionaries
    drug_mappings = {
        "kg_name": {row["id"]: row["name"] for _, row in drugs.iterrows()},
        "list_id": {row["id"]: row["id"] for _, row in drugs.iterrows()},
        "list_name": {row["id"]: row["name"] for _, row in drugs.iterrows()},
    }

    disease_mappings = {
        "kg_name": {row["id"]: row["name"] for _, row in diseases.iterrows()},
        "list_id": {row["id"]: row["id"] for _, row in diseases.iterrows()},
        "list_name": {row["id"]: row["name"] for _, row in diseases.iterrows()},
    }

    # Add additional information
    top_pairs["kg_drug_name"] = top_pairs["source"].map(drug_mappings["kg_name"])
    top_pairs["kg_disease_name"] = top_pairs["target"].map(disease_mappings["kg_name"])
    top_pairs["disease_id"] = top_pairs["target"].map(disease_mappings["list_id"])
    top_pairs["disease_name"] = top_pairs["target"].map(disease_mappings["list_name"])
    top_pairs["drug_id"] = top_pairs["source"].map(drug_mappings["list_id"])
    top_pairs["drug_name"] = top_pairs["source"].map(drug_mappings["list_name"])

    # Rename ID columns and add pair ID
    top_pairs = top_pairs.rename(columns={"source": "kg_drug_id", "target": "kg_disease_id"})
    top_pairs["pair_id"] = top_pairs["drug_id"] + "|" + top_pairs["disease_id"]

    return top_pairs


def _add_descriptive_stats(
    top_pairs: pd.DataFrame, data: pd.DataFrame, stats_col_names: Dict, score_col_name: str
) -> pd.DataFrame:
    """
    Add descriptive statistics to the top pairs DataFrame.

    Args:
        top_pairs (pd.DataFrame): DataFrame containing the top pairs.
        data (pd.DataFrame): The full dataset containing all pairs.
        stats_col_names (Dict): Dictionary containing the names of statistical columns.
        score_col_name (str): The name of the column containing the score.

    Returns:
        pd.DataFrame: DataFrame with added descriptive statistics.
    """
    data = data.sort_values(by=score_col_name, ascending=False)
    for entity_type, df_col, id_col in [("disease", "target", "kg_disease_id"), ("drug", "source", "kg_drug_id")]:
        # Calculate stats for top pairs
        for stat in stats_col_names[f"per_{entity_type}"]["top"].keys():
            top_pairs[f"{stat}_top_per_{entity_type}"] = top_pairs.groupby(id_col)[score_col_name].transform(stat)

        # Calculate stats for all pairs (need to use different df)
        all_pairs = data[data[df_col].isin(top_pairs[id_col].unique())]
        for stat in stats_col_names[f"per_{entity_type}"]["all"].keys():
            stat_dict = all_pairs.groupby(df_col)[score_col_name].agg(stat)
            top_pairs[f"{stat}_all_per_{entity_type}"] = top_pairs[id_col].map(stat_dict)
    return top_pairs


def _flag_known_pairs(top_pairs: pd.DataFrame) -> pd.DataFrame:
    """
    Flag known positive and negative pairs in the top pairs DataFrame.

    Args:
        top_pairs (pd.DataFrame): DataFrame containing the top pairs.

    Returns:
        pd.DataFrame: DataFrame with added flags for known positive and negative pairs.
    """
    top_pairs["is_known_positive"] = top_pairs[
        "is_known_positive"
    ]  # | top_pairs["trial_sig_better"] | top_pairs["trial_non_sig_better"]
    top_pairs["is_known_negative"] = top_pairs[
        "is_known_negative"
    ]  # | top_pairs["trial_sig_worse"] | top_pairs["trial_non_sig_worse"]
    return top_pairs


def _reorder_columns(top_pairs: pd.DataFrame, score_col_name: str, matrix_params: Dict) -> pd.DataFrame:
    """
    Reorder columns in the top pairs DataFrame.

    Args:
        top_pairs (pd.DataFrame): DataFrame containing the top pairs.
        score_col_name (str): The name of the column containing the score.
        matrix_params (Dict): Dictionary containing matrix parameters.

    Returns:
        pd.DataFrame: DataFrame with reordered columns.
    """
    meta_col_names = matrix_params["metadata"]
    stats_col_names = matrix_params["stats_col_names"]
    tags = matrix_params["tags"]

    id_columns = list(meta_col_names["drug_list"].keys()) + list(meta_col_names["disease_list"].keys())
    score_columns = [score_col_name]
    tag_columns = (
        list(["master_filter"])
        + list(tags["drugs"].keys())
        + list(tags["diseases"].keys())
        + list(tags["pairs"].keys())
    )
    kg_columns = list(meta_col_names["kg_data"].keys())
    stat_columns = list()
    for main_key in ["per_disease", "per_drug"]:
        for sub_key in ["top", "all"]:
            stat_columns = stat_columns + [
                f"{stat}_{sub_key}_{main_key}" for stat in list(stats_col_names[main_key][sub_key].keys())
            ]
    columns_order = id_columns + score_columns + kg_columns + tag_columns + stat_columns

    # Remove columns that are not in the top pairs DataFrame but are specified in params
    columns_order = [col for col in columns_order if col in top_pairs.columns]
    return top_pairs[columns_order]


def _apply_condition(top_pairs: pd.DataFrame, condition: List[str]) -> pd.Series:
    """Apply a single condition to the top_pairs DataFrame."""
    valid_columns = [col for col in condition if col in top_pairs.columns]
    if not valid_columns:
        return pd.Series([False] * len(top_pairs))
    return top_pairs[valid_columns].all(axis=1)


def _add_master_filter(top_pairs: pd.DataFrame, matrix_params: Dict) -> pd.DataFrame:
    """Add master_filter tag to the top_pairs DataFrame."""
    conditions = matrix_params["master"]["conditions"]
    condition_results = [_apply_condition(top_pairs, cond) for cond in conditions]
    top_pairs["master_filter"] = pd.DataFrame(condition_results).any(axis=0)
    return top_pairs


def _add_tags(
    top_pairs: pd.DataFrame, drugs: pd.DataFrame, diseases: pd.DataFrame, matrix_params: Dict
) -> pd.DataFrame:
    """
    Add tag columns to the top pairs DataFrame.

    Args:
        top_pairs (pd.DataFrame): DataFrame containing the top pairs.
        drugs (pd.DataFrame): DataFrame containing drug information.
        diseases (pd.DataFrame): DataFrame containing disease information.
        matrix_params (Dict): Dictionary containing matrix parameters.

    Returns:
        pd.DataFrame: DataFrame with added tag columns.
    """
    # Add tag columns for drugs and diseasesto the top pairs DataFrame
    for set, set_id, df, df_id in [
        ("drugs", "kg_drug_id", drugs, "id"),
        ("diseases", "kg_disease_id", diseases, "id"),
    ]:
        for tag_name, _ in matrix_params.get(set, {}).items():
            if tag_name not in df.columns:
                logger.warning(f"Tag column '{tag_name}' not found in {set} DataFrame. Skipping.")
            else:
                tag_mapping = dict(zip(df[df_id], df[tag_name]))
                # Add the tag to top_pairs
                top_pairs[tag_name] = top_pairs[set_id].map(tag_mapping)

    top_pairs = _add_master_filter(top_pairs, matrix_params)
    return top_pairs


def generate_metadata(
    matrix_report: pd.DataFrame,
    data: pd.DataFrame,
    score_col_name: str,
    matrix_params: Dict,
    run_metadata: Dict,
) -> Tuple[pd.DataFrame, pd.DataFrame]:
    """Generates a metadata report.

    Args:
        matrix_report: pd.DataFrame, matrix report dataset.
        data: pd.DataFrame, full matrix.
        score_col_name: Probability score column name.
        matrix_params: Dictionary of column names and their descriptions.
        run_metadata: Dictionary of run metadata.
    Returns:
        Tuple containing:
        - Dataframe containing metadata such as data sources version, timestamp, run name etc.
        - Dataframe with metadata about the output matrix columns.
    """
    meta_dict = {
        "timestamp": datetime.now().strftime("%Y-%m-%d"),
    }
    for key, value in run_metadata.items():
        if key == "versions":
            for subkey, subvalue in value.items():
                meta_dict[f"{subkey}_version"] = subvalue["version"]
        else:
            meta_dict[key] = value

    # Generate legends column and filter out based on
    legends_df = generate_summary_metadata(matrix_params)
    legends_df = legends_df.loc[legends_df["Key"].isin(matrix_report.columns.values)]

    # Generate metadata df
    version_df = pd.DataFrame(list(meta_dict.items()), columns=["Key", "Value"])

    # Calculate mean/median/quantile score for the full matrix
    stats_dict = {"stats_type": [], "value": []}
    for main_key in matrix_params["stats_col_names"]["full"].keys():
        # Top n stats
        stats_dict["stats_type"].append(f"{main_key}_top_n")
        stats_dict["value"].append(getattr(matrix_report[score_col_name], main_key)())
        # Full matrix stats
        stats_dict["stats_type"].append(f"{main_key}_full_matrix")
        stats_dict["value"].append(getattr(data[score_col_name], main_key)())
    # Concatenate version and legends dfs
    return version_df, pd.DataFrame(stats_dict), legends_df


def generate_report(
    data: pd.DataFrame,
    n_reporting: int,
    drugs: pd.DataFrame,
    diseases: pd.DataFrame,
    score_col_name: str,
    matrix_params: Dict,
    run_metadata: Dict,
) -> List[pd.DataFrame]:
    """Generates a report with the top pairs and metadata.

    Args:
        data: Pairs dataset.
        n_reporting: Number of pairs in the report.
        drugs: Dataframe containing names and IDs for the list of drugs.
        diseases: Dataframe containing names and IDs for the list of diseases.
        score_col_name: Probability score column name.
        matrix_params: Dictionary containing matrix metadata and other meters.
        run_metadata: Dictionary containing run metadata.
    Returns:
        Dataframe with the top pairs and additional information for the drugs and diseases.
    """
    # Add tags and process top pairs
    stats = matrix_params.get("stats_col_names")
    tags = matrix_params.get("tags")
    top_pairs = _process_top_pairs(data, n_reporting, drugs, diseases, score_col_name)
    top_pairs = _add_descriptive_stats(top_pairs, data, stats, score_col_name)
    top_pairs = _flag_known_pairs(top_pairs)
    top_pairs = _add_tags(top_pairs, drugs, diseases, tags)
    top_pairs = _reorder_columns(top_pairs, score_col_name, matrix_params)
    versions, stats, legends = generate_metadata(top_pairs, data, score_col_name, matrix_params, run_metadata)
    return {
        "metadata": versions,
        "statistics": stats,
        "legend": legends,
        "matrix": top_pairs,
    }<|MERGE_RESOLUTION|>--- conflicted
+++ resolved
@@ -87,17 +87,10 @@
             "target": Column(str, nullable=False),
             "is_known_positive": Column(bool, nullable=False),
             "is_known_negative": Column(bool, nullable=False),
-<<<<<<< HEAD
             "trial_sig_better": Column(bool, nullable=False),
             "trial_non_sig_better": Column(bool, nullable=False),
             "trial_sig_worse": Column(bool, nullable=False),
             "trial_non_sig_worse": Column(bool, nullable=False),
-=======
-            # "trial_sig_better": Column(bool, nullable=False),
-            # "trial_non_sig_better": Column(bool, nullable=False),
-            # "trial_sig_worse": Column(bool, nullable=False),
-            # "trial_non_sig_worse": Column(bool, nullable=False),
->>>>>>> 67e22342
         },
         unique=["source", "target"],
     )
