from kedro.pipeline import Pipeline, pipeline

from matrix import settings
from matrix.kedro4argo_node import ARGO_GPU_NODE_MEDIUM, argo_node

from . import nodes


<<<<<<< HEAD
def _create_matrix_generation_pipeline(model: str) -> Pipeline:
    return pipeline(
        [
            node(
                func=nodes.make_predictions_and_sort,
                inputs=[
                    "matrix_generation.feat.nodes_kg_ds",
                    "matrix_generation.prm.matrix_pairs",
                    f"modelling.{model}.model_input.transformers",
                    f"modelling.{model}.models.model",
                    f"params:modelling.{model}.model_options.model_tuning_args.features",
                    "params:evaluation.score_col_name",
                    "params:matrix_generation.matrix_generation_options.batch_by",
                ],
                outputs=f"matrix_generation.{model}.model_output.sorted_matrix_predictions@pandas",
                name=f"make_{model}_predictions_and_sort",
            ),
            node(
                func=nodes.generate_report,
                inputs=[
                    f"matrix_generation.{model}.model_output.sorted_matrix_predictions@pandas",
                    "params:matrix_generation.matrix_generation_options.n_reporting",
                    "integration.int.drug_list.nodes",
                    "integration.int.disease_list.nodes",
                    "params:evaluation.score_col_name",
                    "params:matrix_generation.matrix",
                    "params:matrix_generation.run",
                ],
                outputs=f"matrix_generation.{model}.reporting.matrix_report",
                name=f"generate_{model}_report",
            ),
        ],
    )


def create_pipeline(**kwargs) -> Pipeline:
    """Create matrix generation pipeline."""
    initial_nodes = pipeline(
        [
            node(
                func=nodes.enrich_embeddings,
                inputs=[
                    "embeddings.feat.nodes",
                    "integration.int.drug_list.nodes",
                    "integration.int.disease_list.nodes",
                ],
                outputs="matrix_generation.feat.nodes@spark",
                name="enrich_matrix_embeddings",
            ),
            # Hacky fix to save parquet file via pandas rather than spark
            # related to https://github.com/everycure-org/matrix/issues/71
            node(
                func=nodes.spark_to_pd,
                inputs=[
                    "matrix_generation.feat.nodes@spark",
                ],
                outputs="matrix_generation.feat.nodes_kg_ds",
                name="transform_parquet_library",
            ),
            node(
                func=nodes.generate_pairs,
                inputs=[
                    "integration.int.drug_list.nodes",
                    "integration.int.disease_list.nodes",
                    "matrix_generation.feat.nodes_kg_ds",
                    "modelling.model_input.splits",
                    "integration.int.ec_clinical_trails.edges",
                ],
                outputs="matrix_generation.prm.matrix_pairs",
                name="generate_matrix_pairs",
            ),
        ]
    )
    pipelines = [initial_nodes]
=======
def create_pipeline(**kwargs) -> Pipeline:
    """Create matrix generation pipeline."""

    # Load model names
>>>>>>> 2c923613
    models = settings.DYNAMIC_PIPELINES_MAPPING.get("modelling")
    model_names = [model["model_name"] for model in models]

    # Load cross-validation information
    cross_validation_settings = settings.DYNAMIC_PIPELINES_MAPPING.get("cross_validation")
    n_splits = cross_validation_settings.get("n_splits")
    folds_lst = list(range(n_splits)) + ["full"]

    # Initial nodes computing matrix pairs and flags
    pipelines = []

    # Add shared nodes
    pipelines.append(
        pipeline(
            [
                argo_node(
                    func=nodes.enrich_embeddings,
                    inputs=[
                        "embeddings.feat.nodes",
                        "ingestion.raw.drug_list@spark",
                        "ingestion.raw.disease_list@spark",
                    ],
                    outputs="matrix_generation.feat.nodes@spark",
                    name="enrich_matrix_embeddings",
                ),
                # Hacky fix to save parquet file via pandas rather than spark
                # related to https://github.com/everycure-org/matrix/issues/71
                argo_node(
                    func=nodes.spark_to_pd,
                    inputs=[
                        "matrix_generation.feat.nodes@spark",
                    ],
                    outputs="matrix_generation.feat.nodes_kg_ds",
                    name="transform_parquet_library",
                ),
            ]
        )
    )

    # Nodes generating scores for each fold and model
    for fold in folds_lst:
        # For each fold, generate the pairs
        pipelines.append(
            pipeline(
                [
                    argo_node(
                        func=nodes.generate_pairs,
                        inputs=[
                            "ingestion.raw.drug_list@pandas",
                            "ingestion.raw.disease_list@pandas",
                            "matrix_generation.feat.nodes_kg_ds",
                            f"modelling.model_input.fold_{fold}.splits",
                            "ingestion.raw.clinical_trials_data",
                        ],
                        outputs=f"matrix_generation.prm.fold_{fold}.matrix_pairs",
                        name=f"generate_matrix_pairs_fold_{fold}",
                    )
                ]
            )
        )

        # For each model, create pipeline to generate pairs
        for model in model_names:
            pipelines.append(
                pipeline(
                    [
                        argo_node(
                            func=nodes.make_predictions_and_sort,
                            inputs=[
                                "matrix_generation.feat.nodes_kg_ds",
                                f"matrix_generation.prm.fold_{fold}.matrix_pairs",
                                f"modelling.{model}.fold_{fold}.model_input.transformers",
                                f"modelling.{model}.fold_{fold}.models.model",
                                f"params:modelling.{model}.model_options.model_tuning_args.features",
                                "params:evaluation.score_col_name",
                                "params:matrix_generation.matrix_generation_options.batch_by",
                            ],
                            outputs=f"matrix_generation.{model}.fold_{fold}.model_output.sorted_matrix_predictions@pandas",
                            name=f"make_{model}_predictions_and_sort_fold_{fold}",
                            argo_config=ARGO_GPU_NODE_MEDIUM,
                        ),
                        argo_node(
                            func=nodes.generate_report,
                            inputs=[
                                f"matrix_generation.{model}.fold_{fold}.model_output.sorted_matrix_predictions@pandas",
                                "params:matrix_generation.matrix_generation_options.n_reporting",
                                "ingestion.raw.drug_list@pandas",
                                "ingestion.raw.disease_list@pandas",
                                "params:evaluation.score_col_name",
                                "params:matrix_generation.matrix",
                                "params:matrix_generation.run",
                            ],
                            outputs=f"matrix_generation.{model}.fold_{fold}.reporting.matrix_report",
                            name=f"generate_{model}_report_fold_{fold}",
                        ),
                    ],
                    tags=model,
                )
            )

    return sum(pipelines)<|MERGE_RESOLUTION|>--- conflicted
+++ resolved
@@ -1,45 +1,9 @@
-from kedro.pipeline import Pipeline, pipeline
+from kedro.pipeline import Pipeline, pipeline, node
 
 from matrix import settings
 from matrix.kedro4argo_node import ARGO_GPU_NODE_MEDIUM, argo_node
 
 from . import nodes
-
-
-<<<<<<< HEAD
-def _create_matrix_generation_pipeline(model: str) -> Pipeline:
-    return pipeline(
-        [
-            node(
-                func=nodes.make_predictions_and_sort,
-                inputs=[
-                    "matrix_generation.feat.nodes_kg_ds",
-                    "matrix_generation.prm.matrix_pairs",
-                    f"modelling.{model}.model_input.transformers",
-                    f"modelling.{model}.models.model",
-                    f"params:modelling.{model}.model_options.model_tuning_args.features",
-                    "params:evaluation.score_col_name",
-                    "params:matrix_generation.matrix_generation_options.batch_by",
-                ],
-                outputs=f"matrix_generation.{model}.model_output.sorted_matrix_predictions@pandas",
-                name=f"make_{model}_predictions_and_sort",
-            ),
-            node(
-                func=nodes.generate_report,
-                inputs=[
-                    f"matrix_generation.{model}.model_output.sorted_matrix_predictions@pandas",
-                    "params:matrix_generation.matrix_generation_options.n_reporting",
-                    "integration.int.drug_list.nodes",
-                    "integration.int.disease_list.nodes",
-                    "params:evaluation.score_col_name",
-                    "params:matrix_generation.matrix",
-                    "params:matrix_generation.run",
-                ],
-                outputs=f"matrix_generation.{model}.reporting.matrix_report",
-                name=f"generate_{model}_report",
-            ),
-        ],
-    )
 
 
 def create_pipeline(**kwargs) -> Pipeline:
@@ -81,12 +45,6 @@
         ]
     )
     pipelines = [initial_nodes]
-=======
-def create_pipeline(**kwargs) -> Pipeline:
-    """Create matrix generation pipeline."""
-
-    # Load model names
->>>>>>> 2c923613
     models = settings.DYNAMIC_PIPELINES_MAPPING.get("modelling")
     model_names = [model["model_name"] for model in models]
 
