--- conflicted
+++ resolved
@@ -45,25 +45,14 @@
             pipeline(
                 [
                     argo_node(
-<<<<<<< HEAD
-                        func=nodes.generate_pairs,
-                        inputs=[
-                            "integration.int.drug_list.nodes.norm@pandas",
-                            "integration.int.disease_list.nodes.norm@pandas",
-                            "matrix_generation.feat.nodes@kg",
-                            f"modelling.model_input.fold_{fold}.splits",
-                            "integration.int.ec_clinical_trails.edges.norm@pandas",
-                        ],
-=======
                         func=partial_fold(nodes.generate_pairs, fold, arg_name="known_pairs"),
                         inputs={
-                            "known_pairs": "modelling.model_input.splits",
-                            "drugs": "ingestion.raw.drug_list@pandas",
-                            "diseases": "ingestion.raw.disease_list@pandas",
-                            "graph": "matrix_generation.feat.nodes_kg_ds",
-                            "clinical_trials": "ingestion.raw.clinical_trials_data",
+                            "known_pairs": f"modelling.model_input.fold_{fold}.splits",
+                            "drugs": "integration.int.drug_list.nodes.norm@pandas",
+                            "diseases": "integration.int.disease_list.nodes.norm@pandas",
+                            "graph": "matrix_generation.feat.nodes@kg",
+                            "clinical_trials": "integration.int.ec_clinical_trails.edges.norm@pandas",
                         },
->>>>>>> abbecc03
                         outputs=f"matrix_generation.prm.fold_{fold}.matrix_pairs",
                         name=f"generate_matrix_pairs_fold_{fold}",
                     )
