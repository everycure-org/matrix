from kedro.pipeline import Pipeline, pipeline
from matrix import settings
from matrix.kedro4argo_node import ARGO_GPU_NODE_MEDIUM, ArgoNode
from matrix.pipelines.modelling.utils import partial_fold

from . import nodes


def create_pipeline(**kwargs) -> Pipeline:
    """Create matrix generation pipeline."""

    model_name = settings.DYNAMIC_PIPELINES_MAPPING().get("modelling")["model_name"]

    # Load cross-validation information
    cross_validation_settings = settings.DYNAMIC_PIPELINES_MAPPING().get("cross_validation")
    n_cross_val_folds = cross_validation_settings.get("n_cross_val_folds")

    # Initial nodes computing matrix pairs and flags
    pipelines = []

    # Add shared nodes
    pipelines.append(
        pipeline(
            [
                ArgoNode(
                    func=nodes.enrich_embeddings,
                    inputs=[
                        "embeddings.feat.nodes",
                        "integration.int.drug_list.nodes.norm@spark",
                        "integration.int.disease_list.nodes.norm@spark",
                    ],
                    outputs="matrix_generation.feat.nodes@spark",
                    name="enrich_matrix_embeddings",
                ),
            ]
        )
    )

    # Nodes generating scores for each fold and model
    for fold in range(n_cross_val_folds + 1):  # NOTE: final fold is full training data
        # For each fold, generate the pairs
        pipelines.append(
            pipeline(
                [
                    ArgoNode(
                        func=partial_fold(nodes.generate_pairs, fold, arg_name="known_pairs"),
                        inputs={
                            "known_pairs": "modelling.model_input.splits",
                            "drugs": "integration.int.drug_list.nodes.norm@pandas",
                            "diseases": "integration.int.disease_list.nodes.norm@pandas",
                            "graph": "matrix_generation.feat.nodes@kg",
                            "clinical_trials": "integration.int.ec_clinical_trails.edges.norm@pandas",
                            "off_label": "integration.int.off_label.edges.norm@pandas",
                        },
                        outputs=f"matrix_generation.prm.fold_{fold}.matrix_pairs",
                        name=f"generate_matrix_pairs_fold_{fold}",
                    )
                ]
            )
        )

        pipelines.append(
            pipeline(
                [
                    ArgoNode(
                        func=nodes.make_predictions_and_sort,
                        inputs=[
                            "matrix_generation.feat.nodes@kg",
                            f"matrix_generation.prm.fold_{fold}.matrix_pairs",
                            f"modelling.fold_{fold}.model_input.transformers",
                            f"modelling.fold_{fold}.models.model",
                            f"params:modelling.{model_name}.model_options.model_tuning_args.features",
                            "params:matrix_generation.treat_score_col_name",
                            "params:matrix_generation.not_treat_score_col_name",
                            "params:matrix_generation.unknown_score_col_name",
                            "params:matrix_generation.matrix_generation_options.batch_by",
                        ],
                        outputs=f"matrix_generation.fold_{fold}.model_output.sorted_matrix_predictions@spark",
                        name=f"make_predictions_and_sort_fold_{fold}",
<<<<<<< HEAD
                        # argo_config=ArgoResourceConfig(
                        #     cpu_limit=14, cpu_request=14, memory_limit=310, memory_request=310
                        # ),
                        argo_config=ARGO_GPU_NODE_MEDIUM,
=======
                        argo_config=ArgoResourceConfig(
                            cpu_limit=14,
                            cpu_request=14,
                            memory_limit=310,
                            memory_request=310,
                            ephemeral_storage_request=256,
                            ephemeral_storage_limit=256,
                        ),
>>>>>>> 859e1aa5
                    ),
                    ArgoNode(
                        func=nodes.generate_reports,
                        inputs=[
                            f"matrix_generation.fold_{n_cross_val_folds}.model_output.sorted_matrix_predictions@pandas",
                            "params:matrix_generation.reporting_nodes.plots",
                        ],
                        outputs="matrix_generation.reporting.plots",
                        name="generate_reporting_plots",
                    ),
                    ArgoNode(
                        func=nodes.generate_reports,
                        inputs={
                            "sorted_matrix_df": f"matrix_generation.fold_{n_cross_val_folds}.model_output.sorted_matrix_predictions@spark",
                            "strategies": "params:matrix_generation.reporting_nodes.tables",
                            "drugs_df": "integration.int.drug_list.nodes.norm@spark",
                            "diseases_df": "integration.int.disease_list.nodes.norm@spark",
                        },
                        outputs="matrix_generation.reporting.tables",
                        name="generate_reporting_tables",
                    ),
                ],
            )
        )

    return sum(pipelines)<|MERGE_RESOLUTION|>--- conflicted
+++ resolved
@@ -77,21 +77,10 @@
                         ],
                         outputs=f"matrix_generation.fold_{fold}.model_output.sorted_matrix_predictions@spark",
                         name=f"make_predictions_and_sort_fold_{fold}",
-<<<<<<< HEAD
                         # argo_config=ArgoResourceConfig(
                         #     cpu_limit=14, cpu_request=14, memory_limit=310, memory_request=310
                         # ),
                         argo_config=ARGO_GPU_NODE_MEDIUM,
-=======
-                        argo_config=ArgoResourceConfig(
-                            cpu_limit=14,
-                            cpu_request=14,
-                            memory_limit=310,
-                            memory_request=310,
-                            ephemeral_storage_request=256,
-                            ephemeral_storage_limit=256,
-                        ),
->>>>>>> 859e1aa5
                     ),
                     ArgoNode(
                         func=nodes.generate_reports,
