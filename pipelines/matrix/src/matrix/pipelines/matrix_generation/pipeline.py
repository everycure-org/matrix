from kedro.pipeline import Pipeline, pipeline

from matrix import settings
from matrix.kedro4argo_node import ARGO_GPU_NODE_MEDIUM, argo_node

from . import nodes


<<<<<<< HEAD
def _create_matrix_generation_pipeline(model: str) -> Pipeline:
    return pipeline(
        [
            argo_node(
                func=nodes.make_predictions_and_sort,
                inputs=[
                    "matrix_generation.feat.nodes_kg_ds",
                    "matrix_generation.prm.matrix_pairs",
                    f"modelling.{model}.model_input.transformers",
                    f"modelling.{model}.models.model",
                    f"params:modelling.{model}.model_options.model_tuning_args.features",
                    "params:evaluation.treat_score_col_name",
                    "params:evaluation.not_treat_score_col_name",
                    "params:evaluation.unknown_score_col_name",
                    "params:matrix_generation.matrix_generation_options.batch_by",
                ],
                outputs=f"matrix_generation.{model}.model_output.sorted_matrix_predictions@pandas",
                name=f"make_{model}_predictions_and_sort",
                argo_config=ARGO_GPU_NODE_MEDIUM,
            ),
            argo_node(
                func=nodes.generate_report,
                inputs=[
                    f"matrix_generation.{model}.model_output.sorted_matrix_predictions@pandas",
                    "params:matrix_generation.matrix_generation_options.n_reporting",
                    "ingestion.raw.drug_list@pandas",
                    "ingestion.raw.disease_list@pandas",
                    "params:evaluation.treat_score_col_name",
                    "params:matrix_generation.matrix",
                    "params:matrix_generation.run",
                ],
                outputs=f"matrix_generation.{model}.reporting.matrix_report",
                name=f"generate_{model}_report",
            ),
        ],
    )


=======
>>>>>>> 81838ecb
def create_pipeline(**kwargs) -> Pipeline:
    """Create matrix generation pipeline."""

    # Load model names
    models = settings.DYNAMIC_PIPELINES_MAPPING.get("modelling")
    model_names = [model["model_name"] for model in models]

    # Load cross-validation information
    cross_validation_settings = settings.DYNAMIC_PIPELINES_MAPPING.get("cross_validation")
    n_splits = cross_validation_settings.get("n_splits")
    folds_lst = list(range(n_splits)) + ["full"]

    # Initial nodes computing matrix pairs and flags
    pipelines = []

    # Add shared nodes
    pipelines.append(
        pipeline(
            [
                argo_node(
                    func=nodes.enrich_embeddings,
                    inputs=[
                        "embeddings.feat.nodes",
                        "ingestion.raw.drug_list@spark",
                        "ingestion.raw.disease_list@spark",
                    ],
                    outputs="matrix_generation.feat.nodes@spark",
                    name="enrich_matrix_embeddings",
                ),
                # Hacky fix to save parquet file via pandas rather than spark
                # related to https://github.com/everycure-org/matrix/issues/71
                argo_node(
                    func=nodes.spark_to_pd,
                    inputs=[
                        "matrix_generation.feat.nodes@spark",
                    ],
                    outputs="matrix_generation.feat.nodes_kg_ds",
                    name="transform_parquet_library",
                ),
            ]
        )
    )

    # Nodes generating scores for each fold and model
    for fold in folds_lst:
        # For each fold, generate the pairs
        pipelines.append(
            pipeline(
                [
                    argo_node(
                        func=nodes.generate_pairs,
                        inputs=[
                            "ingestion.raw.drug_list@pandas",
                            "ingestion.raw.disease_list@pandas",
                            "matrix_generation.feat.nodes_kg_ds",
                            f"modelling.model_input.fold_{fold}.splits",
                            "ingestion.raw.clinical_trials_data",
                        ],
                        outputs=f"matrix_generation.prm.fold_{fold}.matrix_pairs",
                        name=f"generate_matrix_pairs_fold_{fold}",
                    )
                ]
            )
        )

        # For each model, create pipeline to generate pairs
        for model in model_names:
            pipelines.append(
                pipeline(
                    [
                        argo_node(
                            func=nodes.make_predictions_and_sort,
                            inputs=[
                                "matrix_generation.feat.nodes_kg_ds",
                                f"matrix_generation.prm.fold_{fold}.matrix_pairs",
                                f"modelling.{model}.fold_{fold}.model_input.transformers",
                                f"modelling.{model}.fold_{fold}.models.model",
                                f"params:modelling.{model}.model_options.model_tuning_args.features",
                                "params:evaluation.score_col_name",
                                "params:matrix_generation.matrix_generation_options.batch_by",
                            ],
                            outputs=f"matrix_generation.{model}.fold_{fold}.model_output.sorted_matrix_predictions@pandas",
                            name=f"make_{model}_predictions_and_sort_fold_{fold}",
                            argo_config=ARGO_GPU_NODE_MEDIUM,
                        ),
                        argo_node(
                            func=nodes.generate_report,
                            inputs=[
                                f"matrix_generation.{model}.fold_{fold}.model_output.sorted_matrix_predictions@pandas",
                                "params:matrix_generation.matrix_generation_options.n_reporting",
                                "ingestion.raw.drug_list@pandas",
                                "ingestion.raw.disease_list@pandas",
                                "params:evaluation.score_col_name",
                                "params:matrix_generation.matrix",
                                "params:matrix_generation.run",
                            ],
                            outputs=f"matrix_generation.{model}.fold_{fold}.reporting.matrix_report",
                            name=f"generate_{model}_report_fold_{fold}",
                        ),
                    ],
                    tags=model,
                )
            )

    return sum(pipelines)<|MERGE_RESOLUTION|>--- conflicted
+++ resolved
@@ -6,47 +6,6 @@
 from . import nodes
 
 
-<<<<<<< HEAD
-def _create_matrix_generation_pipeline(model: str) -> Pipeline:
-    return pipeline(
-        [
-            argo_node(
-                func=nodes.make_predictions_and_sort,
-                inputs=[
-                    "matrix_generation.feat.nodes_kg_ds",
-                    "matrix_generation.prm.matrix_pairs",
-                    f"modelling.{model}.model_input.transformers",
-                    f"modelling.{model}.models.model",
-                    f"params:modelling.{model}.model_options.model_tuning_args.features",
-                    "params:evaluation.treat_score_col_name",
-                    "params:evaluation.not_treat_score_col_name",
-                    "params:evaluation.unknown_score_col_name",
-                    "params:matrix_generation.matrix_generation_options.batch_by",
-                ],
-                outputs=f"matrix_generation.{model}.model_output.sorted_matrix_predictions@pandas",
-                name=f"make_{model}_predictions_and_sort",
-                argo_config=ARGO_GPU_NODE_MEDIUM,
-            ),
-            argo_node(
-                func=nodes.generate_report,
-                inputs=[
-                    f"matrix_generation.{model}.model_output.sorted_matrix_predictions@pandas",
-                    "params:matrix_generation.matrix_generation_options.n_reporting",
-                    "ingestion.raw.drug_list@pandas",
-                    "ingestion.raw.disease_list@pandas",
-                    "params:evaluation.treat_score_col_name",
-                    "params:matrix_generation.matrix",
-                    "params:matrix_generation.run",
-                ],
-                outputs=f"matrix_generation.{model}.reporting.matrix_report",
-                name=f"generate_{model}_report",
-            ),
-        ],
-    )
-
-
-=======
->>>>>>> 81838ecb
 def create_pipeline(**kwargs) -> Pipeline:
     """Create matrix generation pipeline."""
 
