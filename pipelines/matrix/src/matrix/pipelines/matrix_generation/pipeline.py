--- conflicted
+++ resolved
@@ -1,10 +1,6 @@
 from kedro.pipeline import Pipeline, pipeline
 from matrix import settings
-<<<<<<< HEAD
-from matrix.kedro4argo_node import ARGO_GPU_NODE_MEDIUM, argo_node
-=======
 from matrix.kedro4argo_node import ARGO_GPU_NODE_MEDIUM, ArgoNode
->>>>>>> 430b530c
 from matrix.pipelines.modelling.utils import partial_fold
 
 from . import nodes
@@ -36,19 +32,6 @@
                     outputs="matrix_generation.feat.nodes@spark",
                     name="enrich_matrix_embeddings",
                 ),
-<<<<<<< HEAD
-=======
-                # Hacky fix to save parquet file via pandas rather than spark
-                # related to https://github.com/everycure-org/matrix/issues/71
-                ArgoNode(
-                    func=nodes.spark_to_pd,
-                    inputs=[
-                        "matrix_generation.feat.nodes@spark",
-                    ],
-                    outputs="matrix_generation.feat.nodes_kg_ds",
-                    name="transform_parquet_library",
-                ),
->>>>>>> 430b530c
             ]
         )
     )
