--- conflicted
+++ resolved
@@ -1,11 +1,7 @@
 from kedro.pipeline import Pipeline, pipeline
 from matrix import settings
 from matrix.kedro4argo_node import (
-<<<<<<< HEAD
-    ARGO_NODE_MEDIUM_MATRIX_GENERATION,
-=======
     ARGO_CPU_ONLY_NODE_MEDIUM_MATRIX_GENERATION,
->>>>>>> 0124ebc6
     ArgoNode,
 )
 from matrix.pipelines.modelling.utils import partial_fold
@@ -84,16 +80,8 @@
                         ],
                         outputs=f"matrix_generation.fold_{fold}.model_output.sorted_matrix_predictions@spark",
                         name=f"make_predictions_and_sort_fold_{fold}",
-<<<<<<< HEAD
-                        argo_config=ARGO_NODE_MEDIUM_MATRIX_GENERATION,
-                    )
-=======
-                        # argo_config=ArgoResourceConfig(
-                        #     cpu_limit=14, cpu_request=14, memory_limit=310, memory_request=310
-                        # ),
                         argo_config=ARGO_CPU_ONLY_NODE_MEDIUM_MATRIX_GENERATION,
                     ),
->>>>>>> 0124ebc6
                 ],
             )
         )
