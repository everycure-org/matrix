--- conflicted
+++ resolved
@@ -92,21 +92,6 @@
         self.set_database(database)
 
 
-<<<<<<< HEAD
-@has_schema(
-    schema={
-        "label": "string",
-        "id": "string",
-        "name": "string",
-        "property_keys": "array<string>",
-        "property_values": "array<string>",
-        "upstream_data_source": "array<string>",
-    },
-    allow_subset=True,
-)
-@primary_key(primary_key=["id"])
-@log_time
-=======
 class IngestedNodesSchema(DataFrameModel):
     id: T.StringType
     label: T.StringType
@@ -117,7 +102,6 @@
 
 
 @pandera.check_output(IngestedNodesSchema)
->>>>>>> 410915a8
 def ingest_nodes(df: DataFrame) -> DataFrame:
     """Function to create Neo4J nodes.
 
@@ -154,12 +138,7 @@
     )
 
 
-<<<<<<< HEAD
-@log_time
-def bucketize_df(df: DataFrame, bucket_size: int, input_features: List[str], max_input_len: int):
-=======
 def bucketize_df(df: DataFrame, bucket_size: int, input_features: List[str], max_input_len: int) -> DataFrame:
->>>>>>> 410915a8
     """Function to bucketize input dataframe.
 
     Function bucketizes the input dataframe in N buckets, each of size `bucket_size`
@@ -274,23 +253,13 @@
 
 @pandera.check_output(EmbeddingSchema)
 @unpack_params()
-<<<<<<< HEAD
-@log_time
-def reduce_embeddings_dimension(df: DataFrame, transformer, input: str, output: str, skip: bool):
-=======
 def reduce_embeddings_dimension(df: DataFrame, transformer, input: str, output: str, skip: bool) -> DataFrame:
->>>>>>> 410915a8
     return reduce_dimension(df, transformer, input, output, skip)
 
 
 @unpack_params()
 @inject_object()
-<<<<<<< HEAD
-@log_time
-def reduce_dimension(df: DataFrame, transformer, input: str, output: str, skip: bool):
-=======
 def reduce_dimension(df: DataFrame, transformer, input: str, output: str, skip: bool) -> DataFrame:
->>>>>>> 410915a8
     """Function to apply dimensionality reduction.
 
     Function to apply dimensionality reduction conditionally, if skip is set to true
@@ -373,12 +342,7 @@
     return df
 
 
-<<<<<<< HEAD
-@log_time
-def ingest_edges(nodes, edges: DataFrame):
-=======
 def ingest_edges(nodes: DataFrame, edges: DataFrame) -> DataFrame:
->>>>>>> 410915a8
     """Function to construct Neo4J edges."""
     return (
         edges.select(
@@ -476,11 +440,6 @@
     return {"success": "true"}
 
 
-<<<<<<< HEAD
-@no_nulls(columns=["pca_embedding", "topological_embedding"])
-@primary_key(primary_key=["id"])
-@log_time
-=======
 class ExtractedTopologicalEmbeddingSchema(DataFrameModel):
     id: T.StringType
     topological_embedding: T.ArrayType(T.FloatType(), True) = Field(nullable=True)  # type: ignore
@@ -492,7 +451,6 @@
 
 
 @pandera.check_output(ExtractedTopologicalEmbeddingSchema)
->>>>>>> 410915a8
 def extract_topological_embeddings(embeddings: DataFrame, nodes: DataFrame, string_col: str) -> DataFrame:
     """Extract topological embeddings from Neo4j and write into BQ.
 
@@ -514,12 +472,7 @@
     return x
 
 
-<<<<<<< HEAD
-@log_time
-def visualise_pca(nodes: DataFrame, column_name: str):
-=======
 def visualise_pca(nodes: DataFrame, column_name: str) -> plt.Figure:
->>>>>>> 410915a8
     """Write topological embeddings."""
     nodes = nodes.select(column_name, "category").toPandas()
     nodes[["pca_0", "pca_1"]] = pd.DataFrame(nodes[column_name].tolist(), index=nodes.index)
