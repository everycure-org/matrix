--- conflicted
+++ resolved
@@ -95,11 +95,7 @@
     allow_subset=True,
 )
 @primary_key(primary_key=["id"])
-<<<<<<< HEAD
-def create_nodes(df: DataFrame) -> DataFrame:
-=======
 def ingest_nodes(df: DataFrame) -> DataFrame:
->>>>>>> 417f5cec
     """Function to create Neo4J nodes.
 
     Args:
@@ -367,7 +363,6 @@
         gds.model.drop(model)
 
     # Initialize the model
-<<<<<<< HEAD
     estimator_name = estimator.get("model")
     if estimator_name == "graphSage":
         model, _ = getattr(gds.beta, estimator.get("model")).train(
@@ -380,11 +375,6 @@
         # df.to_csv('output_node2vec.csv')
     else:
         raise ValueError()
-=======
-    model, attr = getattr(gds.beta, estimator.get("model")).train(
-        subgraph, **estimator.get("args")
-    )
->>>>>>> 417f5cec
 
     # Plot convergence
     losses = attr.modelInfo["metrics"]["iterationLossesPerEpoch"][0]
@@ -449,30 +439,6 @@
     return fig
 
 
-def visualise_pca(nodes: DataFrame, column_name: str):
-    """Write topological embeddings."""
-    nodes = nodes.select(column_name, "category").toPandas()
-    nodes[["pca_0", "pca_1"]] = pd.DataFrame(
-        nodes[column_name].tolist(), index=nodes.index
-    )
-    fig = plt.figure(
-        figsize=(
-            10,
-            5,
-        )
-    )
-    sns.scatterplot(data=nodes, x="pca_0", y="pca_1", hue="category")
-    plt.suptitle("PCA scatterpot")
-    plt.xlabel("PCA 1")
-    plt.ylabel("PCA 2")
-    plt.legend(
-        bbox_to_anchor=(1.05, 1), loc="upper left", borderaxespad=0, fontsize="small"
-    )
-    plt.tight_layout(rect=[0, 0, 0.85, 1])
-
-    return fig
-
-
 def extract_nodes_edges(
     nodes: DataFrame, edges: DataFrame
 ) -> tuple[DataFrame, DataFrame]:
