import logging
from typing import Any, Dict, List

import matplotlib.pyplot as plt
import numpy as np
import pandas as pd
import pyspark.sql as ps
import pyspark.sql.types as T
import seaborn as sns
from graphdatascience import GraphDataScience
from pyspark.ml.functions import array_to_vector, vector_to_array
from tenacity import retry, stop_after_attempt, wait_exponential

from matrix.inject import inject_object, unpack_params
from matrix.utils.pa_utils import Column, DataFrameSchema, check_output

from .encoders import AttributeEncoder
from .graph_algorithms import GDSGraphAlgorithm

logger = logging.getLogger(__name__)


<<<<<<< HEAD
@has_schema(
    schema={
        "label": "string",
        "id": "string",
        "name": "string",
        "property_keys": "array<string>",
        "property_values": "array<string>",
        "upstream_data_source": "array<string>",
    },
    allow_subset=True,
=======
class GraphDS(GraphDataScience):
    """Adaptor class to allow injecting the GDS object.

    This is due to a drawback where our functions cannot inject a tuple into
    the constructor of an object.
    """

    def __init__(
        self,
        *,
        endpoint: str,
        auth: ps.functions.Tuple[str] | None = None,
        database: str | None = None,
    ):
        """Create `GraphDS` instance."""
        super().__init__(endpoint, auth=tuple(auth), database=database)

        self.set_database(database)


@check_output(
    schema=DataFrameSchema(
        columns={
            "id": Column(T.StringType(), nullable=False),
            "label": Column(T.StringType(), nullable=False),
            "name": Column(T.StringType(), nullable=True),
            "property_keys": Column(T.ArrayType(T.StringType()), nullable=False),
            "property_values": Column(T.ArrayType(T.StringType()), nullable=False),
            "upstream_data_source": Column(T.ArrayType(T.StringType()), nullable=False),
        }
    )
>>>>>>> 6852e1cb
)
def ingest_nodes(df: ps.DataFrame) -> ps.DataFrame:
    """Function to create Neo4J nodes.

    Args:
        df: Nodes dataframe
    """
    return (
        df.select("id", "name", "category", "description", "upstream_data_source")
        .withColumn("label", ps.functions.col("category"))
        # add string properties here
        .withColumn(
            "properties",
            ps.functions.create_map(
                ps.functions.lit("name"),
                ps.functions.col("name"),
                ps.functions.lit("category"),
                ps.functions.col("category"),
                ps.functions.lit("description"),
                ps.functions.col("description"),
            ),
        )
        .withColumn("property_keys", ps.functions.map_keys(ps.functions.col("properties")))
        .withColumn("property_values", ps.functions.map_values(ps.functions.col("properties")))
        # add array properties here
        .withColumn(
            "array_properties",
            ps.functions.create_map(
                ps.functions.lit("upstream_data_source"),
                ps.functions.col("upstream_data_source"),
            ),
        )
        .withColumn("array_property_keys", ps.functions.map_keys(ps.functions.col("array_properties")))
        .withColumn("array_property_values", ps.functions.map_values(ps.functions.col("array_properties")))
    )


def bucketize_df(df: ps.DataFrame, bucket_size: int, input_features: List[str], max_input_len: int) -> ps.DataFrame:
    """Function to bucketize input dataframe.

    Function bucketizes the input dataframe in N buckets, each of size `bucket_size`
    elements. Moreover, it concatenates the `features` into a single column and limits the
    length to `max_input_len`.

    Args:
        df: Dataframe to bucketize
        attributes: to keep
        bucket_size: size of the buckets
    """

    # Order and bucketize elements
    return (
        df.transform(_bucketize, bucket_size=bucket_size)
        .withColumn(
            "text_to_embed",
            ps.functions.concat(
                *[ps.functions.coalesce(ps.functions.col(feature), ps.functions.lit("")) for feature in input_features]
            ),
        )
        .withColumn("text_to_embed", ps.functions.substring(ps.functions.col("text_to_embed"), 1, max_input_len))
        .select("id", "text_to_embed", "bucket")
    )


def _bucketize(df: ps.DataFrame, bucket_size: int) -> ps.DataFrame:
    """Function to bucketize df in given number of buckets.

    Args:
        df: dataframe to bucketize
        bucket_size: size of the buckets
    Returns:
        Dataframe augmented with `bucket` column
    """

    # Retrieve number of elements
    num_elements = df.count()
    num_buckets = (num_elements + bucket_size - 1) // bucket_size

    # Construct df to bucketize
    spark_session: ps.SparkSession = ps.SparkSession.builder.getOrCreate()

    # Bucketize df
    buckets = spark_session.createDataFrame(
        data=[(bucket, bucket * bucket_size, (bucket + 1) * bucket_size) for bucket in range(num_buckets)],
        schema=["bucket", "min_range", "max_range"],
    )

    return df.withColumn(
        "row_num", ps.functions.row_number().over(ps.window.Window.orderBy("id")) - ps.functions.lit(1)
    ).join(
        buckets,
        on=[
            (ps.functions.col("row_num") >= (ps.functions.col("min_range")))
            & (ps.functions.col("row_num") < ps.functions.col("max_range"))
        ],
    )


@inject_object()
def compute_embeddings(
    dfs: Dict[str, Any],
    encoder: AttributeEncoder,
) -> Dict[str, Any]:
    """Function to bucketize input data.

    Args:
        dfs: mapping of paths to df load functions
        encoder: encoder to run
    """

    # NOTE: Inner function to avoid reference issues on unpacking
    # the dataframe, therefore leading to only the latest shard
    # being processed n times.
    def _func(dataframe: pd.DataFrame):
        return lambda df=dataframe: encoder.encode(df())

    shards = {}
    for path, df in dfs.items():
        # Little bit hacky, but extracting batch from hive partitioning for input path
        # As we know the input paths to this dataset are of the format /shard={num}
        bucket = path.split("/")[0].split("=")[1]

        # Invoke function to compute embeddings
        shard_path = f"bucket={bucket}/shard"
        shards[shard_path] = _func(df)

    return shards


@retry(wait=wait_exponential(multiplier=1, min=2, max=10), stop=stop_after_attempt(3))
async def compute_df_embeddings_async(df: pd.DataFrame, embedding_model) -> pd.DataFrame:
    try:
        # Embed entities in batch mode
        combined_texts = df["text_to_embed"].tolist()
        df["embedding"] = await embedding_model.aembed_documents(combined_texts)

        # Ensure floats
        df["embedding"] = df["embedding"].apply(lambda emb: np.array(emb, dtype=np.float32))
    except Exception as e:
        print(f"Exception occurred: {e}")
        raise e

    # Drop added column
    df = df.drop(columns=["text_to_embed"])
    return df


@unpack_params()
@check_output(
    schema=DataFrameSchema(
        columns={
            "id": Column(T.StringType(), nullable=False),
            "embedding": Column(T.ArrayType(T.FloatType()), nullable=False),
            "pca_embedding": Column(T.ArrayType(T.FloatType()), nullable=False),
        },
        unique=["id"],
    )
)
def reduce_embeddings_dimension(df: ps.DataFrame, transformer, input: str, output: str, skip: bool) -> ps.DataFrame:
    return reduce_dimension(df, transformer, input, output, skip)


@unpack_params()
@inject_object()
def reduce_dimension(df: ps.DataFrame, transformer, input: str, output: str, skip: bool) -> ps.DataFrame:
    """Function to apply dimensionality reduction.

    Function to apply dimensionality reduction conditionally, if skip is set to true
    the original input will be returned, otherwise the given transformer will be applied.

    Args:
        df: to apply technique to
        transformer: transformer to apply
        input: name of attribute to transform
        output: name of attribute to store result
        skip: whether to skip the PCA transformation and dimensionality reduction

    Returns:
        DataFrame: A DataFrame with either the reduced dimension embeddings or the original
                   embeddings, depending on the 'skip' parameter.
    """
    if skip:
        return df.withColumn(output, ps.functions.col(input).cast("array<float>"))

    # Convert into correct type
    df = df.withColumn("features", array_to_vector(ps.functions.col(input).cast("array<float>")))

    # Link
    transformer.setInputCol("features")
    transformer.setOutputCol("pca_features")

    res = (
        transformer.fit(df)
        .transform(df)
        .withColumn(output, vector_to_array("pca_features"))
        .withColumn(output, ps.functions.col(output).cast("array<float>"))
        .withColumn("pca_embedding", ps.functions.col(output))
        .drop("pca_features", "features")
    )

    return res


def filter_edges_for_topological_embeddings(
    nodes: ps.DataFrame, edges: ps.DataFrame, drug_types: List[str], disease_types: List[str]
) -> ps.DataFrame:
    """Function to filter edges for topological embeddings process.

    The function removes edges connecting drug and disease nodes to avoid data leakage. Currently
    uses the `all_categories` to remove drug-disease edges.

    FUTURE: Ensure edges from ground truth dataset are explicitly removed.

    Args:
        nodes: nodes dataframe
        edges: edges dataframe
        drug_types: list of drug types
        disease_types: list of disease types
    Returns:
        Dataframe with filtered edges
    """

    def _create_mapping(column: str):
        return nodes.alias(column).withColumn(column, ps.functions.col("id")).select(column, "all_categories")

    df = (
        edges.alias("edges")
        .join(_create_mapping("subject"), how="left", on="subject")
        .join(_create_mapping("object"), how="left", on="object")
        # FUTURE: Improve with proper feature engineering engine
        .withColumn(
            "subject_is_drug",
            ps.functions.arrays_overlap(ps.functions.col("subject.all_categories"), ps.functions.lit(drug_types)),
        )
        .withColumn(
            "subject_is_disease",
            ps.functions.arrays_overlap(ps.functions.col("subject.all_categories"), ps.functions.lit(disease_types)),
        )
        .withColumn(
            "object_is_drug",
            ps.functions.arrays_overlap(ps.functions.col("object.all_categories"), ps.functions.lit(drug_types)),
        )
        .withColumn(
            "object_is_disease",
            ps.functions.arrays_overlap(ps.functions.col("object.all_categories"), ps.functions.lit(disease_types)),
        )
        .withColumn(
            "is_drug_disease_edge",
            (ps.functions.col("subject_is_drug") & ps.functions.col("object_is_disease"))
            | (ps.functions.col("subject_is_disease") & ps.functions.col("object_is_drug")),
        )
        .filter(~ps.functions.col("is_drug_disease_edge"))
        .select("edges.*")
    )

    return df


def ingest_edges(nodes: ps.DataFrame, edges: ps.DataFrame) -> ps.DataFrame:
    """Function to construct Neo4J edges."""
    return (
        edges.select(
            "subject",
            "predicate",
            "object",
            "upstream_data_source",
        )
        .withColumn("label", ps.functions.split(ps.functions.col("predicate"), ":", limit=2).getItem(1))
        # we repartition to 1 partition here to avoid deadlocks in the edges insertion of neo4j.
        # FUTURE potentially we should repartition in the future to avoid deadlocks. However
        # with edges, this is harder to do than with nodes (as they are distinct but edges have 2 nodes)
        # https://neo4j.com/docs/spark/current/performance/tuning/#parallelism
        .repartition(1)
    )


@unpack_params()
@inject_object()
def train_topological_embeddings(
    df: ps.DataFrame,
    gds: GraphDataScience,
    topological_estimator: GDSGraphAlgorithm,
    projection: Any,
    estimator: Any,
    write_property: str,
) -> Dict:
    """Function to add graphsage embeddings.

    Function leverages the gds library to ochestrate topological embedding computation
    on the nodes of the KG.

    NOTE: The df and edges input are only added to ensure correct lineage

    Args:
        df: nodes df
        gds: the gds object
        filtering: filtering
        projection: gds projection to execute on the graph
        topological_estimator: GDS estimator to apply
        estimator: estimator to apply
        write_property: node property to write result to
    """
    # Validate whether the GDS graph exists
    graph_name = projection.get("graphName")
    if gds.graph.exists(graph_name).exists:
        graph = gds.graph.get(graph_name)
        gds.graph.drop(graph, False)
    config = projection.pop("configuration", {})
    graph, _ = gds.graph.project(*projection.values(), **config)

    # Validate whether the model exists
    model_name = estimator.get("modelName")
    if gds.model.exists(model_name).exists:
        model = gds.model.get(model_name)
        gds.model.drop(model)

    # Initialize the model
    topological_estimator.run(gds=gds, model_name=model_name, graph=graph, write_property=write_property)
    losses = topological_estimator.return_loss()

    # Plot convergence
    convergence = plt.figure()
    ax = convergence.add_subplot(1, 1, 1)
    ax.plot([x for x in range(len(losses))], losses)

    # Add labels and title
    ax.set_xlabel("Number of Epochs")
    ax.set_ylabel("Average loss per node")
    ax.set_title("Loss Chart")

    return {"success": "true"}, convergence


@inject_object()
@unpack_params()
def write_topological_embeddings(
    model: ps.DataFrame,
    gds: GraphDataScience,
    topological_estimator: GDSGraphAlgorithm,
    projection: Any,
    estimator: Any,
    write_property: str,
) -> Dict:
    """Write topological embeddings."""
    # Retrieve the graph
    graph_name = projection.get("graphName")
    graph = gds.graph.get(graph_name)

    # Retrieve the model
    model_name = estimator.get("modelName")
    topological_estimator.predict_write(gds=gds, model_name=model_name, graph=graph, write_property=write_property)
    return {"success": "true"}


def _cast_to_array(df, col: str) -> ps.DataFrame:
    if isinstance(df.schema[col].dataType, ps.types.StringType):
        return df.withColumn(
            col, ps.functions.from_json(ps.functions.col(col), ps.types.ArrayType(ps.types.FloatType()))
        )

    return df


@check_output(
    schema=DataFrameSchema(
        columns={
            "id": Column(T.StringType(), nullable=False),
            "topological_embedding": Column(T.ArrayType(T.FloatType()), nullable=False),
            "pca_embedding": Column(T.ArrayType(T.FloatType()), nullable=False),
        },
        unique=["id"],
    )
)
def extract_topological_embeddings(embeddings: ps.DataFrame, nodes: ps.DataFrame, string_col: str) -> ps.DataFrame:
    """Extract topological embeddings from Neo4j and write into BQ.

    Need a conditional statement due to Node2Vec writing topological embeddings as string. Raised issue in GDS client:
    https://github.com/neo4j/graph-data-science-client/issues/742#issuecomment-2324737372.
    """
    x = (
        nodes.alias("nodes")
        .join(embeddings.transform(_cast_to_array, string_col).alias("embeddings"), on="id", how="left")
        .select("nodes.*", "embeddings.pca_embedding", "embeddings.topological_embedding")
        .withColumn("pca_embedding", ps.functions.col("pca_embedding").cast("array<float>"))
        .withColumn("topological_embedding", ps.functions.col("topological_embedding").cast("array<float>"))
    )

    return x


def visualise_pca(nodes: ps.DataFrame, column_name: str) -> plt.Figure:
    """Write topological embeddings."""
    nodes = nodes.select(column_name, "category").toPandas()
    nodes[["pca_0", "pca_1"]] = pd.DataFrame(nodes[column_name].tolist(), index=nodes.index)
    fig = plt.figure(
        figsize=(
            10,
            5,
        )
    )
    sns.scatterplot(data=nodes, x="pca_0", y="pca_1", hue="category")
    plt.suptitle("PCA scatterpot")
    plt.xlabel("PC 1")
    plt.ylabel("PC 2")
    plt.legend(bbox_to_anchor=(1.05, 1), loc="upper left", borderaxespad=0, fontsize="small")
    plt.tight_layout(rect=[0, 0, 0.85, 1])

    return fig<|MERGE_RESOLUTION|>--- conflicted
+++ resolved
@@ -20,18 +20,6 @@
 logger = logging.getLogger(__name__)
 
 
-<<<<<<< HEAD
-@has_schema(
-    schema={
-        "label": "string",
-        "id": "string",
-        "name": "string",
-        "property_keys": "array<string>",
-        "property_values": "array<string>",
-        "upstream_data_source": "array<string>",
-    },
-    allow_subset=True,
-=======
 class GraphDS(GraphDataScience):
     """Adaptor class to allow injecting the GDS object.
 
@@ -63,7 +51,6 @@
             "upstream_data_source": Column(T.ArrayType(T.StringType()), nullable=False),
         }
     )
->>>>>>> 6852e1cb
 )
 def ingest_nodes(df: ps.DataFrame) -> ps.DataFrame:
     """Function to create Neo4J nodes.
