--- conflicted
+++ resolved
@@ -348,12 +348,9 @@
     return fig
 
 
-<<<<<<< HEAD
-=======
 def pass_through(x):
     return x
 
 
->>>>>>> 60a4b257
 def embeddings_preprocessor(df: DataFrame, key_length: int, combine_cols: Sequence[str], new_col: str) -> DataFrame:
     return df.withColumn(new_col, F.concat_ws("", *combine_cols).substr(startPos=1, length=key_length))