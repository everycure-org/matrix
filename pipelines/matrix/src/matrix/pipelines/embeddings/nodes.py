--- conflicted
+++ resolved
@@ -1,8 +1,4 @@
-<<<<<<< HEAD
-from typing import Any, Dict, List, Sequence, TypeAlias
-=======
 from typing import Any, Dict, List, Sequence
->>>>>>> 15b2aacd
 
 import matplotlib.pyplot as plt
 import pandas as pd
@@ -20,11 +16,6 @@
 
 from .graph_algorithms import GDSGraphAlgorithm
 
-<<<<<<< HEAD
-ResolvedEmbedding: TypeAlias = tuple[str, list[float]]
-
-=======
->>>>>>> 15b2aacd
 
 class GraphDS(GraphDataScience):
     """Adaptor class to allow injecting the GDS object.
@@ -357,12 +348,5 @@
     return fig
 
 
-<<<<<<< HEAD
-=======
-def pass_through(x):
-    return x
-
-
->>>>>>> 15b2aacd
 def embeddings_preprocessor(df: DataFrame, key_length: int, combine_cols: Sequence[str], new_col: str) -> DataFrame:
     return df.withColumn(new_col, F.concat_ws("", *combine_cols).substr(startPos=1, length=key_length))