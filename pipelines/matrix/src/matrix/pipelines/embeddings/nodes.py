--- conflicted
+++ resolved
@@ -3,11 +3,8 @@
 
 import matplotlib.pyplot as plt
 import pandas as pd
-<<<<<<< HEAD
-=======
 import numpy as np
 
->>>>>>> 0306645b
 import seaborn as sns
 
 from graphdatascience import GraphDataScience
@@ -17,20 +14,6 @@
 import pandera
 
 import pyspark.sql.types as T
-<<<<<<< HEAD
-from pyspark.sql import DataFrame
-from pyspark.sql import functions as F
-from pyspark.sql.types import StringType
-from pyspark.ml.functions import array_to_vector, vector_to_array
-
-from refit.v1.core.inject import inject_object
-from refit.v1.core.inline_has_schema import has_schema
-from refit.v1.core.inline_primary_key import primary_key
-from refit.v1.core.unpack import unpack_params
-
-from .graph_algorithms import GDSGraphAlgorithm
-from matrix.pipelines.modelling.nodes import no_nulls
-=======
 from pyspark.sql import DataFrame, SparkSession
 
 from pyspark.sql import functions as F
@@ -43,7 +26,6 @@
 
 from .graph_algorithms import GDSGraphAlgorithm
 from .encoders import AttributeEncoder
->>>>>>> 0306645b
 
 logger = logging.getLogger(__name__)
 
@@ -114,15 +96,6 @@
     )
 
 
-<<<<<<< HEAD
-@has_schema(
-    schema={
-        "embedding": "array<float>",
-        "pca_embedding": "array<float>",
-    }
-)
-@no_nulls(columns=["embedding", "pca_embedding"])
-=======
 def bucketize_df(df: DataFrame, bucket_size: int, input_features: List[str], max_input_len: int) -> DataFrame:
     """Function to bucketize input dataframe.
 
@@ -236,7 +209,6 @@
 
 
 @pandera.check_output(EmbeddingSchema)
->>>>>>> 0306645b
 @unpack_params()
 def reduce_embeddings_dimension(df: DataFrame, transformer, input: str, output: str, skip: bool) -> DataFrame:
     return reduce_dimension(df, transformer, input, output, skip)
