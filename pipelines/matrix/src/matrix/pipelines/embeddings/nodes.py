--- conflicted
+++ resolved
@@ -8,26 +8,21 @@
 
 from pyspark.sql import DataFrame
 from pyspark.sql import functions as F
-<<<<<<< HEAD
 from pyspark.sql.functions import udf, col
 from pyspark.sql.types import FloatType, ArrayType, StringType
-
-=======
 from pyspark.sql.window import Window
-from pyspark.sql.types import FloatType, ArrayType
->>>>>>> 03de6359
 from pyspark.ml.functions import array_to_vector, vector_to_array
 
 from neo4j import Driver
 from neo4j import GraphDatabase
 
-<<<<<<< HEAD
+from matplotlib.pyplot import plot
+import seaborn as sns
+
 from pypher.builder import create_function
 from . import pypher_utils
 from .graph_algorithms import *
-=======
 from graphdatascience import GraphDataScience, QueryRunner
->>>>>>> 03de6359
 
 from refit.v1.core.inject import inject_object
 from refit.v1.core.unpack import unpack_params
