"""Nodes for embeddings pipeline."""
import os
from typing import List, Any, Dict

import pandas as pd
import numpy as np
import matplotlib.pyplot as plt

from neo4j import Driver
from pyspark.sql import DataFrame
from pyspark.sql import functions as F

from pyspark.ml.functions import array_to_vector, vector_to_array
from graphdatascience import GraphDataScience, QueryRunner
from neo4j import GraphDatabase
from pypher import __ as cypher, Pypher

from matplotlib.pyplot import plot
import seaborn as sns

from pypher.builder import create_function
from . import pypher_utils

from refit.v1.core.inject import inject_object
from refit.v1.core.unpack import unpack_params
from refit.v1.core.inline_has_schema import has_schema
from refit.v1.core.inline_primary_key import primary_key

from tenacity import (
    retry,
    stop_after_attempt,
    retry_if_exception_type,
)
<<<<<<< HEAD
=======

import matplotlib.pyplot as plt
>>>>>>> a44ca710

import logging

logger = logging.getLogger(__name__)


class GraphDB:
    """Adaptor class to allow injecting the GraphDB object.

    This is due to a drawback where refit cannot inject a tuple into
    the constructor of an object.
    """

    def __init__(
        self,
        *,
        endpoint: str | Driver | QueryRunner,
        auth: F.Tuple[str] | None = None,
        database: str | None = None,
    ):
        """Create `GraphDB` instance."""
        self._endpoint = endpoint
        self._auth = tuple(auth)
        self._database = database

    def driver(self):
        """Return the driver object."""
        return GraphDatabase.driver(self._endpoint, auth=self._auth)


class GraphDS(GraphDataScience):
    """Adaptor class to allow injecting the GDS object.

    This is due to a drawback where refit cannot inject a tuple into
    the constructor of an object.
    """

    def __init__(
        self,
        *,
        endpoint: str | Driver | QueryRunner,
        auth: F.Tuple[str] | None = None,
        database: str | None = None,
    ):
        """Create `GraphDS` instance."""
        super().__init__(endpoint, auth=tuple(auth), database=database)

        self.set_database(database)


@has_schema(
    schema={
        "label": "string",
        "id": "string",
        "name": "string",
        "property_keys": "array<string>",
        "property_values": "array<string>",
        "kg_sources": "array<string>",
    },
    allow_subset=True,
)
@primary_key(primary_key=["id"])
def create_nodes(df: DataFrame) -> DataFrame:
    """Function to create Neo4J nodes.

    Args:
        df: Nodes dataframe
    """
    return (
        df.select("id", "name", "category", "description", "kg_sources")
        .withColumn("label", F.split(F.col("category"), ":", limit=2).getItem(1))
        .withColumn(
            "properties",
            F.create_map(
                F.lit("name"),
                F.col("name"),
                F.lit("category"),
                F.col("category"),
                F.lit("description"),
                F.col("description"),
            ),
        )
        .withColumn("property_keys", F.map_keys(F.col("properties")))
        .withColumn("property_values", F.map_values(F.col("properties")))
    )


class FailedBatchesException(BaseException):
    """Exception to signal failed batches."""

    pass


@unpack_params()
@inject_object()
@retry(
    stop=stop_after_attempt(3),
    retry=retry_if_exception_type(FailedBatchesException),
)
def compute_embeddings(
    input: DataFrame,
    gdb: GraphDB,
    features: List[str],
    api_key: str,
    batch_size: int,
    attribute: str,
    endpoint: str,
    model: str,
    concurrency: int,
):
    """Function to orchestrate embedding computation in Neo4j.

    Args:
        input: input df
        gdb: graph database instance
        features: features to include to compute embeddings
        api_key: api key to use
        batch_size: batch size
        attribute: attribute to add
        endpoint: endpoint to use
        model: model to use
        concurrency: number of concurrent calls to execute
    """
    # Due to https://github.com/neo4j-contrib/neo4j-apoc-procedures/issues/4156
    # we first check if we need to do anything here, and if all embeddings are already calculated
    # we do not do anything
    with gdb.driver() as driver:
        q = driver.execute_query(
            "match (n:Entity) where n.embedding is null return count(*) as count",
            database_=gdb._database,
        )
        rec = q.records[0]
        count = rec.get("count")
        if count == 0:
            # we don't have to embed anything anymore, thus skipping the work below
            logger.warning(
                "we actually have embedded everything already or there is an issue with the data. Continuing without taking action"
            )
            return {"success": "true"}
        else:
            logger.info("we still have %s embeddings left to calculate", str(count))

    # fmt: off
    # Register functions
    create_function("iterate", {"name": "apoc.periodic.iterate"}, func_raw=True)
    create_function("openai_embedding", {"name": "apoc.ml.openai.embedding"}, func_raw=True)
    create_function("set_property", {"name": "apoc.create.setProperty"}, func_raw=True)

    # Build query
    p = Pypher()

    # Due to f-string limitations
    empty = '\"\"'

    # The apoc iterate is a rather interesting function, that takes stringified
    # cypher queries as input. The first determines the subset of nodes on
    # include, whereas the second query defines the operation to execute.
    # https://neo4j.com/labs/apoc/4.1/overview/apoc.periodic/apoc.periodic.iterate/
    p.CALL.iterate(
        # Match every :Entity node in the graph
        # FUTURE 'embedding' is hard coded because we had an issue with the $attribute inside of the `` brackets
        cypher.stringify(cypher.MATCH.node("p", labels="Entity").WHERE.p.property("embedding").IS_NULL.RETURN.p),
        # For each batch, execute following statements, the $_batch is a special
        # variable made accessible to access the elements in the batch.
        cypher.stringify(
            [
                # Apply OpenAI embedding in a batched manner, embedding
                # is applied on the concatenation of supplied features for each node.
                cypher.CALL.openai_embedding(f"[item in $_batch | {'+'.join(f'coalesce(item.p.{item}, {empty})' for item in features)}]", "$apiKey", "{endpoint: $endpoint, model: $model}").YIELD("index", "text", "embedding"),
                # Set the attribute property of the node to the embedding
                cypher.CALL.set_property("$_batch[index].p", "$attribute", "embedding").YIELD("node").RETURN("node"),
            ]
        ),
        # The last argument bridges the variables used in the outer query
        # and the variables referenced in the stringified params.
        cypher.map(
            batchMode="BATCH_SINGLE",
            # FUTURE when this is fixed: https://github.com/neo4j-contrib/neo4j-apoc-procedures/issues/4153 we should be able to max out
            # our capacity towards the service provider
            parallel="false",
            # parallel="false",
            batchSize=batch_size,
            concurrency=concurrency,
            params=cypher.map(apiKey=api_key, endpoint=endpoint, attribute=attribute, model=model),
        ),
    ).YIELD("batch", "operations").UNWIND("batch").AS("b").WITH("b").WHERE("b.failed > 0").RETURN("b.failed")
    # fmt: on

    failed = []
    with gdb.driver() as driver:
        failed = driver.execute_query(str(p), database_=gdb._database, **p.bound_params)

    if len(failed.records) > 0:
        raise FailedBatchesException("Failed batches in the embedding step")

    return {"success": "true"}


@unpack_params()
@inject_object()
def reduce_dimension(df: DataFrame, transformer, input: str, output: str, skip: bool):
    """Function to apply dimensionality reduction.

    Args:
        df: to apply technique to
        transformer: transformer to apply
        input: name of attribute to transform
        output: name of attribute to store result
        skip: whether to skip the PCA transformation and dimensionality reduction

    Returns:
        DataFrame: A DataFrame with either the reduced dimension embeddings or the original
                   embeddings, depending on the 'skip' parameter.

    Note:
    - If skip is true, the function returns the original embeddings from the LLM model.
    - If skip is false, the function returns the embeddings after applying the dimensionality reduction technique.
    """
    if skip:
        return df.withColumn(output, F.col(input))

    # Convert into correct type
    df = df.withColumn("features", array_to_vector(input))

    # Link
    transformer.setInputCol("features")
    transformer.setOutputCol("pca_features")

    res = (
        transformer.fit(df)
        .transform(df)
        .withColumn(output, vector_to_array("pca_features"))
        .drop("pca_features", "features")
    )

    return res


def ingest_edges(nodes, edges: DataFrame):
    """Function to construct Neo4J edges."""
    return (
        edges.select(
            "subject", "predicate", "object", "knowledge_sources", "kg_sources"
        )
        .withColumn("label", F.split(F.col("predicate"), ":", limit=2).getItem(1))
        # we repartition to 1 partition here to avoid deadlocks in the edges insertion of neo4j.
        # FUTURE potentially we should repartition in the future to avoid deadlocks. However
        # with edges, this is harder to do than with nodes (as they are distinct but edges have 2 nodes)
        # https://neo4j.com/docs/spark/current/performance/tuning/#parallelism
        .repartition(1)
    )


@inject_object()
def add_include_in_graphsage(
    df: DataFrame, gdb: GraphDB, drug_types: List[str], disease_types: List[str]
) -> Dict:
    """Function to add include_in_graphsage property.

    Only edges between non drug-disease pairs are included in graphsage.
    """
    with gdb.driver() as driver:
        q = driver.execute_query(
            """
            MATCH (n)-[r]-(m)
            WHERE 
                n.category IN $drug_types 
                AND m.category IN $disease_types
            SET r.include_in_graphsage = 0
            """,
            database_=gdb._database,
            drug_types=drug_types,
            disease_types=disease_types,
        )

    return {"success": "true"}


@unpack_params()
@inject_object()
def train_topological_embeddings(
    df: DataFrame,
    gds: GraphDataScience,
    projection: Any,
    filtering: Any,
    estimator: Any,
    write_property: str,
) -> Dict:
    """Function to add graphsage embeddings.

    Function leverages the gds library to ochestrate topological embedding computation
    on the nodes of the KG.

    NOTE: The df and edges input are only added to ensure correct lineage

    Args:
        df: nodes df
        gds: the gds object
        filtering: filtering
        projection: gds projection to execute on the graph
        estimator: estimator to apply
        write_property: node property to write result to
    """
    # Validate whether the GDS graph exists
    graph_name = projection.get("graphName")
    if gds.graph.exists(graph_name).exists:
        graph = gds.graph.get(graph_name)
        gds.graph.drop(graph, False)

    config = projection.pop("configuration", {})
    graph, _ = gds.graph.project(*projection.values(), **config)

    # Filter out treat/GT nodes from the graph
    subgraph_name = filtering.get("graphName")
    filter_args = filtering.pop("args")

    # Drop graph if exists
    if gds.graph.exists(subgraph_name).exists:
        subgraph = gds.graph.get(subgraph_name)
        gds.graph.drop(subgraph, False)

    subgraph, _ = gds.graph.filter(subgraph_name, graph, **filter_args)

    # Validate whether the model exists
    model_name = estimator.get("args").get("modelName")
    if gds.model.exists(model_name).exists:
        model = gds.model.get(model_name)
        gds.model.drop(model)

    # Initialize the model
    model, attr = getattr(gds.beta, estimator.get("model")).train(
        subgraph, **estimator.get("args")
    )

    # Plot convergence
    losses = attr.modelInfo["metrics"]["iterationLossesPerEpoch"][0]

    convergence = plt.figure()
    ax = convergence.add_subplot(1, 1, 1)
    ax.plot([x for x in range(len(losses))], losses)

    # Add labels and title
    ax.set_xlabel("Number of Epochs")
    ax.set_ylabel("Average loss per node")
    ax.set_title("Loss Chart")

    return {"success": "true"}, convergence


@inject_object()
@unpack_params()
def write_topological_embeddings(
    model: DataFrame,
    gds: GraphDataScience,
    projection: Any,
    estimator: Any,
    filtering: Any,
    write_property: str,
) -> Dict:
    """Write topological embeddings."""
    # Retrieve the graph
    graph_name = projection.get("graphName")
    graph = gds.graph.get(graph_name)

    # Retrieve the model
    model_name = estimator.get("args").get("modelName")
    model = gds.model.get(model_name)

    # Write model output back to graph
    model.predict_write(graph, writeProperty=write_property)

    return {"success": "true"}


def visualise_pca(nodes: DataFrame, column_name: str):
    """Write topological embeddings."""
    nodes = nodes.select(column_name, "category").toPandas()
    nodes[["pca_0", "pca_1"]] = pd.DataFrame(
        nodes[column_name].tolist(), index=nodes.index
    )
    fig = plt.figure(
        figsize=(
            10,
            5,
        )
    )
    sns.scatterplot(data=nodes, x="pca_0", y="pca_1", hue="category")
    plt.suptitle("PCA scatterpot")
    plt.xlabel("PCA 1")
    plt.ylabel("PCA 2")
    plt.legend(
        bbox_to_anchor=(1.05, 1), loc="upper left", borderaxespad=0, fontsize="small"
    )
    plt.tight_layout(rect=[0, 0, 0.85, 1])

    return fig


def extract_nodes_edges(
    nodes: DataFrame, edges: DataFrame
) -> tuple[DataFrame, DataFrame]:
    """Simple node/edge extractor function.

    Args:
        nodes: the nodes from the KG
        edges: the edges from the KG
    """
    return {"enriched_nodes": nodes, "enriched_edges": edges}<|MERGE_RESOLUTION|>--- conflicted
+++ resolved
@@ -31,11 +31,8 @@
     stop_after_attempt,
     retry_if_exception_type,
 )
-<<<<<<< HEAD
-=======
 
 import matplotlib.pyplot as plt
->>>>>>> a44ca710
 
 import logging
 
