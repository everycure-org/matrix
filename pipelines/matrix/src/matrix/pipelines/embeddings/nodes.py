import logging
from typing import Any, Dict, List

import matplotlib.pyplot as plt
import pandas as pd
import numpy as np
import seaborn as sns

from graphdatascience import GraphDataScience

import pyspark.sql.types as T
from pyspark.sql import DataFrame, SparkSession
from pyspark.sql import functions as F
from pyspark.sql.types import StringType
from pyspark.sql.window import Window
from pyspark.ml.functions import array_to_vector, vector_to_array

from refit.v1.core.inject import inject_object
from refit.v1.core.inline_has_schema import has_schema
from refit.v1.core.inline_primary_key import primary_key
from refit.v1.core.unpack import unpack_params

from tenacity import retry, wait_exponential, stop_after_attempt

from .graph_algorithms import GDSGraphAlgorithm
from matrix.pipelines.modelling.nodes import no_nulls

logger = logging.getLogger(__name__)


<<<<<<< HEAD
class GraphDB:
    """Adaptor class to allow injecting the GraphDB object.

    This is due to a drawback where refit cannot inject a tuple into
    the constructor of an object.
    """

    def __init__(
        self,
        *,
        endpoint: str | Driver | QueryRunner,
        auth: F.Tuple[str] | None = None,
        database: str | None = None,
    ):
        """Create `GraphDB` instance."""
        self._endpoint = endpoint
        self._auth = tuple(auth)
        self._database = database
        self.driver = GraphDatabase.driver(self._endpoint, auth=self._auth, database=self._database)

    def run(self, query: str) -> List[Any]:
        """Run a query on the Neo4j database and get data.

        Args:
            query: The query to run.
        """
        with self.driver.session() as session:
            return session.run(query).data()


=======
>>>>>>> 2c99978f
class GraphDS(GraphDataScience):
    """Adaptor class to allow injecting the GDS object.

    This is due to a drawback where refit cannot inject a tuple into
    the constructor of an object.
    """

    def __init__(
        self,
        *,
        endpoint: str,
        auth: F.Tuple[str] | None = None,
        database: str | None = None,
    ):
        """Create `GraphDS` instance."""
        super().__init__(endpoint, auth=tuple(auth), database=database)

        self.set_database(database)


@has_schema(
    schema={
        "label": "string",
        "id": "string",
        "name": "string",
        "property_keys": "array<string>",
        "property_values": "array<string>",
        "upstream_data_source": "array<string>",
    },
    allow_subset=True,
)
@primary_key(primary_key=["id"])
def ingest_nodes(df: DataFrame) -> DataFrame:
    """Function to create Neo4J nodes.

    Args:
        df: Nodes dataframe
    """
    return (
        df.select("id", "name", "category", "description", "upstream_data_source")
        .withColumn("label", F.col("category"))
        # add string properties here
        .withColumn(
            "properties",
            F.create_map(
                F.lit("name"),
                F.col("name"),
                F.lit("category"),
                F.col("category"),
                F.lit("description"),
                F.col("description"),
            ),
        )
        .withColumn("property_keys", F.map_keys(F.col("properties")))
        .withColumn("property_values", F.map_values(F.col("properties")))
        # add array properties here
        .withColumn(
            "array_properties",
            F.create_map(
                F.lit("upstream_data_source"),
                F.col("upstream_data_source"),
            ),
        )
        .withColumn("array_property_keys", F.map_keys(F.col("array_properties")))
        .withColumn("array_property_values", F.map_values(F.col("array_properties")))
    )


def bucketize_df(df: DataFrame, bucket_size: int, input_features: List[str], max_input_len: int):
    """Function to bucketize input dataframe.

    Function bucketizes the input dataframe in N buckets, each of size `bucket_size`
    elements. Moreover, it concatenates the `features` into a single column and limits the
    length to `max_input_len`.

    Args:
        df: Dataframe to bucketize
        attributes: to keep
        bucket_size: size of the buckets
    """

    # Retrieve number of elements
    num_elements = df.count()
    num_buckets = (num_elements + bucket_size - 1) // bucket_size

    # Construct df to bucketize
    spark_session: SparkSession = SparkSession.builder.getOrCreate()

    # Bucketize df
    buckets = spark_session.createDataFrame(
        data=[(bucket, bucket * bucket_size, (bucket + 1) * bucket_size) for bucket in range(num_buckets)],
        schema=["bucket", "min_range", "max_range"],
    )

    # Order and bucketize elements
    return (
        df.withColumn("row_num", F.row_number().over(Window.orderBy("id")) - F.lit(1))
        .join(buckets, on=[(F.col("row_num") >= (F.col("min_range"))) & (F.col("row_num") < F.col("max_range"))])
        # Concat input
        .withColumn(
            "text_to_embed",
            F.concat(*[F.coalesce(F.col(feature), F.lit("")) for feature in input_features]),
        )
        # Clip max. length
        .withColumn("text_to_embed", F.substring(F.col("text_to_embed"), 1, max_input_len))
    )


@inject_object()
def compute_embeddings(
    dfs: Dict[str, Any],
    model: Dict[str, Any],
):
    """Function to bucketize input data.

    Args:
        dfs: mapping of paths to df load functions
        model: model to run
    """

    # NOTE: Inner function to avoid reference issues on unpacking
    # the dataframe, therefore leading to only the latest shard
    # being processed n times.
    def _func(dataframe: pd.DataFrame):
        return lambda df=dataframe: compute_df_embeddings_async(df(), model)

    shards = {}
    for path, df in dfs.items():
        # Little bit hacky, but extracting batch from hive partitioning for input path
        # As we know the input paths to this dataset are of the format /shard={num}
        bucket = path.split("/")[0].split("=")[1]

        # Invoke function to compute embeddings
        shard_path = f"bucket={bucket}/shard"
        shards[shard_path] = _func(df)

    return shards


@retry(wait=wait_exponential(multiplier=1, min=2, max=10), stop=stop_after_attempt(3))
async def compute_df_embeddings_async(df: pd.DataFrame, embedding_model) -> pd.DataFrame:
    try:
        # Embed entities in batch mode
        combined_texts = df["text_to_embed"].tolist()
        df["embedding"] = await embedding_model.aembed_documents(combined_texts)

        # Ensure floats
        df["embedding"] = df["embedding"].apply(lambda emb: np.array(emb, dtype=np.float32))
    except Exception as e:
        print(f"Exception occurred: {e}")
        raise e

    # Drop added column
    df = df.drop(columns=["text_to_embed"])
    return df


@has_schema(
    schema={
        "embedding": "array<float>",
        "pca_embedding": "array<float>",
    }
)
@no_nulls(columns=["embedding", "pca_embedding"])
@unpack_params()
def reduce_embeddings_dimension(df: DataFrame, transformer, input: str, output: str, skip: bool):
    return reduce_dimension(df, transformer, input, output, skip)


@unpack_params()
@inject_object()
def reduce_dimension(df: DataFrame, transformer, input: str, output: str, skip: bool):
    """Function to apply dimensionality reduction.

    Function to apply dimensionality reduction conditionally, if skip is set to true
    the original input will be returned, otherwise the given transformer will be applied.

    Args:
        df: to apply technique to
        transformer: transformer to apply
        input: name of attribute to transform
        output: name of attribute to store result
        skip: whether to skip the PCA transformation and dimensionality reduction

    Returns:
        DataFrame: A DataFrame with either the reduced dimension embeddings or the original
                   embeddings, depending on the 'skip' parameter.
    """
    if skip:
        return df.withColumn(output, F.col(input).cast("array<float>"))

    # Convert into correct type
    df = df.withColumn("features", array_to_vector(F.col(input).cast("array<float>")))

    # Link
    transformer.setInputCol("features")
    transformer.setOutputCol("pca_features")

    res = (
        transformer.fit(df)
        .transform(df)
        .withColumn(output, vector_to_array("pca_features"))
        .withColumn(output, F.col(output).cast("array<float>"))
        .drop("pca_features", "features")
    )

    return res


def filter_edges_for_topological_embeddings(
    nodes: DataFrame, edges: DataFrame, drug_types: List[str], disease_types: List[str]
):
    """Function to filter edges for topological embeddings process.

    The function removes edges connecting drug and disease nodes to avoid data leakage. Currently
    uses the `all_categories` to remove drug-disease edges.

    FUTURE: Ensure edges from ground truth dataset are explicitly removed.

    Args:
        nodes: nodes dataframe
        edges: edges dataframe
        drug_types: list of drug types
        disease_types: list of disease types
    Returns:
        Dataframe with filtered edges
    """

    def _create_mapping(column: str):
        return nodes.alias(column).withColumn(column, F.col("id")).select(column, "all_categories")

    df = (
        edges.alias("edges")
        .join(_create_mapping("subject"), how="left", on="subject")
        .join(_create_mapping("object"), how="left", on="object")
        # FUTURE: Improve with proper feature engineering engine
        .withColumn("subject_is_drug", F.arrays_overlap(F.col("subject.all_categories"), F.lit(drug_types)))
        .withColumn("subject_is_disease", F.arrays_overlap(F.col("subject.all_categories"), F.lit(disease_types)))
        .withColumn("object_is_drug", F.arrays_overlap(F.col("object.all_categories"), F.lit(drug_types)))
        .withColumn("object_is_disease", F.arrays_overlap(F.col("object.all_categories"), F.lit(disease_types)))
        .withColumn(
            "is_drug_disease_edge",
            (F.col("subject_is_drug") & F.col("object_is_disease"))
            | (F.col("subject_is_disease") & F.col("object_is_drug")),
        )
        .filter(~F.col("is_drug_disease_edge"))
        .select("edges.*")
    )

    return df


def ingest_edges(nodes, edges: DataFrame):
    """Function to construct Neo4J edges."""
    return (
        edges.select(
            "subject",
            "predicate",
            "object",
            "upstream_data_source",
        )
        .withColumn("label", F.split(F.col("predicate"), ":", limit=2).getItem(1))
        # we repartition to 1 partition here to avoid deadlocks in the edges insertion of neo4j.
        # FUTURE potentially we should repartition in the future to avoid deadlocks. However
        # with edges, this is harder to do than with nodes (as they are distinct but edges have 2 nodes)
        # https://neo4j.com/docs/spark/current/performance/tuning/#parallelism
        .repartition(1)
    )


<<<<<<< HEAD
@inject_object()
def add_include_in_topological(df: DataFrame, gdb: GraphDB, drug_types: List[str], disease_types: List[str]) -> Dict:
    """Function to add include_in_topological property.

    Only edges between non drug-disease pairs are included in topological algorithm.
    """
    with gdb.driver as driver:
        driver.execute_query(
            """
            MATCH (n)-[r]-(m)
            WHERE 
                n.category IN $drug_types 
                AND m.category IN $disease_types
            SET r.include_in_graphsage = 0
            """,
            database_=gdb._database,
            drug_types=drug_types,
            disease_types=disease_types,
        )

    return {"success": "true"}


=======
>>>>>>> 2c99978f
@unpack_params()
@inject_object()
def train_topological_embeddings(
    df: DataFrame,
    gds: GraphDataScience,
    topological_estimator: GDSGraphAlgorithm,
    projection: Any,
    estimator: Any,
    write_property: str,
) -> Dict:
    """Function to add graphsage embeddings.

    Function leverages the gds library to ochestrate topological embedding computation
    on the nodes of the KG.

    NOTE: The df and edges input are only added to ensure correct lineage

    Args:
        df: nodes df
        gds: the gds object
        filtering: filtering
        projection: gds projection to execute on the graph
        topological_estimator: GDS estimator to apply
        estimator: estimator to apply
        write_property: node property to write result to
    """
    # Validate whether the GDS graph exists
    graph_name = projection.get("graphName")
    if gds.graph.exists(graph_name).exists:
        graph = gds.graph.get(graph_name)
        gds.graph.drop(graph, False)
    config = projection.pop("configuration", {})
    graph, _ = gds.graph.project(*projection.values(), **config)

    # Validate whether the model exists
    model_name = estimator.get("modelName")
    if gds.model.exists(model_name).exists:
        model = gds.model.get(model_name)
        gds.model.drop(model)

    # Initialize the model
    topological_estimator.run(gds=gds, model_name=model_name, graph=graph, write_property=write_property)
    losses = topological_estimator.return_loss()

    # Plot convergence
    convergence = plt.figure()
    ax = convergence.add_subplot(1, 1, 1)
    ax.plot([x for x in range(len(losses))], losses)

    # Add labels and title
    ax.set_xlabel("Number of Epochs")
    ax.set_ylabel("Average loss per node")
    ax.set_title("Loss Chart")

    return {"success": "true"}, convergence


@inject_object()
@unpack_params()
def write_topological_embeddings(
    model: DataFrame,
    gds: GraphDataScience,
    topological_estimator: GDSGraphAlgorithm,
    projection: Any,
    estimator: Any,
    write_property: str,
) -> Dict:
    """Write topological embeddings."""
    # Retrieve the graph
    graph_name = projection.get("graphName")
    graph = gds.graph.get(graph_name)

    # Retrieve the model
    model_name = estimator.get("modelName")
    topological_estimator.predict_write(gds=gds, model_name=model_name, graph=graph, write_property=write_property)
    return {"success": "true"}


@no_nulls(columns=["pca_embedding", "topological_embedding"])
@primary_key(primary_key=["id"])
def extract_topological_embeddings(embeddings: DataFrame, nodes: DataFrame, string_col: str) -> DataFrame:
    """Extract topological embeddings from Neo4j and write into BQ.

    Need a conditional statement due to Node2Vec writing topological embeddings as string. Raised issue in GDS client:
    https://github.com/neo4j/graph-data-science-client/issues/742#issuecomment-2324737372.
    """

    if isinstance(embeddings.schema[string_col].dataType, StringType):
        print("converting embeddings to float")
        embeddings = embeddings.withColumn(string_col, F.from_json(F.col(string_col), T.ArrayType(T.DoubleType())))

    return (
        nodes.alias("nodes")
        .join(embeddings.alias("embeddings"), on="id", how="left")
        .select("nodes.*", "embeddings.pca_embedding", "embeddings.topological_embedding")
    )


def visualise_pca(nodes: DataFrame, column_name: str):
    """Write topological embeddings."""
    nodes = nodes.select(column_name, "category").toPandas()
    nodes[["pca_0", "pca_1"]] = pd.DataFrame(nodes[column_name].tolist(), index=nodes.index)
    fig = plt.figure(
        figsize=(
            10,
            5,
        )
    )
    sns.scatterplot(data=nodes, x="pca_0", y="pca_1", hue="category")
    plt.suptitle("PCA scatterpot")
    plt.xlabel("PC 1")
    plt.ylabel("PC 2")
    plt.legend(bbox_to_anchor=(1.05, 1), loc="upper left", borderaxespad=0, fontsize="small")
    plt.tight_layout(rect=[0, 0, 0.85, 1])

    return fig<|MERGE_RESOLUTION|>--- conflicted
+++ resolved
@@ -27,8 +27,6 @@
 
 logger = logging.getLogger(__name__)
 
-
-<<<<<<< HEAD
 class GraphDB:
     """Adaptor class to allow injecting the GraphDB object.
 
@@ -57,10 +55,8 @@
         """
         with self.driver.session() as session:
             return session.run(query).data()
-
-
-=======
->>>>>>> 2c99978f
+         
+        
 class GraphDS(GraphDataScience):
     """Adaptor class to allow injecting the GDS object.
 
@@ -331,32 +327,6 @@
     )
 
 
-<<<<<<< HEAD
-@inject_object()
-def add_include_in_topological(df: DataFrame, gdb: GraphDB, drug_types: List[str], disease_types: List[str]) -> Dict:
-    """Function to add include_in_topological property.
-
-    Only edges between non drug-disease pairs are included in topological algorithm.
-    """
-    with gdb.driver as driver:
-        driver.execute_query(
-            """
-            MATCH (n)-[r]-(m)
-            WHERE 
-                n.category IN $drug_types 
-                AND m.category IN $disease_types
-            SET r.include_in_graphsage = 0
-            """,
-            database_=gdb._database,
-            drug_types=drug_types,
-            disease_types=disease_types,
-        )
-
-    return {"success": "true"}
-
-
-=======
->>>>>>> 2c99978f
 @unpack_params()
 @inject_object()
 def train_topological_embeddings(
