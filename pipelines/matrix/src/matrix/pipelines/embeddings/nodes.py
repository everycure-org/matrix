import logging
from typing import Any, Dict, List

import matplotlib.pyplot as plt
import pandas as pd
import numpy as np

import seaborn as sns

from graphdatascience import GraphDataScience

from pandera.pyspark import DataFrameModel
from pandera.pyspark import Field
import pandera

<<<<<<< HEAD
import pyspark
import pyspark.sql.types as T
=======
import pyspark.sql.types as T
from pyspark.sql import DataFrame, SparkSession
>>>>>>> 8d3b9b85

from pyspark.sql import functions as F
from pyspark.sql.window import Window
from pyspark.ml.functions import array_to_vector, vector_to_array

from tenacity import retry, wait_exponential, stop_after_attempt

from matrix.inject import inject_object, unpack_params

from .graph_algorithms import GDSGraphAlgorithm
from .encoders import AttributeEncoder

logger = logging.getLogger(__name__)


class GraphDS(GraphDataScience):
    """Adaptor class to allow injecting the GDS object.

    This is due to a drawback where our functions cannot inject a tuple into
    the constructor of an object.
    """

    def __init__(
        self,
        *,
        endpoint: str,
        auth: F.Tuple[str] | None = None,
        database: str | None = None,
    ):
        """Create `GraphDS` instance."""
        super().__init__(endpoint, auth=tuple(auth), database=database)

        self.set_database(database)


class IngestedNodesSchema(DataFrameModel):
    id: T.StringType() = Field()  # type: ignore
    label: T.StringType() = Field()  # type: ignore
    name: T.StringType() = Field()  # type: ignore
    property_keys: T.ArrayType(T.StringType()) = Field()  # type: ignore
    property_values: T.ArrayType(T.StringType()) = Field()  # type: ignore
    upstream_data_source: T.ArrayType(T.StringType()) = Field()  # type: ignore


@pandera.check_output(IngestedNodesSchema)
<<<<<<< HEAD
def ingest_nodes(df: pyspark.sql.DataFrame) -> pyspark.sql.DataFrame:
=======
def ingest_nodes(df: DataFrame) -> DataFrame:
>>>>>>> 8d3b9b85
    """Function to create Neo4J nodes.

    Args:
        df: Nodes dataframe
    """
    return (
        df.select("id", "name", "category", "description", "upstream_data_source")
        .withColumn("label", F.col("category"))
        # add string properties here
        .withColumn(
            "properties",
            F.create_map(
                F.lit("name"),
                F.col("name"),
                F.lit("category"),
                F.col("category"),
                F.lit("description"),
                F.col("description"),
            ),
        )
        .withColumn("property_keys", F.map_keys(F.col("properties")))
        .withColumn("property_values", F.map_values(F.col("properties")))
        # add array properties here
        .withColumn(
            "array_properties",
            F.create_map(
                F.lit("upstream_data_source"),
                F.col("upstream_data_source"),
            ),
        )
        .withColumn("array_property_keys", F.map_keys(F.col("array_properties")))
        .withColumn("array_property_values", F.map_values(F.col("array_properties")))
    )


<<<<<<< HEAD
def bucketize_df(
    df: pyspark.sql.DataFrame, bucket_size: int, input_features: List[str], max_input_len: int
) -> pyspark.sql.DataFrame:
=======
def bucketize_df(df: DataFrame, bucket_size: int, input_features: List[str], max_input_len: int) -> DataFrame:
>>>>>>> 8d3b9b85
    """Function to bucketize input dataframe.

    Function bucketizes the input dataframe in N buckets, each of size `bucket_size`
    elements. Moreover, it concatenates the `features` into a single column and limits the
    length to `max_input_len`.

    Args:
        df: Dataframe to bucketize
        attributes: to keep
        bucket_size: size of the buckets
    """

    # Order and bucketize elements
    return (
        df.transform(_bucketize, bucket_size=bucket_size)
        .withColumn(
            "text_to_embed",
            F.concat(*[F.coalesce(F.col(feature), F.lit("")) for feature in input_features]),
        )
        .withColumn("text_to_embed", F.substring(F.col("text_to_embed"), 1, max_input_len))
        .select("id", "text_to_embed", "bucket")
    )


<<<<<<< HEAD
def _bucketize(df: pyspark.sql.DataFrame, bucket_size: int) -> pyspark.sql.DataFrame:
=======
def _bucketize(df: DataFrame, bucket_size: int) -> DataFrame:
>>>>>>> 8d3b9b85
    """Function to bucketize df in given number of buckets.

    Args:
        df: dataframe to bucketize
        bucket_size: size of the buckets
    Returns:
        Dataframe augmented with `bucket` column
    """

    # Retrieve number of elements
    num_elements = df.count()
    num_buckets = (num_elements + bucket_size - 1) // bucket_size

    # Construct df to bucketize
    spark_session: pyspark.sql.SparkSession = pyspark.sql.SparkSession.builder.getOrCreate()

    # Bucketize df
    buckets = spark_session.createDataFrame(
        data=[(bucket, bucket * bucket_size, (bucket + 1) * bucket_size) for bucket in range(num_buckets)],
        schema=["bucket", "min_range", "max_range"],
    )

    return df.withColumn("row_num", F.row_number().over(Window.orderBy("id")) - F.lit(1)).join(
        buckets, on=[(F.col("row_num") >= (F.col("min_range"))) & (F.col("row_num") < F.col("max_range"))]
    )


@inject_object()
def compute_embeddings(
    dfs: Dict[str, Any],
    encoder: AttributeEncoder,
) -> Dict[str, Any]:
    """Function to bucketize input data.

    Args:
        dfs: mapping of paths to df load functions
        encoder: encoder to run
    """

    # NOTE: Inner function to avoid reference issues on unpacking
    # the dataframe, therefore leading to only the latest shard
    # being processed n times.
    def _func(dataframe: pd.DataFrame):
        return lambda df=dataframe: encoder.encode(df())

    shards = {}
    for path, df in dfs.items():
        # Little bit hacky, but extracting batch from hive partitioning for input path
        # As we know the input paths to this dataset are of the format /shard={num}
        bucket = path.split("/")[0].split("=")[1]

        # Invoke function to compute embeddings
        shard_path = f"bucket={bucket}/shard"
        shards[shard_path] = _func(df)

    return shards


@retry(wait=wait_exponential(multiplier=1, min=2, max=10), stop=stop_after_attempt(3))
async def compute_df_embeddings_async(df: pd.DataFrame, embedding_model) -> pd.DataFrame:
    try:
        # Embed entities in batch mode
        combined_texts = df["text_to_embed"].tolist()
        df["embedding"] = await embedding_model.aembed_documents(combined_texts)

        # Ensure floats
        df["embedding"] = df["embedding"].apply(lambda emb: np.array(emb, dtype=np.float32))
    except Exception as e:
        print(f"Exception occurred: {e}")
        raise e

    # Drop added column
    df = df.drop(columns=["text_to_embed"])
    return df


class EmbeddingSchema(DataFrameModel):
    id: T.StringType() = Field(nullable=False)  # type: ignore
<<<<<<< HEAD
    embedding: T.ArrayType(T.FloatType(), False)  # type: ignore
=======
    embedding: T.ArrayType(T.FloatType(), True)  # type: ignore
>>>>>>> 8d3b9b85
    pca_embedding: T.ArrayType(T.FloatType(), True)  # type: ignore

    class Config:
        strict = False
        unique = ["id"]


@pandera.check_output(EmbeddingSchema)
@unpack_params()
<<<<<<< HEAD
def reduce_embeddings_dimension(
    df: pyspark.sql.DataFrame, transformer, input: str, output: str, skip: bool
) -> pyspark.sql.DataFrame:
    x = reduce_dimension(df, transformer, input, output, skip)
    return x
=======
def reduce_embeddings_dimension(df: DataFrame, transformer, input: str, output: str, skip: bool) -> DataFrame:
    return reduce_dimension(df, transformer, input, output, skip)
>>>>>>> 8d3b9b85


@unpack_params()
@inject_object()
<<<<<<< HEAD
def reduce_dimension(
    df: pyspark.sql.DataFrame, transformer, input: str, output: str, skip: bool
) -> pyspark.sql.DataFrame:
=======
def reduce_dimension(df: DataFrame, transformer, input: str, output: str, skip: bool) -> DataFrame:
>>>>>>> 8d3b9b85
    """Function to apply dimensionality reduction.

    Function to apply dimensionality reduction conditionally, if skip is set to true
    the original input will be returned, otherwise the given transformer will be applied.

    Args:
        df: to apply technique to
        transformer: transformer to apply
        input: name of attribute to transform
        output: name of attribute to store result
        skip: whether to skip the PCA transformation and dimensionality reduction

    Returns:
        DataFrame: A DataFrame with either the reduced dimension embeddings or the original
                   embeddings, depending on the 'skip' parameter.
    """
    if skip:
        return df.withColumn(output, F.col(input).cast("array<float>"))

    # Convert into correct type
    df = df.withColumn("features", array_to_vector(F.col(input).cast("array<float>")))

    # Link
    transformer.setInputCol("features")
    transformer.setOutputCol("pca_features")

    res = (
        transformer.fit(df)
        .transform(df)
        .withColumn(output, vector_to_array("pca_features"))
        .withColumn(output, F.col(output).cast("array<float>"))
        .withColumn("pca_embedding", F.col(output))
        .drop("pca_features", "features")
    )

    return res


def filter_edges_for_topological_embeddings(
<<<<<<< HEAD
    nodes: pyspark.sql.DataFrame, edges: pyspark.sql.DataFrame, drug_types: List[str], disease_types: List[str]
) -> pyspark.sql.DataFrame:
=======
    nodes: DataFrame, edges: DataFrame, drug_types: List[str], disease_types: List[str]
) -> DataFrame:
>>>>>>> 8d3b9b85
    """Function to filter edges for topological embeddings process.

    The function removes edges connecting drug and disease nodes to avoid data leakage. Currently
    uses the `all_categories` to remove drug-disease edges.

    FUTURE: Ensure edges from ground truth dataset are explicitly removed.

    Args:
        nodes: nodes dataframe
        edges: edges dataframe
        drug_types: list of drug types
        disease_types: list of disease types
    Returns:
        Dataframe with filtered edges
    """

    def _create_mapping(column: str):
        return nodes.alias(column).withColumn(column, F.col("id")).select(column, "all_categories")

    df = (
        edges.alias("edges")
        .join(_create_mapping("subject"), how="left", on="subject")
        .join(_create_mapping("object"), how="left", on="object")
        # FUTURE: Improve with proper feature engineering engine
        .withColumn("subject_is_drug", F.arrays_overlap(F.col("subject.all_categories"), F.lit(drug_types)))
        .withColumn("subject_is_disease", F.arrays_overlap(F.col("subject.all_categories"), F.lit(disease_types)))
        .withColumn("object_is_drug", F.arrays_overlap(F.col("object.all_categories"), F.lit(drug_types)))
        .withColumn("object_is_disease", F.arrays_overlap(F.col("object.all_categories"), F.lit(disease_types)))
        .withColumn(
            "is_drug_disease_edge",
            (F.col("subject_is_drug") & F.col("object_is_disease"))
            | (F.col("subject_is_disease") & F.col("object_is_drug")),
        )
        .filter(~F.col("is_drug_disease_edge"))
        .select("edges.*")
    )

    return df


<<<<<<< HEAD
def ingest_edges(nodes: pyspark.sql.DataFrame, edges: pyspark.sql.DataFrame) -> pyspark.sql.DataFrame:
=======
def ingest_edges(nodes: DataFrame, edges: DataFrame) -> DataFrame:
>>>>>>> 8d3b9b85
    """Function to construct Neo4J edges."""
    return (
        edges.select(
            "subject",
            "predicate",
            "object",
            "upstream_data_source",
        )
        .withColumn("label", F.split(F.col("predicate"), ":", limit=2).getItem(1))
        # we repartition to 1 partition here to avoid deadlocks in the edges insertion of neo4j.
        # FUTURE potentially we should repartition in the future to avoid deadlocks. However
        # with edges, this is harder to do than with nodes (as they are distinct but edges have 2 nodes)
        # https://neo4j.com/docs/spark/current/performance/tuning/#parallelism
        .repartition(1)
    )


@unpack_params()
@inject_object()
def train_topological_embeddings(
    df: pyspark.sql.DataFrame,
    gds: GraphDataScience,
    topological_estimator: GDSGraphAlgorithm,
    projection: Any,
    estimator: Any,
    write_property: str,
) -> Dict:
    """Function to add graphsage embeddings.

    Function leverages the gds library to ochestrate topological embedding computation
    on the nodes of the KG.

    NOTE: The df and edges input are only added to ensure correct lineage

    Args:
        df: nodes df
        gds: the gds object
        filtering: filtering
        projection: gds projection to execute on the graph
        topological_estimator: GDS estimator to apply
        estimator: estimator to apply
        write_property: node property to write result to
    """
    # Validate whether the GDS graph exists
    graph_name = projection.get("graphName")
    if gds.graph.exists(graph_name).exists:
        graph = gds.graph.get(graph_name)
        gds.graph.drop(graph, False)
    config = projection.pop("configuration", {})
    graph, _ = gds.graph.project(*projection.values(), **config)

    # Validate whether the model exists
    model_name = estimator.get("modelName")
    if gds.model.exists(model_name).exists:
        model = gds.model.get(model_name)
        gds.model.drop(model)

    # Initialize the model
    topological_estimator.run(gds=gds, model_name=model_name, graph=graph, write_property=write_property)
    losses = topological_estimator.return_loss()

    # Plot convergence
    convergence = plt.figure()
    ax = convergence.add_subplot(1, 1, 1)
    ax.plot([x for x in range(len(losses))], losses)

    # Add labels and title
    ax.set_xlabel("Number of Epochs")
    ax.set_ylabel("Average loss per node")
    ax.set_title("Loss Chart")

    return {"success": "true"}, convergence


@inject_object()
@unpack_params()
def write_topological_embeddings(
    model: pyspark.sql.DataFrame,
    gds: GraphDataScience,
    topological_estimator: GDSGraphAlgorithm,
    projection: Any,
    estimator: Any,
    write_property: str,
) -> Dict:
    """Write topological embeddings."""
    # Retrieve the graph
    graph_name = projection.get("graphName")
    graph = gds.graph.get(graph_name)

    # Retrieve the model
    model_name = estimator.get("modelName")
    topological_estimator.predict_write(gds=gds, model_name=model_name, graph=graph, write_property=write_property)
    return {"success": "true"}


<<<<<<< HEAD
@pandera.check_output(EmbeddingSchema)
def extract_topological_embeddings(
    embeddings: pyspark.sql.DataFrame, nodes: pyspark.sql.DataFrame, string_col: str
) -> pyspark.sql.DataFrame:
=======
class ExtractedTopologicalEmbeddingSchema(DataFrameModel):
    id: T.StringType() = Field(nullable=False)  # type: ignore
    topological_embedding: T.ArrayType(T.FloatType(), True) = Field(nullable=True)  # type: ignore
    pca_embedding: T.ArrayType(T.FloatType(), True) = Field(nullable=True)  # type: ignore

    class Config:
        strict = False
        unique = ["id"]


@pandera.check_output(ExtractedTopologicalEmbeddingSchema)
def extract_topological_embeddings(embeddings: DataFrame, nodes: DataFrame, string_col: str) -> DataFrame:
>>>>>>> 8d3b9b85
    """Extract topological embeddings from Neo4j and write into BQ.

    Need a conditional statement due to Node2Vec writing topological embeddings as string. Raised issue in GDS client:
    https://github.com/neo4j/graph-data-science-client/issues/742#issuecomment-2324737372.
    """

    if isinstance(embeddings.schema[string_col].dataType, T.StringType):
        print("converting embeddings to float")
        embeddings = embeddings.withColumn(string_col, F.from_json(F.col(string_col), T.ArrayType(T.FloatType())))

    x = (
        nodes.alias("nodes")
        .join(embeddings.alias("embeddings"), on="id", how="left")
        .select("nodes.*", "embeddings.pca_embedding", "embeddings.topological_embedding")
        .withColumn("pca_embedding", F.col("pca_embedding").cast("array<float>"))
        .withColumn("topological_embedding", F.col("topological_embedding").cast("array<float>"))
    )
    return x


<<<<<<< HEAD
def visualise_pca(nodes: pyspark.sql.DataFrame, column_name: str) -> plt.Figure:
=======
def visualise_pca(nodes: DataFrame, column_name: str) -> plt.Figure:
>>>>>>> 8d3b9b85
    """Write topological embeddings."""
    nodes = nodes.select(column_name, "category").toPandas()
    nodes[["pca_0", "pca_1"]] = pd.DataFrame(nodes[column_name].tolist(), index=nodes.index)
    fig = plt.figure(
        figsize=(
            10,
            5,
        )
    )
    sns.scatterplot(data=nodes, x="pca_0", y="pca_1", hue="category")
    plt.suptitle("PCA scatterpot")
    plt.xlabel("PC 1")
    plt.ylabel("PC 2")
    plt.legend(bbox_to_anchor=(1.05, 1), loc="upper left", borderaxespad=0, fontsize="small")
    plt.tight_layout(rect=[0, 0, 0.85, 1])

    return fig<|MERGE_RESOLUTION|>--- conflicted
+++ resolved
@@ -13,13 +13,8 @@
 from pandera.pyspark import Field
 import pandera
 
-<<<<<<< HEAD
-import pyspark
-import pyspark.sql.types as T
-=======
 import pyspark.sql.types as T
 from pyspark.sql import DataFrame, SparkSession
->>>>>>> 8d3b9b85
 
 from pyspark.sql import functions as F
 from pyspark.sql.window import Window
@@ -65,11 +60,7 @@
 
 
 @pandera.check_output(IngestedNodesSchema)
-<<<<<<< HEAD
-def ingest_nodes(df: pyspark.sql.DataFrame) -> pyspark.sql.DataFrame:
-=======
 def ingest_nodes(df: DataFrame) -> DataFrame:
->>>>>>> 8d3b9b85
     """Function to create Neo4J nodes.
 
     Args:
@@ -105,13 +96,7 @@
     )
 
 
-<<<<<<< HEAD
-def bucketize_df(
-    df: pyspark.sql.DataFrame, bucket_size: int, input_features: List[str], max_input_len: int
-) -> pyspark.sql.DataFrame:
-=======
 def bucketize_df(df: DataFrame, bucket_size: int, input_features: List[str], max_input_len: int) -> DataFrame:
->>>>>>> 8d3b9b85
     """Function to bucketize input dataframe.
 
     Function bucketizes the input dataframe in N buckets, each of size `bucket_size`
@@ -136,11 +121,7 @@
     )
 
 
-<<<<<<< HEAD
-def _bucketize(df: pyspark.sql.DataFrame, bucket_size: int) -> pyspark.sql.DataFrame:
-=======
 def _bucketize(df: DataFrame, bucket_size: int) -> DataFrame:
->>>>>>> 8d3b9b85
     """Function to bucketize df in given number of buckets.
 
     Args:
@@ -155,7 +136,7 @@
     num_buckets = (num_elements + bucket_size - 1) // bucket_size
 
     # Construct df to bucketize
-    spark_session: pyspark.sql.SparkSession = pyspark.sql.SparkSession.builder.getOrCreate()
+    spark_session: SparkSession = SparkSession.builder.getOrCreate()
 
     # Bucketize df
     buckets = spark_session.createDataFrame(
@@ -219,11 +200,7 @@
 
 class EmbeddingSchema(DataFrameModel):
     id: T.StringType() = Field(nullable=False)  # type: ignore
-<<<<<<< HEAD
-    embedding: T.ArrayType(T.FloatType(), False)  # type: ignore
-=======
     embedding: T.ArrayType(T.FloatType(), True)  # type: ignore
->>>>>>> 8d3b9b85
     pca_embedding: T.ArrayType(T.FloatType(), True)  # type: ignore
 
     class Config:
@@ -233,27 +210,13 @@
 
 @pandera.check_output(EmbeddingSchema)
 @unpack_params()
-<<<<<<< HEAD
-def reduce_embeddings_dimension(
-    df: pyspark.sql.DataFrame, transformer, input: str, output: str, skip: bool
-) -> pyspark.sql.DataFrame:
-    x = reduce_dimension(df, transformer, input, output, skip)
-    return x
-=======
 def reduce_embeddings_dimension(df: DataFrame, transformer, input: str, output: str, skip: bool) -> DataFrame:
     return reduce_dimension(df, transformer, input, output, skip)
->>>>>>> 8d3b9b85
 
 
 @unpack_params()
 @inject_object()
-<<<<<<< HEAD
-def reduce_dimension(
-    df: pyspark.sql.DataFrame, transformer, input: str, output: str, skip: bool
-) -> pyspark.sql.DataFrame:
-=======
 def reduce_dimension(df: DataFrame, transformer, input: str, output: str, skip: bool) -> DataFrame:
->>>>>>> 8d3b9b85
     """Function to apply dimensionality reduction.
 
     Function to apply dimensionality reduction conditionally, if skip is set to true
@@ -293,13 +256,8 @@
 
 
 def filter_edges_for_topological_embeddings(
-<<<<<<< HEAD
-    nodes: pyspark.sql.DataFrame, edges: pyspark.sql.DataFrame, drug_types: List[str], disease_types: List[str]
-) -> pyspark.sql.DataFrame:
-=======
     nodes: DataFrame, edges: DataFrame, drug_types: List[str], disease_types: List[str]
 ) -> DataFrame:
->>>>>>> 8d3b9b85
     """Function to filter edges for topological embeddings process.
 
     The function removes edges connecting drug and disease nodes to avoid data leakage. Currently
@@ -340,11 +298,7 @@
     return df
 
 
-<<<<<<< HEAD
-def ingest_edges(nodes: pyspark.sql.DataFrame, edges: pyspark.sql.DataFrame) -> pyspark.sql.DataFrame:
-=======
 def ingest_edges(nodes: DataFrame, edges: DataFrame) -> DataFrame:
->>>>>>> 8d3b9b85
     """Function to construct Neo4J edges."""
     return (
         edges.select(
@@ -365,7 +319,7 @@
 @unpack_params()
 @inject_object()
 def train_topological_embeddings(
-    df: pyspark.sql.DataFrame,
+    df: DataFrame,
     gds: GraphDataScience,
     topological_estimator: GDSGraphAlgorithm,
     projection: Any,
@@ -422,7 +376,7 @@
 @inject_object()
 @unpack_params()
 def write_topological_embeddings(
-    model: pyspark.sql.DataFrame,
+    model: DataFrame,
     gds: GraphDataScience,
     topological_estimator: GDSGraphAlgorithm,
     projection: Any,
@@ -440,12 +394,6 @@
     return {"success": "true"}
 
 
-<<<<<<< HEAD
-@pandera.check_output(EmbeddingSchema)
-def extract_topological_embeddings(
-    embeddings: pyspark.sql.DataFrame, nodes: pyspark.sql.DataFrame, string_col: str
-) -> pyspark.sql.DataFrame:
-=======
 class ExtractedTopologicalEmbeddingSchema(DataFrameModel):
     id: T.StringType() = Field(nullable=False)  # type: ignore
     topological_embedding: T.ArrayType(T.FloatType(), True) = Field(nullable=True)  # type: ignore
@@ -458,7 +406,6 @@
 
 @pandera.check_output(ExtractedTopologicalEmbeddingSchema)
 def extract_topological_embeddings(embeddings: DataFrame, nodes: DataFrame, string_col: str) -> DataFrame:
->>>>>>> 8d3b9b85
     """Extract topological embeddings from Neo4j and write into BQ.
 
     Need a conditional statement due to Node2Vec writing topological embeddings as string. Raised issue in GDS client:
@@ -479,11 +426,7 @@
     return x
 
 
-<<<<<<< HEAD
-def visualise_pca(nodes: pyspark.sql.DataFrame, column_name: str) -> plt.Figure:
-=======
 def visualise_pca(nodes: DataFrame, column_name: str) -> plt.Figure:
->>>>>>> 8d3b9b85
     """Write topological embeddings."""
     nodes = nodes.select(column_name, "category").toPandas()
     nodes[["pca_0", "pca_1"]] = pd.DataFrame(nodes[column_name].tolist(), index=nodes.index)
