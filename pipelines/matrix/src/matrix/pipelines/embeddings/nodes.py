"""Nodes for embeddings pipeline."""
<<<<<<< HEAD

import logging
from typing import Any, Dict, List

from collections.abc import Callable

import matplotlib.pyplot as plt
import pandas as pd
import requests
import seaborn as sns
from graphdatascience import GraphDataScience, QueryRunner
from matplotlib.pyplot import plot
from neo4j import Driver, GraphDatabase
from pyspark.ml.functions import array_to_vector, vector_to_array
from pyspark.sql import DataFrame
from pyspark.sql import functions as F
from pyspark.sql.functions import col, udf
from pyspark.sql.types import ArrayType, FloatType, StringType
from pyspark.sql.window import Window
=======
from typing import List, Any, Dict

import requests
import pandas as pd
import seaborn as sns
import matplotlib.pyplot as plt

from pyspark.sql import DataFrame
from pyspark.sql import functions as F
from pyspark.sql.functions import udf, col
from pyspark.sql.types import FloatType, ArrayType, StringType
from pyspark.sql.window import Window
from pyspark.ml.functions import array_to_vector, vector_to_array

from neo4j import Driver
from neo4j import GraphDatabase

from matplotlib.pyplot import plot
import seaborn as sns

from .graph_algorithms import *
from graphdatascience import GraphDataScience, QueryRunner

>>>>>>> 1a8e4437
from refit.v1.core.inject import inject_object
from refit.v1.core.inline_has_schema import has_schema
from refit.v1.core.inline_primary_key import primary_key
from refit.v1.core.unpack import unpack_params
from tenacity import (
    retry,
<<<<<<< HEAD
    retry_if_exception_type,
=======
>>>>>>> 1a8e4437
    stop_after_attempt,
    wait_random_exponential,
)

<<<<<<< HEAD
from .graph_algorithms import *
=======
import logging
>>>>>>> 1a8e4437

logger = logging.getLogger(__name__)


class GraphDB:
    """Adaptor class to allow injecting the GraphDB object.

    This is due to a drawback where refit cannot inject a tuple into
    the constructor of an object.
    """

    def __init__(
        self,
        *,
        endpoint: str | Driver | QueryRunner,
        auth: F.Tuple[str] | None = None,
        database: str | None = None,
    ):
        """Create `GraphDB` instance."""
        self._endpoint = endpoint
        self._auth = tuple(auth)
        self._database = database

    def driver(self):
        """Return the driver object."""
        return GraphDatabase.driver(self._endpoint, auth=self._auth)


class GraphDS(GraphDataScience):
    """Adaptor class to allow injecting the GDS object.

    This is due to a drawback where refit cannot inject a tuple into
    the constructor of an object.
    """

    def __init__(
        self,
        *,
        endpoint: str | Driver | QueryRunner,
        auth: F.Tuple[str] | None = None,
        database: str | None = None,
    ):
        """Create `GraphDS` instance."""
        super().__init__(endpoint, auth=tuple(auth), database=database)

        self.set_database(database)


@has_schema(
    schema={
        "label": "string",
        "id": "string",
        "name": "string",
        "property_keys": "array<string>",
        "property_values": "array<string>",
        "kg_sources": "array<string>",
    },
    allow_subset=True,
)
@primary_key(primary_key=["id"])
def ingest_nodes(df: DataFrame) -> DataFrame:
    """Function to create Neo4J nodes.

    Args:
        df: Nodes dataframe
    """
    return (
        df.select("id", "name", "category", "description", "kg_sources")
        .withColumn("label", F.split(F.col("category"), ":", limit=2).getItem(1))
        .withColumn(
            "properties",
            F.create_map(
                F.lit("name"),
                F.col("name"),
                F.lit("category"),
                F.col("category"),
                F.lit("description"),
                F.col("description"),
            ),
        )
        .withColumn("property_keys", F.map_keys(F.col("properties")))
        .withColumn("property_values", F.map_values(F.col("properties")))
    )


<<<<<<< HEAD
=======
# curl -X GET -H "Content-Type: application/json" -H "Authorization: token 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" -H "Accept: application/vnd.github.v3.raw" https://api.github.com/repos/everycure-org/matrix-drug-list/releases
# curl -X GET -H "Content-Type: application/json" -H "Authorization: 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" -H "Accept: application/vnd.github.v3.raw" https://api.github.com/repos/everycure-org/matrix-drug-list/releases


>>>>>>> 1a8e4437
class RateLimitException(Exception):
    """RateLimitException."""

    pass


@retry(
    wait=wait_random_exponential(min=1, max=60),
    stop=stop_after_attempt(10),
<<<<<<< HEAD
    retry=retry_if_exception_type(RateLimitException),
=======
>>>>>>> 1a8e4437
)
def batch(endpoint, model, api_key, batch):
    """Function to resolve batch."""
    if len(batch) == 0:
        raise RuntimeError("Empty batch!")

    headers = {"Authorization": f"Bearer {api_key}", "Content-Type": "application/json"}
    data = {"input": batch, "model": model}

    response = requests.post(f"{endpoint}/embeddings", headers=headers, json=data)

    if response.status_code == 200:
        return [item["embedding"] for item in response.json()["data"]]
    else:
        if response.status_code in [429, 500]:
<<<<<<< HEAD
=======
            print(f"rate limit")
>>>>>>> 1a8e4437
            raise RateLimitException()

        print("error", response.content, response.status_code)
        raise RuntimeError()


@unpack_params()
@inject_object()
def compute_embeddings(
    input: DataFrame,
    features: List[str],
    attribute: str,
    api_key: str,
    batch_size: int,
    endpoint: str,
    model: str,
):
    """Function to orchestrate embedding computation in Neo4j.

    Args:
        input: input df
        gdb: graph database instance
        features: features to include to compute embeddings
        api_key: api key to use
        batch_size: batch size
        attribute: attribute to add
        endpoint: endpoint to use
        model: model to use
    """
    batch_udf = F.udf(
        lambda z: batch(endpoint, model, api_key, z), ArrayType(ArrayType(FloatType()))
    )

    window = Window.orderBy(F.lit(1))

    res = (
        input.withColumn("row_num", F.row_number().over(window))
        .repartition(128)
        .withColumn("batch", F.floor((F.col("row_num") - 1) / batch_size))
        # NOTE: There is quite a lot of nodes without name and description, thereby resulting
        # in embeddings of the empty string.
        .withColumn(
            "input",
            F.concat(*[F.coalesce(F.col(feature), F.lit("")) for feature in features]),
        )
        .withColumn("input", F.substring(F.col("input"), 1, 512))  # TODO: Extract param
        .groupBy("batch")
        .agg(
            F.collect_list("id").alias("id"),
            F.collect_list("input").alias("input"),
        )
        .repartition(128)
        # .withColumn("num_ids", F.size(F.col("id")))
        # .withColumn("num_input", F.size(F.col("input")))
        # .withColumn("validated",  F.when(F.col("num_ids") == F.col("num_input"), True).otherwise(False))
        .withColumn(attribute, batch_udf(F.col("input")))
        .withColumn("_conc", F.arrays_zip(F.col("id"), F.col(attribute)))
        .withColumn("exploded", F.explode(F.col("_conc")))
        .select(
            F.col("exploded.id").alias("id"),
            F.col(f"exploded.{attribute}").alias(attribute),
        )
        .repartition(128)
        .join(input, on="id")
    )

    return res


@unpack_params()
@inject_object()
def reduce_dimension(df: DataFrame, transformer, input: str, output: str, skip: bool):
    """Function to apply dimensionality reduction.

    Function to apply dimensionality reduction conditionally, if skip is set to true
    the original input will be returned, otherwise the given transformer will be applied.

    Args:
        df: to apply technique to
        transformer: transformer to apply
        input: name of attribute to transform
        output: name of attribute to store result
        skip: whether to skip the PCA transformation and dimensionality reduction

    Returns:
        DataFrame: A DataFrame with either the reduced dimension embeddings or the original
                   embeddings, depending on the 'skip' parameter.
    """
    if skip:
        return df.withColumn(output, F.col(input))

    # Convert into correct type
    df = df.withColumn("features", array_to_vector(input))

    # Link
    transformer.setInputCol("features")
    transformer.setOutputCol("pca_features")

    res = (
        transformer.fit(df)
        .transform(df)
        .withColumn(output, vector_to_array("pca_features"))
        .drop("pca_features", "features")
    )

    return res


def ingest_edges(nodes, edges: DataFrame):
    """Function to construct Neo4J edges."""
    return (
        edges.select(
            "subject", "predicate", "object", "knowledge_sources", "kg_sources"
        )
        .withColumn("label", F.split(F.col("predicate"), ":", limit=2).getItem(1))
        # we repartition to 1 partition here to avoid deadlocks in the edges insertion of neo4j.
        # FUTURE potentially we should repartition in the future to avoid deadlocks. However
        # with edges, this is harder to do than with nodes (as they are distinct but edges have 2 nodes)
        # https://neo4j.com/docs/spark/current/performance/tuning/#parallelism
        .repartition(1)
    )


@inject_object()
def add_include_in_graphsage(
    df: DataFrame, gdb: GraphDB, drug_types: List[str], disease_types: List[str]
) -> Dict:
    """Function to add include_in_graphsage property.

    Only edges between non drug-disease pairs are included in graphsage.
    """
    with gdb.driver() as driver:
        q = driver.execute_query(
            """
            MATCH (n)-[r]-(m)
            WHERE 
                n.category IN $drug_types 
                AND m.category IN $disease_types
            SET r.include_in_graphsage = 0
            """,
            database_=gdb._database,
            drug_types=drug_types,
            disease_types=disease_types,
        )

    return {"success": "true"}


@unpack_params()
@inject_object()
def train_topological_embeddings(
    df: DataFrame,
    gds: GraphDataScience,
    topological_estimator: GDSGraphAlgorithm,
    projection: Any,
    filtering: Any,
    estimator: Any,
    write_property: str,
) -> Dict:
    """Function to add graphsage embeddings.

    Function leverages the gds library to ochestrate topological embedding computation
    on the nodes of the KG.

    NOTE: The df and edges input are only added to ensure correct lineage

    Args:
        df: nodes df
        gds: the gds object
        filtering: filtering
        projection: gds projection to execute on the graph
        topological_estimator: GDS estimator to apply
        estimator: estimator to apply
        write_property: node property to write result to
    """
    # Validate whether the GDS graph exists
    graph_name = projection.get("graphName")
    if gds.graph.exists(graph_name).exists:
        graph = gds.graph.get(graph_name)
        gds.graph.drop(graph, False)
    config = projection.pop("configuration", {})
    graph, _ = gds.graph.project(*projection.values(), **config)

    # Filter out treat/GT nodes from the graph
    subgraph_name = filtering.get("graphName")
    filter_args = filtering.pop("args")
    # Drop graph if exists
    if gds.graph.exists(subgraph_name).exists:
        subgraph = gds.graph.get(subgraph_name)
        gds.graph.drop(subgraph, False)

    subgraph, _ = gds.graph.filter(subgraph_name, graph, **filter_args)

    # Validate whether the model exists
    model_name = estimator.get("modelName")
    if gds.model.exists(model_name).exists:
        model = gds.model.get(model_name)
        gds.model.drop(model)

    # Initialize the model
    topological_estimator.run(
        gds=gds, model_name=model_name, graph=subgraph, write_property=write_property
    )
    losses = topological_estimator.return_loss()

    # Plot convergence
    convergence = plt.figure()
    ax = convergence.add_subplot(1, 1, 1)
    ax.plot([x for x in range(len(losses))], losses)

    # Add labels and title
    ax.set_xlabel("Number of Epochs")
    ax.set_ylabel("Average loss per node")
    ax.set_title("Loss Chart")

    return {"success": "true"}, convergence


@inject_object()
@unpack_params()
def write_topological_embeddings(
    model: DataFrame,
    gds: GraphDataScience,
    topological_estimator: GDSGraphAlgorithm,
    projection: Any,
    estimator: Any,
    filtering: Any,
    write_property: str,
) -> Dict:
    """Write topological embeddings."""
    # Retrieve the graph
    graph_name = projection.get("graphName")
    graph = gds.graph.get(graph_name)

    # Retrieve the model
    model_name = estimator.get("modelName")
    topological_estimator.predict_write(
        gds=gds, model_name=model_name, graph=graph, write_property=write_property
    )
    return {"success": "true"}


def string_to_float_list(s: str) -> List[float]:
    """UDF to transform str into list. Fix for Node2Vec array being written as string."""
    if s is not None:
        return [float(x) for x in s.strip()[1:-1].split(",")]
    return []


def extract_node_embeddings(nodes: DataFrame, string_col: str) -> DataFrame:
    """Extract topological embeddings from Neo4j and write into BQ.

    Need a conditional statement due to Node2Vec writing topological embeddings as string. Raised issue in GDS client:
    https://github.com/neo4j/graph-data-science-client/issues/742#issuecomment-2324737372.
    """
    if isinstance(nodes.schema[string_col].dataType, StringType):
        string_to_float_list_udf = udf(string_to_float_list, ArrayType(FloatType()))
        nodes = nodes.withColumn(
            string_col, string_to_float_list_udf(F.col(string_col))
        )
    return nodes


def visualise_pca(nodes: DataFrame, column_name: str):
    """Write topological embeddings."""
    nodes = nodes.select(column_name, "category").toPandas()
    nodes[["pca_0", "pca_1"]] = pd.DataFrame(
        nodes[column_name].tolist(), index=nodes.index
    )
    fig = plt.figure(
        figsize=(
            10,
            5,
        )
    )
    sns.scatterplot(data=nodes, x="pca_0", y="pca_1", hue="category")
    plt.suptitle("PCA scatterpot")
    plt.xlabel("PC 1")
    plt.ylabel("PC 2")
    plt.legend(
        bbox_to_anchor=(1.05, 1), loc="upper left", borderaxespad=0, fontsize="small"
    )
    plt.tight_layout(rect=[0, 0, 0.85, 1])

    return fig


def extract_nodes_edges(
    nodes: DataFrame, edges: DataFrame
) -> tuple[DataFrame, DataFrame]:
    """Simple node/edge extractor function.

    Args:
        nodes: the nodes from the KG
        edges: the edges from the KG
    """
    return {"enriched_nodes": nodes, "enriched_edges": edges}<|MERGE_RESOLUTION|>--- conflicted
+++ resolved
@@ -1,5 +1,4 @@
 """Nodes for embeddings pipeline."""
-<<<<<<< HEAD
 
 import logging
 from typing import Any, Dict, List
@@ -19,50 +18,18 @@
 from pyspark.sql.functions import col, udf
 from pyspark.sql.types import ArrayType, FloatType, StringType
 from pyspark.sql.window import Window
-=======
-from typing import List, Any, Dict
-
-import requests
-import pandas as pd
-import seaborn as sns
-import matplotlib.pyplot as plt
-
-from pyspark.sql import DataFrame
-from pyspark.sql import functions as F
-from pyspark.sql.functions import udf, col
-from pyspark.sql.types import FloatType, ArrayType, StringType
-from pyspark.sql.window import Window
-from pyspark.ml.functions import array_to_vector, vector_to_array
-
-from neo4j import Driver
-from neo4j import GraphDatabase
-
-from matplotlib.pyplot import plot
-import seaborn as sns
-
-from .graph_algorithms import *
-from graphdatascience import GraphDataScience, QueryRunner
-
->>>>>>> 1a8e4437
 from refit.v1.core.inject import inject_object
 from refit.v1.core.inline_has_schema import has_schema
 from refit.v1.core.inline_primary_key import primary_key
 from refit.v1.core.unpack import unpack_params
 from tenacity import (
     retry,
-<<<<<<< HEAD
     retry_if_exception_type,
-=======
->>>>>>> 1a8e4437
     stop_after_attempt,
     wait_random_exponential,
 )
 
-<<<<<<< HEAD
 from .graph_algorithms import *
-=======
-import logging
->>>>>>> 1a8e4437
 
 logger = logging.getLogger(__name__)
 
@@ -148,13 +115,6 @@
     )
 
 
-<<<<<<< HEAD
-=======
-# curl -X GET -H "Content-Type: application/json" -H "Authorization: token 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" -H "Accept: application/vnd.github.v3.raw" https://api.github.com/repos/everycure-org/matrix-drug-list/releases
-# curl -X GET -H "Content-Type: application/json" -H "Authorization: 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" -H "Accept: application/vnd.github.v3.raw" https://api.github.com/repos/everycure-org/matrix-drug-list/releases
-
-
->>>>>>> 1a8e4437
 class RateLimitException(Exception):
     """RateLimitException."""
 
@@ -164,10 +124,6 @@
 @retry(
     wait=wait_random_exponential(min=1, max=60),
     stop=stop_after_attempt(10),
-<<<<<<< HEAD
-    retry=retry_if_exception_type(RateLimitException),
-=======
->>>>>>> 1a8e4437
 )
 def batch(endpoint, model, api_key, batch):
     """Function to resolve batch."""
@@ -183,10 +139,7 @@
         return [item["embedding"] for item in response.json()["data"]]
     else:
         if response.status_code in [429, 500]:
-<<<<<<< HEAD
-=======
             print(f"rate limit")
->>>>>>> 1a8e4437
             raise RateLimitException()
 
         print("error", response.content, response.status_code)
