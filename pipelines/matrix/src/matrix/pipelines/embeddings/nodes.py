--- conflicted
+++ resolved
@@ -132,16 +132,9 @@
 @retry(
     wait=wait_random_exponential(min=1, max=60),
     stop=stop_after_attempt(10),
-<<<<<<< HEAD
-    # retry=retry_if_exception_type(RateLimitException),
-=======
-    retry=retry_if_exception_type(RateLimitException),
->>>>>>> 4f0de37f
 )
 def batch(endpoint, model, api_key, batch):
     """Function to resolve batch."""
-    print(f"processing batch with length {len(batch)}")
-
     if len(batch) == 0:
         raise RuntimeError("Empty batch!")
 
