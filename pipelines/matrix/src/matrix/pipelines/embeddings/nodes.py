--- conflicted
+++ resolved
@@ -5,7 +5,6 @@
 import matplotlib.pyplot as plt
 from pyspark.sql import DataFrame, SparkSession
 import pandas as pd
-import requests
 import seaborn as sns
 from graphdatascience import GraphDataScience, QueryRunner
 from neo4j import Driver, GraphDatabase
@@ -18,7 +17,6 @@
 from refit.v1.core.inline_has_schema import has_schema
 from refit.v1.core.inline_primary_key import primary_key
 from refit.v1.core.unpack import unpack_params
-from tenacity import retry, stop_after_attempt, wait_random_exponential
 
 
 from .graph_algorithms import GDSGraphAlgorithm
@@ -118,36 +116,6 @@
     )
 
 
-class RateLimitException(Exception):
-    """RateLimitException."""
-
-    pass
-
-
-@retry(
-    wait=wait_random_exponential(min=1, max=60),
-    stop=stop_after_attempt(10),
-)
-def batch(endpoint, model, api_key, batch):
-    """Function to resolve batch."""
-    if len(batch) == 0:
-        raise RuntimeError("Empty batch!")
-
-    headers = {"Authorization": f"Bearer {api_key}", "Content-Type": "application/json"}
-    data = {"input": batch, "model": model}
-
-    response = requests.post(f"{endpoint}/embeddings", headers=headers, json=data)
-
-    if response.status_code == 200:
-        return [item["embedding"] for item in response.json()["data"]]
-    else:
-        if response.status_code in [429, 500]:
-            raise RateLimitException()
-
-        print("error", response.content, response.status_code)
-        raise RuntimeError()
-
-
 def bucketize_nodes(
     df: DataFrame,
     attributes: str,
@@ -186,39 +154,15 @@
 def compute_embeddings(
     dfs: Dict[str, DataFrame],
     features: List[str],
-<<<<<<< HEAD
     model: Dict[str, Any],
-=======
-    attribute: str,
-    api_key: str,
-    batch_size: int,
-    endpoint: str,
-    skip: bool,
-    model: str,
->>>>>>> a45fedf2
 ):
     """Function to bucketize input data.
 
     Args:
         df: input df
         features: features to include to compute embeddings
-<<<<<<< HEAD
         config: configuration for the model
     """
-=======
-        api_key: api key to use
-        batch_size: batch size
-        attribute: attribute to add
-        endpoint: endpoint to use
-        model: model to use
-        skip: whether to skip the embedding computation
-    """
-    if skip:
-        # FUTURE Currently a hack, should be refactored (see https://github.com/everycure-org/matrix/issues/647 )
-        return input.withColumn(attribute, F.lit([0.0] * 512))
-
-    batch_udf = F.udf(lambda z: batch(endpoint, model, api_key, z), ArrayType(ArrayType(FloatType())))
->>>>>>> a45fedf2
 
     # NOTE: Inner function to avoid reference issues on unpacking
     # the dataframe, therefore leading to only the latest shard
