--- conflicted
+++ resolved
@@ -151,13 +151,10 @@
                 },
                 outputs="embeddings.reporting.topological_pca",
                 name="apply_topological_pca",
-<<<<<<< HEAD
                 tags=[
                     "argowf.fuse",
                     "argowf.fuse-group.topological_pca",
                 ],
-=======
->>>>>>> e819712f
             ),
             node(
                 func=nodes.visualise_pca,
@@ -167,13 +164,10 @@
                 },
                 outputs="embeddings.reporting.topological_pca_plot",
                 name="create_pca_plot_topological_embeddings",
-<<<<<<< HEAD
                 tags=[
                     "argowf.fuse",
                     "argowf.fuse-group.topological_pca",
                 ],
-=======
->>>>>>> e819712f
             ),
         ],
     )