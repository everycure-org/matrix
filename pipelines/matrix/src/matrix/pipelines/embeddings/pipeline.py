from kedro.pipeline import Pipeline, pipeline
from matrix.kedro4argo_node import ArgoNode, ArgoResourceConfig

from . import nodes


def create_pipeline(**kwargs) -> Pipeline:
    """Create embeddings pipeline."""
    return pipeline(
        [
            # Bucketize and partition nodes
            ArgoNode(
                func=nodes.bucketize_df,
                inputs={
                    "df": "integration.prm.filtered_nodes",
                    "input_features": "params:embeddings.node.input_features",
                    "bucket_size": "params:embeddings.node.batch_size",
                    "max_input_len": "params:embeddings.node.max_input_len",
                },
                outputs="embeddings.feat.bucketized_nodes@spark",
                name="bucketize_nodes",
                tags=["argowf.fuse", "argowf.fuse-group.node_embeddings"],
            ),
            # Compute embeddings
            ArgoNode(
                func=nodes.compute_embeddings,
                inputs={
                    "dfs": "embeddings.feat.bucketized_nodes@partitioned",
                    "encoder": "params:embeddings.node.encoder",
                },
                outputs="embeddings.feat.graph.node_embeddings@partitioned",
                name="add_node_embeddings",
                tags=["argowf.fuse", "argowf.fuse-group.node_embeddings"],
            ),
            # Reduce dimension
            ArgoNode(
                func=nodes.reduce_embeddings_dimension,
                inputs={
                    "df": "embeddings.feat.graph.node_embeddings@spark",
                    "unpack": "params:embeddings.dimensionality_reduction",
                },
                outputs="embeddings.feat.graph.pca_node_embeddings",
                name="apply_pca",
                tags=["argowf.fuse", "argowf.fuse-group.node_embeddings"],
            ),
            node(
                func=nodes.filter_edges_for_topological_embeddings,
                inputs=[
                    "integration.prm.filtered_nodes",
                    "integration.prm.filtered_edges",
                    "params:modelling.drug_types",
                    "params:modelling.disease_types",
                ],
                outputs="embeddings.feat.graph.edges_for_topological",
                name="filter_edges_for_topological",
            ),
            # Load spark dataset into local neo instance
<<<<<<< HEAD
            ArgoNode(
                func=select,
=======
            node(
                # NOTE: We are only selecting these two categories due to OOM neo4j instance error
                # which occurs when we select all cols
                func=lambda x: x.select("id", "pca_embedding"),
>>>>>>> e9ef2b2e
                inputs=["embeddings.feat.graph.pca_node_embeddings"],
                outputs="embeddings.tmp.input_nodes",
                name="ingest_neo4j_input_nodes",
                tags=[
                    "argowf.fuse",
                    "argowf.fuse-group.topological_embeddings",
                    "argowf.template-neo4j",
                ],
            ),
            ArgoNode(
                func=nodes.ingest_edges,
                inputs=[
                    "embeddings.tmp.input_nodes",
                    "embeddings.feat.graph.edges_for_topological",
                ],
                outputs="embeddings.tmp.input_edges",
                name="ingest_neo4j_input_edges",
                tags=[
                    "argowf.fuse",
                    "argowf.fuse-group.topological_embeddings",
                    "argowf.template-neo4j",
                ],
                # FUTURE: Ensure we define "packages / tshirt size standard configurations" for resources
                argo_config=ArgoResourceConfig(
                    cpu_request=48,
                    cpu_limit=48,
                    memory_limit=192,
                    memory_request=120,
                ),
            ),
<<<<<<< HEAD
            ArgoNode(
                func=nodes.add_include_in_topological,
                inputs={
                    "df": "embeddings.tmp.input_edges",
                    "gdb": "params:embeddings.gdb",
                    "drug_types": "params:modelling.drug_types",
                    "disease_types": "params:modelling.disease_types",
                },
                outputs="embeddings.feat.include_in_topological@yaml",
                name="filter_topological",
                tags=[
                    "argowf.fuse",
                    "argowf.fuse-group.topological_embeddings",
                    "argowf.template-neo4j",
                ],
            ),
            ArgoNode(
=======
            node(
>>>>>>> e9ef2b2e
                func=nodes.train_topological_embeddings,
                inputs={
                    "df": "embeddings.tmp.input_edges",
                    "gds": "params:embeddings.gds",
                    "topological_estimator": "params:embeddings.topological_estimator",
                    "unpack": "params:embeddings.topological",
                },
                outputs=["embeddings.models.topological", "embeddings.reporting.loss"],
                name="train_topological_embeddings",
                tags=[
                    "argowf.fuse",
                    "argowf.fuse-group.topological_embeddings",
                    "argowf.template-neo4j",
                ],
            ),
            ArgoNode(
                func=nodes.write_topological_embeddings,
                inputs={
                    "model": "embeddings.models.topological",
                    "gds": "params:embeddings.gds",
                    "topological_estimator": "params:embeddings.topological_estimator",
                    "unpack": "params:embeddings.topological",
                },
                outputs="embeddings.model_output.topological",
                name="add_topological_embeddings",
                tags=[
                    "argowf.fuse",
                    "argowf.fuse-group.topological_embeddings",
                    "argowf.mem-100g",
                    "argowf.template-neo4j",
                ],
            ),
            # extracts the nodes from neo4j
<<<<<<< HEAD
            ArgoNode(
                func=nodes.extract_node_embeddings,
=======
            node(
                func=nodes.extract_topological_embeddings,
>>>>>>> e9ef2b2e
                inputs={
                    "embeddings": "embeddings.model_output.topological",
                    "nodes": "integration.prm.filtered_nodes",
                    "string_col": "params:embeddings.write_topological_col",
                },
                outputs="embeddings.feat.nodes",
                name="extract_nodes_edges_from_db",
                tags=[
                    "argowf.fuse",
                    "argowf.fuse-group.topological_embeddings",
                    "argowf.template-neo4j",
                ],
            ),
            # Create PCA plot
            ArgoNode(
                func=nodes.reduce_dimension,
                inputs={
                    "df": "embeddings.feat.nodes",
                    "unpack": "params:embeddings.topological_pca",
                },
                outputs="embeddings.reporting.topological_pca",
                name="apply_topological_pca",
                tags=[
                    "argowf.fuse",
                    "argowf.fuse-group.topological_pca",
                ],
            ),
            ArgoNode(
                func=nodes.visualise_pca,
                inputs={
                    "nodes": "embeddings.reporting.topological_pca",
                    "column_name": "params:embeddings.topological_pca.output",
                },
                outputs="embeddings.reporting.topological_pca_plot",
                name="create_pca_plot_topological_embeddings",
                tags=[
                    "argowf.fuse",
                    "argowf.fuse-group.topological_pca",
                ],
            ),
        ],
    )<|MERGE_RESOLUTION|>--- conflicted
+++ resolved
@@ -43,7 +43,7 @@
                 name="apply_pca",
                 tags=["argowf.fuse", "argowf.fuse-group.node_embeddings"],
             ),
-            node(
+            ArgoNode(
                 func=nodes.filter_edges_for_topological_embeddings,
                 inputs=[
                     "integration.prm.filtered_nodes",
@@ -55,15 +55,10 @@
                 name="filter_edges_for_topological",
             ),
             # Load spark dataset into local neo instance
-<<<<<<< HEAD
             ArgoNode(
-                func=select,
-=======
-            node(
                 # NOTE: We are only selecting these two categories due to OOM neo4j instance error
                 # which occurs when we select all cols
                 func=lambda x: x.select("id", "pca_embedding"),
->>>>>>> e9ef2b2e
                 inputs=["embeddings.feat.graph.pca_node_embeddings"],
                 outputs="embeddings.tmp.input_nodes",
                 name="ingest_neo4j_input_nodes",
@@ -94,7 +89,6 @@
                     memory_request=120,
                 ),
             ),
-<<<<<<< HEAD
             ArgoNode(
                 func=nodes.add_include_in_topological,
                 inputs={
@@ -112,9 +106,6 @@
                 ],
             ),
             ArgoNode(
-=======
-            node(
->>>>>>> e9ef2b2e
                 func=nodes.train_topological_embeddings,
                 inputs={
                     "df": "embeddings.tmp.input_edges",
@@ -148,13 +139,8 @@
                 ],
             ),
             # extracts the nodes from neo4j
-<<<<<<< HEAD
             ArgoNode(
-                func=nodes.extract_node_embeddings,
-=======
-            node(
                 func=nodes.extract_topological_embeddings,
->>>>>>> e9ef2b2e
                 inputs={
                     "embeddings": "embeddings.model_output.topological",
                     "nodes": "integration.prm.filtered_nodes",
