from kedro.pipeline import Pipeline, pipeline
from matrix.kedro4argo_node import ArgoNode, ArgoResourceConfig

from . import nodes


def create_pipeline(**kwargs) -> Pipeline:
    """Create embeddings pipeline."""
    return pipeline(
        [
            # Bucketize and partition nodes
            ArgoNode(
                func=nodes.bucketize_df,
                inputs={
                    "df": "integration.prm.filtered_nodes",
                    "input_features": "params:embeddings.node.input_features",
                    "bucket_size": "params:embeddings.node.batch_size",
                    "max_input_len": "params:embeddings.node.max_input_len",
                },
                outputs="embeddings.feat.bucketized_nodes@spark",
                name="bucketize_nodes",
                tags=["argowf.fuse", "argowf.fuse-group.node_embeddings"],
            ),
            # Compute embeddings
            ArgoNode(
                func=nodes.compute_embeddings,
                inputs={
                    "dfs": "embeddings.feat.bucketized_nodes@partitioned",
                    "encoder": "params:embeddings.node.encoder",
                },
                outputs="embeddings.feat.graph.node_embeddings@partitioned",
                name="add_node_embeddings",
                tags=["argowf.fuse", "argowf.fuse-group.node_embeddings"],
            ),
            # Reduce dimension
            ArgoNode(
                func=nodes.reduce_embeddings_dimension,
                inputs={
                    "df": "embeddings.feat.graph.node_embeddings@spark",
                    "unpack": "params:embeddings.dimensionality_reduction",
                },
                outputs="embeddings.feat.graph.pca_node_embeddings",
                name="apply_pca",
                tags=["argowf.fuse", "argowf.fuse-group.node_embeddings"],
            ),
<<<<<<< HEAD
            # extract subgraph to downsize KG
            # node(
            #     func=nodes.extract_subgraph,
            #     inputs=[
            #         "integration.prm.filtered_nodes",
            #         "integration.prm.filtered_edges",
            #         "params:embeddings.category_to_keep",
            #         "params:embeddings.property_to_remove",
            #     ],
            #     outputs="embeddings.feat.graph.extracted_edges",
            #     name="extract_subgraph",
            # ),
            # Removes edges connecting drug and disease nodes to avoid data leakage
            node(
=======
            ArgoNode(
>>>>>>> 2d1f9ad1
                func=nodes.filter_edges_for_topological_embeddings,
                inputs=[
                    "integration.prm.filtered_nodes",
                    "integration.prm.filtered_edges",
                    "params:embeddings.topological.edge_filtering",
                ],
                outputs="embeddings.feat.graph.edges_for_topological",
                name="filter_edges_for_topological",
            ),
            # Load spark dataset into local neo instance
            ArgoNode(
                # NOTE: We are only selecting these two categories due to OOM neo4j instance error
                # which occurs when we select all cols
                func=lambda x: x.select("id", "pca_embedding"),
                inputs=["embeddings.feat.graph.pca_node_embeddings"],
                outputs="embeddings.tmp.input_nodes",
                name="ingest_neo4j_input_nodes",
                tags=[
                    "argowf.fuse",
                    "argowf.fuse-group.topological_embeddings",
                    "argowf.template-neo4j",
                ],
            ),
            ArgoNode(
                func=nodes.ingest_edges,
                inputs=[
                    "embeddings.tmp.input_nodes",
                    "embeddings.feat.graph.edges_for_topological",
                ],
                outputs="embeddings.tmp.input_edges",
                name="ingest_neo4j_input_edges",
                tags=[
                    "argowf.fuse",
                    "argowf.fuse-group.topological_embeddings",
                    "argowf.template-neo4j",
                ],
                # FUTURE: Ensure we define "packages / tshirt size standard configurations" for resources
                argo_config=ArgoResourceConfig(
                    cpu_request=48,
                    cpu_limit=48,
                    memory_limit=192,
                    memory_request=120,
                ),
            ),
            ArgoNode(
                func=nodes.train_topological_embeddings,
                inputs={
                    "df": "embeddings.tmp.input_edges",
                    "gds": "params:embeddings.gds",
                    "topological_estimator": "params:embeddings.topological_estimator",
                    "unpack": "params:embeddings.topological",
                },
                outputs=["embeddings.models.topological", "embeddings.reporting.loss"],
                name="train_topological_embeddings",
                tags=[
                    "argowf.fuse",
                    "argowf.fuse-group.topological_embeddings",
                    "argowf.template-neo4j",
                ],
            ),
            ArgoNode(
                func=nodes.write_topological_embeddings,
                inputs={
                    "model": "embeddings.models.topological",
                    "gds": "params:embeddings.gds",
                    "topological_estimator": "params:embeddings.topological_estimator",
                    "unpack": "params:embeddings.topological",
                },
                outputs="embeddings.model_output.topological",
                name="add_topological_embeddings",
                tags=[
                    "argowf.fuse",
                    "argowf.fuse-group.topological_embeddings",
                    "argowf.mem-100g",
                    "argowf.template-neo4j",
                ],
            ),
            # extracts the nodes from neo4j
            ArgoNode(
                func=nodes.extract_topological_embeddings,
                inputs={
                    "embeddings": "embeddings.model_output.topological",
                    "nodes": "integration.prm.filtered_nodes",
                    "string_col": "params:embeddings.write_topological_col",
                },
                outputs="embeddings.feat.nodes",
                name="extract_nodes_edges_from_db",
                tags=[
                    "argowf.fuse",
                    "argowf.fuse-group.topological_embeddings",
                    "argowf.template-neo4j",
                ],
            ),
            # Create PCA plot
            ArgoNode(
                func=nodes.reduce_dimension,
                inputs={
                    "df": "embeddings.feat.nodes",
                    "unpack": "params:embeddings.topological_pca",
                },
                outputs="embeddings.reporting.topological_pca",
                name="apply_topological_pca",
                tags=[
                    "argowf.fuse",
                    "argowf.fuse-group.topological_pca",
                ],
            ),
            ArgoNode(
                func=nodes.visualise_pca,
                inputs={
                    "nodes": "embeddings.reporting.topological_pca",
                    "column_name": "params:embeddings.topological_pca.output",
                },
                outputs="embeddings.reporting.topological_pca_plot",
                name="create_pca_plot_topological_embeddings",
                tags=[
                    "argowf.fuse",
                    "argowf.fuse-group.topological_pca",
                ],
            ),
        ],
    )<|MERGE_RESOLUTION|>--- conflicted
+++ resolved
@@ -43,24 +43,7 @@
                 name="apply_pca",
                 tags=["argowf.fuse", "argowf.fuse-group.node_embeddings"],
             ),
-<<<<<<< HEAD
-            # extract subgraph to downsize KG
-            # node(
-            #     func=nodes.extract_subgraph,
-            #     inputs=[
-            #         "integration.prm.filtered_nodes",
-            #         "integration.prm.filtered_edges",
-            #         "params:embeddings.category_to_keep",
-            #         "params:embeddings.property_to_remove",
-            #     ],
-            #     outputs="embeddings.feat.graph.extracted_edges",
-            #     name="extract_subgraph",
-            # ),
-            # Removes edges connecting drug and disease nodes to avoid data leakage
-            node(
-=======
             ArgoNode(
->>>>>>> 2d1f9ad1
                 func=nodes.filter_edges_for_topological_embeddings,
                 inputs=[
                     "integration.prm.filtered_nodes",
