"""Embeddings pipeline."""
from kedro.pipeline import Pipeline, node, pipeline

from . import nodes


def create_pipeline(**kwargs) -> Pipeline:
    """Create embeddings pipeline."""
    return pipeline(
        [
            # Ingest edges into Neo4j
            node(
<<<<<<< HEAD
                func=nodes.create_nodes,
=======
                func=nodes.ingest_nodes,
>>>>>>> 417f5cec
                inputs=["integration.prm.unified_nodes"],
                outputs="embeddings.prm.graph_nodes",
                name="create_neo4j_node_embedding_input_nodes",
                tags=[
                    "argowf.fuse",
                    "argowf.fuse-group.node_embeddings",
                    "argowf.template-neo4j",
                ],
            ),
            node(
                func=nodes.compute_embeddings,
                inputs={
                    "input": "embeddings.prm.graph_nodes",
                    "gdb": "params:embeddings.gdb",
                    "features": "params:embeddings.node.features",
                    "unpack": "params:embeddings.ai_config",
                },
                outputs="embeddings.prm.graph.embeddings@yaml",
                name="create_neo4j_node_embeddings",
                tags=[
                    "argowf.fuse",
                    "argowf.fuse-group.node_embeddings",
                    "argowf.template-neo4j",
                ],
            ),
            node(
                func=lambda x: x.withColumnRenamed("<labels>", "labels"),
                inputs=["embeddings.prm.graph.embeddings@neo"],
                outputs="embeddings.feat.graph.node_embeddings",
                name="extract_embeddings",
                tags=[
                    "argowf.fuse",
                    "argowf.fuse-group.node_embeddings",
                    "argowf.template-neo4j",
                ],
            ),
            # Reduce dimension
            node(
                func=nodes.reduce_dimension,
                inputs={
                    "df": "embeddings.feat.graph.node_embeddings",
                    "unpack": "params:embeddings.dimensionality_reduction",
                },
                outputs="embeddings.feat.graph.pca_node_embeddings",
                name="apply_pca",
            ),
            # Load spark dataset into local neo instance
            node(
                func=lambda x: x.select("id", "name", "category", "pca_embedding"),
                inputs=["embeddings.feat.graph.pca_node_embeddings"],
                outputs="embeddings.tmp.input_nodes",
                name="ingest_neo4j_input_nodes",
                tags=[
                    "argowf.fuse",
                    "argowf.fuse-group.topological_embeddings",
                    "argowf.template-neo4j",
                ],
            ),
            node(
                func=nodes.ingest_edges,
                inputs=[
                    "embeddings.tmp.input_nodes",
                    "integration.prm.unified_edges",
                ],
                outputs="embeddings.tmp.input_edges",
                name="ingest_neo4j_input_edges",
                tags=[
                    "argowf.fuse",
                    "argowf.fuse-group.topological_embeddings",
                    "argowf.template-neo4j",
                ],
            ),
            node(
                func=nodes.add_include_in_graphsage,
                inputs={
                    "df": "embeddings.tmp.input_edges",
                    "gdb": "params:embeddings.gdb",
                    "drug_types": "params:modelling.drug_types",
                    "disease_types": "params:modelling.disease_types",
                },
                outputs="embeddings.feat.include_in_graphsage@yaml",
                name="filter_graphsage",
                tags=[
                    "argowf.fuse",
                    "argowf.fuse-group.topological_embeddings",
                    "argowf.template-neo4j",
                ],
            ),
            node(
                func=nodes.train_topological_embeddings,
                inputs={
                    "df": "embeddings.feat.include_in_graphsage@yaml",
                    "gds": "params:embeddings.gds",
                    "unpack": "params:embeddings.topological",
                },
                outputs=["embeddings.models.graphsage", "embeddings.reporting.loss"],
                name="train_topological_embeddings",
                tags=[
                    "argowf.fuse",
                    "argowf.fuse-group.topological_embeddings",
                    "argowf.template-neo4j",
                ],
            ),
            node(
                func=nodes.write_topological_embeddings,
                inputs={
                    "model": "embeddings.models.graphsage",
                    "gds": "params:embeddings.gds",
                    "unpack": "params:embeddings.topological",
                },
                outputs="embeddings.model_output.graphsage",
                name="add_topological_embeddings",
                tags=[
                    "argowf.fuse",
                    "argowf.fuse-group.topological_embeddings",
                    "argowf.mem-100g",
                    "argowf.template-neo4j",
                ],
            ),
            # extracts the nodes from neo4j and writes them to BigQuery
            node(
                func=lambda x: x,
                inputs=["embeddings.model_output.graphsage"],
                outputs="embeddings.feat.nodes",
                name="extract_nodes_edges_from_db",
                tags=[
                    "argowf.fuse",
                    "argowf.fuse-group.topological_embeddings",
                    "argowf.template-neo4j",
                ],
            ),
            # Create PCA plot
            node(
                func=nodes.reduce_dimension,
                inputs={
                    "df": "embeddings.feat.nodes",
                    "unpack": "params:embeddings.topological_pca",
                },
                outputs="embeddings.reporting.topological_pca",
                name="apply_topological_pca",
                tags=[
                    "argowf.fuse",
                    "argowf.fuse-group.topological_pca",
                ],
            ),
            node(
                func=nodes.visualise_pca,
                inputs={
                    "nodes": "embeddings.reporting.topological_pca",
<<<<<<< HEAD
                    "column_name": "params:embeddings.topological_pca",
=======
                    "column_name": "params:embeddings.topological_pca.output",
>>>>>>> 417f5cec
                },
                outputs="embeddings.reporting.topological_pca_plot",
                name="create_pca_plot_topological_embeddings",
                tags=[
                    "argowf.fuse",
                    "argowf.fuse-group.topological_pca",
                ],
            ),
        ],
    )<|MERGE_RESOLUTION|>--- conflicted
+++ resolved
@@ -10,11 +10,7 @@
         [
             # Ingest edges into Neo4j
             node(
-<<<<<<< HEAD
-                func=nodes.create_nodes,
-=======
                 func=nodes.ingest_nodes,
->>>>>>> 417f5cec
                 inputs=["integration.prm.unified_nodes"],
                 outputs="embeddings.prm.graph_nodes",
                 name="create_neo4j_node_embedding_input_nodes",
@@ -164,11 +160,7 @@
                 func=nodes.visualise_pca,
                 inputs={
                     "nodes": "embeddings.reporting.topological_pca",
-<<<<<<< HEAD
                     "column_name": "params:embeddings.topological_pca",
-=======
-                    "column_name": "params:embeddings.topological_pca.output",
->>>>>>> 417f5cec
                 },
                 outputs="embeddings.reporting.topological_pca_plot",
                 name="create_pca_plot_topological_embeddings",
