"""Embeddings pipeline."""
from kedro.pipeline import Pipeline, node, pipeline

from . import nodes


def create_pipeline(**kwargs) -> Pipeline:
    """Create embeddings pipeline."""
    return pipeline(
        [
            # Ingest edges into Neo4j
            node(
                func=nodes.create_nodes,
                inputs=["ingestion.prm.rtx_kg2.nodes"],
                outputs="embeddings.prm.graph_nodes",
                name="create_neo4j_node_embedding_input_nodes",
                tags=[
                    "argowf.fuse",
                    "argowf.fuse-group.node_embeddings",
                    "argowf.template-neo4j",
                ],
            ),
            node(
                func=nodes.compute_embeddings,
                inputs={
                    "input": "embeddings.prm.graph_nodes",
                    "gdb": "params:embeddings.gdb",
                    "features": "params:embeddings.node.features",
                    "unpack": "params:embeddings.ai_config",
                },
                outputs="embeddings.prm.graph.embeddings@yaml",
                name="create_neo4j_node_embeddings",
                tags=[
                    "argowf.fuse",
                    "argowf.fuse-group.node_embeddings",
                    "argowf.template-neo4j",
                ],
            ),
            node(
                func=lambda x: x,
                inputs=["embeddings.prm.graph.embeddings@neo"],
                outputs="embeddings.feat.graph.node_embeddings",
                name="extract_embeddings",
                tags=[
                    "argowf.fuse",
                    "argowf.fuse-group.node_embeddings",
                    "argowf.template-neo4j",
                ],
            ),
            # Reduce dimension
            # TODO: Materialize as spark dataset
            node(
                func=nodes.reduce_dimension,
                inputs={
                    "df": "embeddings.feat.graph.node_embeddings",
                    "unpack": "params:embeddings.dimensionality_reduction",
                },
                outputs="embeddings.feat.graph.pca_node_embeddings",
                name="apply_pca",
            ),
            # TODO: Needs to be new fusing group
            # Load spark dataset into local neo instance
            node(
                func=lambda x: x,
                inputs=["embeddings.feat.graph.pca_node_embeddings"],
                outputs="embeddings.tmp.input_nodes",
                name="ingest_neo4j_input_nodes",
                tags=[
                    "argowf.fuse",
                    "argowf.fuse-group.topological_embeddings",
                    "argowf.template-neo4j",
                ],
            ),
            node(
                func=nodes.ingest_edges,
                inputs=[
                    "embeddings.tmp.input_nodes",
                    "ingestion.prm.rtx_kg2.edges",
                    "params:integration.graphsage_excl_preds",
                ],
                outputs="embeddings.tmp.input_edges",
                name="ingest_neo4j_input_edges",
                tags=[
                    "argowf.fuse",
                    "argowf.fuse-group.topological_embeddings",
                    "argowf.template-neo4j",
                ],
            ),
            node(
                func=nodes.add_include_in_graphsage,
                inputs={
<<<<<<< HEAD
                    "df": "embeddings.tmp.input_edges",
=======
                    "df": "embeddings.prm.graph.pca_embeddings",
                    "gdb": "params:embeddings.gdb",
                    "drug_types": "params:modelling.drug_types",
                    "disease_types": "params:modelling.disease_types",
                },
                outputs="embeddings.feat.include_in_graphsage@yaml",
                name="filter_graphsage",
            ),
            node(
                func=nodes.train_topological_embeddings,
                inputs={
                    "df": "embeddings.feat.include_in_graphsage@yaml",
                    "edges": "integration.model_input.edges",
>>>>>>> 1a0bd9c9
                    "gds": "params:embeddings.gds",
                    "unpack": "params:embeddings.topological",
                },
                outputs="embeddings.models.graphsage",
                name="train_topological_embeddings",
                tags=[
                    "argowf.fuse",
                    "argowf.fuse-group.topological_embeddings",
                    "argowf.template-neo4j",
                ],
            ),
            node(
                func=nodes.write_topological_embeddings,
                inputs={
                    "model": "embeddings.models.graphsage",
                    "gds": "params:embeddings.gds",
                    "unpack": "params:embeddings.topological",
                },
                outputs="embeddings.model_output.graphsage",
                name="add_topological_embeddings",
                tags=[
                    "argowf.fuse",
                    "argowf.fuse-group.topological_embeddings",
                    "argowf.mem-100g",
                    "argowf.template-neo4j",
                ],
            ),
            # extracts the nodes from neo4j and writes them to BigQuery
            node(
                func=lambda x: x,
                inputs=["embeddings.model_output.graphsage"],
                outputs="embeddings.feat.nodes",
                name="extract_nodes_edges_from_db",
                tags=[
                    "argowf.fuse",
                    "argowf.fuse-group.topological_embeddings",
                    "argowf.template-neo4j",
                ],
            ),
        ],
    )<|MERGE_RESOLUTION|>--- conflicted
+++ resolved
@@ -89,9 +89,7 @@
             node(
                 func=nodes.add_include_in_graphsage,
                 inputs={
-<<<<<<< HEAD
                     "df": "embeddings.tmp.input_edges",
-=======
                     "df": "embeddings.prm.graph.pca_embeddings",
                     "gdb": "params:embeddings.gdb",
                     "drug_types": "params:modelling.drug_types",
@@ -105,7 +103,6 @@
                 inputs={
                     "df": "embeddings.feat.include_in_graphsage@yaml",
                     "edges": "integration.model_input.edges",
->>>>>>> 1a0bd9c9
                     "gds": "params:embeddings.gds",
                     "unpack": "params:embeddings.topological",
                 },
