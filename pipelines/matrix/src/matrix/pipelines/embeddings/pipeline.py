--- conflicted
+++ resolved
@@ -17,15 +17,9 @@
                 func=nodes.bucketize_df,
                 inputs={
                     "df": "integration.prm.filtered_nodes",
-<<<<<<< HEAD
-                    "input_features": "params:embeddings.node_buckets.input_features",
-                    "bucket_size": "params:embeddings.node_buckets.batch_size",
-                    "max_input_len": "params:embeddings.node_buckets.max_input_len",
-=======
                     "input_features": "params:embeddings.node.input_features",
                     "bucket_size": "params:embeddings.node.batch_size",
                     "max_input_len": "params:embeddings.node.max_input_len",
->>>>>>> 1d9eceea
                 },
                 outputs="embeddings.feat.bucketized_nodes@spark",
                 name="bucketize_nodes",
@@ -36,11 +30,7 @@
                 func=nodes.compute_embeddings,
                 inputs={
                     "dfs": "embeddings.feat.bucketized_nodes@partitioned",
-<<<<<<< HEAD
-                    "encoder": "params:embeddings.node_encoder",
-=======
                     "model": "params:embeddings.node.model",
->>>>>>> 1d9eceea
                 },
                 outputs="embeddings.feat.graph.node_embeddings@partitioned",
                 name="add_node_embeddings",
