--- conflicted
+++ resolved
@@ -1,13 +1,8 @@
-<<<<<<< HEAD
-from kedro.pipeline import Pipeline, pipeline, node
+from kedro.pipeline import Pipeline, pipeline
 
 
 from matrix.pipelines.batch import pipeline as batch_pipeline
 from matrix.kedro4argo_node import ArgoResourceConfig, ArgoNode
-=======
-from kedro.pipeline import Pipeline, pipeline
-from matrix.kedro4argo_node import ArgoNode, ArgoResourceConfig
->>>>>>> 42a72eec
 
 from . import nodes
 
@@ -16,7 +11,6 @@
     """Create embeddings pipeline."""
     return pipeline(
         [
-<<<<<<< HEAD
             batch_pipeline.create_pipeline(
                 # Source to uniquely identify dataset
                 source="embeddings",
@@ -30,31 +24,6 @@
                 # NOTE: These are kwargs
                 input_features="params:embeddings.node.input_features",
                 max_input_len="params:embeddings.node.max_input_len",
-=======
-            # Bucketize and partition nodes
-            ArgoNode(
-                func=nodes.bucketize_df,
-                inputs={
-                    "df": "integration.prm.filtered_nodes",
-                    "input_features": "params:embeddings.node.input_features",
-                    "bucket_size": "params:embeddings.node.batch_size",
-                    "max_input_len": "params:embeddings.node.max_input_len",
-                },
-                outputs="embeddings.feat.bucketized_nodes@spark",
-                name="bucketize_nodes",
-                tags=["argowf.fuse", "argowf.fuse-group.node_embeddings"],
-            ),
-            # Compute embeddings
-            ArgoNode(
-                func=nodes.compute_embeddings,
-                inputs={
-                    "dfs": "embeddings.feat.bucketized_nodes@partitioned",
-                    "encoder": "params:embeddings.node.encoder",
-                },
-                outputs="embeddings.feat.graph.node_embeddings@partitioned",
-                name="add_node_embeddings",
-                tags=["argowf.fuse", "argowf.fuse-group.node_embeddings"],
->>>>>>> 42a72eec
             ),
             # Reduce dimension
             ArgoNode(
