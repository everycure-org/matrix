--- conflicted
+++ resolved
@@ -1,10 +1,6 @@
-<<<<<<< HEAD
+from kedro.pipeline.modular_pipeline import pipeline
 from kedro.pipeline import Pipeline, node
-from kedro.pipeline.modular_pipeline import pipeline
-=======
-from kedro.pipeline import Pipeline, node, pipeline
 from matrix.kedro4argo_node import ArgoNode, ArgoResourceConfig
->>>>>>> ea52a1df
 
 from . import nodes
 
