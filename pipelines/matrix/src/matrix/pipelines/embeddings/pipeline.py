from kedro.pipeline import Pipeline, pipeline

from matrix.kedro4argo_node import ArgoNode, ArgoResourceConfig
from matrix.pipelines.batch import pipeline as batch_pipeline

from . import nodes


def create_pipeline(**kwargs) -> Pipeline:
    """Create embeddings pipeline."""
    return pipeline(
        [
<<<<<<< HEAD
            *batch_pipeline.create_node_embeddings_pipeline().nodes,
=======
            batch_pipeline.create_pipeline(
                # Source to uniquely identify dataset
                source="node_embeddings",
                # Input and output datasets
                df="filtering.prm.filtered_nodes",
                output="embeddings.feat.graph.node_embeddings@spark",
                # Transformer
                columns="params:embeddings.node.input_features",
                bucket_size="params:embeddings.node.batch_size",
                transformer="params:embeddings.node.encoder",
                # NOTE: These are kwargs
                input_features="params:embeddings.node.input_features",
                max_input_len="params:embeddings.node.max_input_len",
            ),
>>>>>>> ca9fc2cb
            # Reduce dimension
            ArgoNode(
                func=nodes.reduce_embeddings_dimension,
                inputs={
                    "df": "embeddings.feat.graph.node_embeddings@spark",
                    "unpack": "params:embeddings.dimensionality_reduction",
                },
                outputs="embeddings.feat.graph.pca_node_embeddings",
                name="apply_pca",
                tags=["argowf.fuse", "argowf.fuse-group.node_embeddings"],
                argo_config=ArgoResourceConfig(
                    cpu_request=14,
                    cpu_limit=14,
                    memory_limit=120,
                    memory_request=120,
                    ephemeral_storage_request=256,
                    ephemeral_storage_limit=256,
                ),
            ),
            ArgoNode(
                func=nodes.filter_edges_for_topological_embeddings,
                inputs=[
                    "filtering.prm.filtered_nodes",
                    "filtering.prm.filtered_edges",
                    "params:modelling.drug_types",
                    "params:modelling.disease_types",
                ],
                outputs="embeddings.feat.graph.edges_for_topological",
                name="filter_edges_for_topological",
            ),
            # Load spark dataset into local neo instance
            ArgoNode(
                # NOTE: We are only selecting these two categories due to OOM neo4j instance error
                # which occurs when we select all cols
                func=lambda x: x.select("id", "pca_embedding"),
                inputs=["embeddings.feat.graph.pca_node_embeddings"],
                outputs="embeddings.tmp.input_nodes",
                name="ingest_neo4j_input_nodes",
                tags=[
                    "argowf.fuse",
                    "argowf.fuse-group.topological_embeddings",
                    "argowf.template-neo4j",
                ],
            ),
            ArgoNode(
                func=nodes.ingest_edges,
                inputs=[
                    "embeddings.tmp.input_nodes",
                    "embeddings.feat.graph.edges_for_topological",
                ],
                outputs="embeddings.tmp.input_edges",
                name="ingest_neo4j_input_edges",
                tags=[
                    "argowf.fuse",
                    "argowf.fuse-group.topological_embeddings",
                    "argowf.template-neo4j",
                ],
                # FUTURE: Ensure we define "packages / tshirt size standard configurations" for resources
                argo_config=ArgoResourceConfig(
                    cpu_request=48,
                    cpu_limit=48,
                    memory_limit=350,
                    memory_request=350,
                    ephemeral_storage_request=256,
                    ephemeral_storage_limit=256,
                ),
            ),
            ArgoNode(
                func=nodes.train_topological_embeddings,
                inputs={
                    "df": "embeddings.tmp.input_edges",
                    "gds": "params:embeddings.gds",
                    "topological_estimator": "params:embeddings.topological_estimator",
                    "unpack": "params:embeddings.topological",
                },
                outputs=["embeddings.models.topological", "embeddings.reporting.loss"],
                name="train_topological_embeddings",
                tags=[
                    "argowf.fuse",
                    "argowf.fuse-group.topological_embeddings",
                    "argowf.template-neo4j",
                ],
            ),
            ArgoNode(
                func=nodes.write_topological_embeddings,
                inputs={
                    "model": "embeddings.models.topological",
                    "gds": "params:embeddings.gds",
                    "topological_estimator": "params:embeddings.topological_estimator",
                    "unpack": "params:embeddings.topological",
                },
                outputs="embeddings.model_output.topological",
                name="add_topological_embeddings",
                tags=[
                    "argowf.fuse",
                    "argowf.fuse-group.topological_embeddings",
                    "argowf.mem-100g",
                    "argowf.template-neo4j",
                ],
            ),
            # extracts the nodes from neo4j
            ArgoNode(
                func=nodes.extract_topological_embeddings,
                inputs={
                    "embeddings": "embeddings.model_output.topological",
                    "nodes": "filtering.prm.filtered_nodes",
                    "string_col": "params:embeddings.write_topological_col",
                },
                outputs="embeddings.feat.nodes",
                name="extract_nodes_edges_from_db",
                tags=[
                    "argowf.fuse",
                    "argowf.fuse-group.topological_embeddings",
                    "argowf.template-neo4j",
                ],
            ),
            # Create PCA plot
            ArgoNode(
                func=nodes.reduce_dimension,
                inputs={
                    "df": "embeddings.feat.nodes",
                    "unpack": "params:embeddings.topological_pca",
                },
                outputs="embeddings.reporting.topological_pca",
                name="apply_topological_pca",
                tags=[
                    "argowf.fuse",
                    "argowf.fuse-group.topological_pca",
                ],
                argo_config=ArgoResourceConfig(
                    cpu_request=48,
                    cpu_limit=48,
                    memory_limit=350,
                    memory_request=350,
                ),
            ),
            ArgoNode(
                func=nodes.visualise_pca,
                inputs={
                    "nodes": "embeddings.reporting.topological_pca",
                    "column_name": "params:embeddings.topological_pca.output",
                },
                outputs="embeddings.reporting.topological_pca_plot",
                name="create_pca_plot_topological_embeddings",
                tags=[
                    "argowf.fuse",
                    "argowf.fuse-group.topological_pca",
                ],
            ),
        ],
    )<|MERGE_RESOLUTION|>--- conflicted
+++ resolved
@@ -10,24 +10,7 @@
     """Create embeddings pipeline."""
     return pipeline(
         [
-<<<<<<< HEAD
             *batch_pipeline.create_node_embeddings_pipeline().nodes,
-=======
-            batch_pipeline.create_pipeline(
-                # Source to uniquely identify dataset
-                source="node_embeddings",
-                # Input and output datasets
-                df="filtering.prm.filtered_nodes",
-                output="embeddings.feat.graph.node_embeddings@spark",
-                # Transformer
-                columns="params:embeddings.node.input_features",
-                bucket_size="params:embeddings.node.batch_size",
-                transformer="params:embeddings.node.encoder",
-                # NOTE: These are kwargs
-                input_features="params:embeddings.node.input_features",
-                max_input_len="params:embeddings.node.max_input_len",
-            ),
->>>>>>> ca9fc2cb
             # Reduce dimension
             ArgoNode(
                 func=nodes.reduce_embeddings_dimension,
