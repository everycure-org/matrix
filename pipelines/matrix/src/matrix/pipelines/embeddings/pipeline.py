from kedro.pipeline import Pipeline, pipeline
from matrix.kedro4argo_node import ArgoNode, ArgoResourceConfig

from . import nodes


def select(df):
    return df.select("id", "name", "category", "pca_embedding")


def create_pipeline(**kwargs) -> Pipeline:
    """Create embeddings pipeline."""
    return pipeline(
        [
<<<<<<< HEAD
            # Compute node embeddings
            ArgoNode(
=======
            # Bucketize and partition nodes
            node(
                func=nodes.bucketize_df,
                inputs={
                    "df": "integration.prm.filtered_nodes",
                    "input_features": "params:embeddings.node.input_features",
                    "bucket_size": "params:embeddings.node.batch_size",
                    "max_input_len": "params:embeddings.node.max_input_len",
                },
                outputs="embeddings.feat.bucketized_nodes@spark",
                name="bucketize_nodes",
                tags=["argowf.fuse", "argowf.fuse-group.node_embeddings"],
            ),
            # Compute embeddings
            node(
>>>>>>> 4d4cfa01
                func=nodes.compute_embeddings,
                inputs={
                    "dfs": "embeddings.feat.bucketized_nodes@partitioned",
                    "model": "params:embeddings.node.model",
                },
                outputs="embeddings.feat.graph.node_embeddings@partitioned",
                name="add_node_embeddings",
                tags=["argowf.fuse", "argowf.fuse-group.node_embeddings"],
            ),
            # Reduce dimension
<<<<<<< HEAD
            ArgoNode(
                func=nodes.reduce_dimension,
=======
            node(
                func=nodes.reduce_embeddings_dimension,
>>>>>>> 4d4cfa01
                inputs={
                    "df": "embeddings.feat.graph.node_embeddings@spark",
                    "unpack": "params:embeddings.dimensionality_reduction",
                },
                outputs="embeddings.feat.graph.pca_node_embeddings",
                name="apply_pca",
                tags=["argowf.fuse", "argowf.fuse-group.node_embeddings"],
            ),
            # Load spark dataset into local neo instance
<<<<<<< HEAD
            ArgoNode(
                func=lambda x: x.select("id", "name", "category", "pca_embedding"),
=======
            node(
                func=select,
>>>>>>> 4d4cfa01
                inputs=["embeddings.feat.graph.pca_node_embeddings"],
                outputs="embeddings.tmp.input_nodes",
                name="ingest_neo4j_input_nodes",
                tags=[
                    "argowf.fuse",
                    "argowf.fuse-group.topological_embeddings",
                    "argowf.template-neo4j",
                ],
            ),
            ArgoNode(
                func=nodes.ingest_edges,
                inputs=[
                    "embeddings.tmp.input_nodes",
                    "integration.prm.filtered_edges",
                ],
                outputs="embeddings.tmp.input_edges",
                name="ingest_neo4j_input_edges",
                tags=[
                    "argowf.fuse",
                    "argowf.fuse-group.topological_embeddings",
                    "argowf.template-neo4j",
                ],
                # FUTURE: Ensure we define "packages / tshirt size standard configurations" for resources
                argo_config=ArgoResourceConfig(
                    cpu_request=48,
                    cpu_limit=48,
                    memory_limit=192,
                    memory_request=120,
                ),
            ),
<<<<<<< HEAD
            ArgoNode(
                func=nodes.add_include_in_graphsage,
=======
            node(
                func=nodes.add_include_in_topological,
>>>>>>> 4d4cfa01
                inputs={
                    "df": "embeddings.tmp.input_edges",
                    "gdb": "params:embeddings.gdb",
                    "drug_types": "params:modelling.drug_types",
                    "disease_types": "params:modelling.disease_types",
                },
                outputs="embeddings.feat.include_in_topological@yaml",
                name="filter_topological",
                tags=[
                    "argowf.fuse",
                    "argowf.fuse-group.topological_embeddings",
                    "argowf.template-neo4j",
                ],
            ),
            ArgoNode(
                func=nodes.train_topological_embeddings,
                inputs={
                    "df": "embeddings.feat.include_in_topological@yaml",
                    "gds": "params:embeddings.gds",
                    "topological_estimator": "params:embeddings.topological_estimator",
                    "unpack": "params:embeddings.topological",
                },
                outputs=["embeddings.models.topological", "embeddings.reporting.loss"],
                name="train_topological_embeddings",
                tags=[
                    "argowf.fuse",
                    "argowf.fuse-group.topological_embeddings",
                    "argowf.template-neo4j",
                ],
            ),
            ArgoNode(
                func=nodes.write_topological_embeddings,
                inputs={
                    "model": "embeddings.models.topological",
                    "gds": "params:embeddings.gds",
                    "topological_estimator": "params:embeddings.topological_estimator",
                    "unpack": "params:embeddings.topological",
                },
                outputs="embeddings.model_output.topological",
                name="add_topological_embeddings",
                tags=[
                    "argowf.fuse",
                    "argowf.fuse-group.topological_embeddings",
                    "argowf.mem-100g",
                    "argowf.template-neo4j",
                ],
            ),
            # extracts the nodes from neo4j
            ArgoNode(
                func=nodes.extract_node_embeddings,
                inputs={
                    "embeddings": "embeddings.model_output.topological",
                    "nodes": "integration.prm.filtered_nodes",
                    "string_col": "params:embeddings.write_topological_col",
                },
                outputs="embeddings.feat.nodes",
                name="extract_nodes_edges_from_db",
                tags=[
                    "argowf.fuse",
                    "argowf.fuse-group.topological_embeddings",
                    "argowf.template-neo4j",
                ],
            ),
            # Create PCA plot
            ArgoNode(
                func=nodes.reduce_dimension,
                inputs={
                    "df": "embeddings.feat.nodes",
                    "unpack": "params:embeddings.topological_pca",
                },
                outputs="embeddings.reporting.topological_pca",
                name="apply_topological_pca",
                tags=[
                    "argowf.fuse",
                    "argowf.fuse-group.topological_pca",
                ],
            ),
            ArgoNode(
                func=nodes.visualise_pca,
                inputs={
                    "nodes": "embeddings.reporting.topological_pca",
                    "column_name": "params:embeddings.topological_pca.output",
                },
                outputs="embeddings.reporting.topological_pca_plot",
                name="create_pca_plot_topological_embeddings",
                tags=[
                    "argowf.fuse",
                    "argowf.fuse-group.topological_pca",
                ],
            ),
        ],
    )<|MERGE_RESOLUTION|>--- conflicted
+++ resolved
@@ -12,12 +12,8 @@
     """Create embeddings pipeline."""
     return pipeline(
         [
-<<<<<<< HEAD
-            # Compute node embeddings
+            # Bucketize and partition nodes
             ArgoNode(
-=======
-            # Bucketize and partition nodes
-            node(
                 func=nodes.bucketize_df,
                 inputs={
                     "df": "integration.prm.filtered_nodes",
@@ -30,8 +26,7 @@
                 tags=["argowf.fuse", "argowf.fuse-group.node_embeddings"],
             ),
             # Compute embeddings
-            node(
->>>>>>> 4d4cfa01
+            ArgoNode(
                 func=nodes.compute_embeddings,
                 inputs={
                     "dfs": "embeddings.feat.bucketized_nodes@partitioned",
@@ -42,13 +37,8 @@
                 tags=["argowf.fuse", "argowf.fuse-group.node_embeddings"],
             ),
             # Reduce dimension
-<<<<<<< HEAD
             ArgoNode(
-                func=nodes.reduce_dimension,
-=======
-            node(
                 func=nodes.reduce_embeddings_dimension,
->>>>>>> 4d4cfa01
                 inputs={
                     "df": "embeddings.feat.graph.node_embeddings@spark",
                     "unpack": "params:embeddings.dimensionality_reduction",
@@ -58,13 +48,8 @@
                 tags=["argowf.fuse", "argowf.fuse-group.node_embeddings"],
             ),
             # Load spark dataset into local neo instance
-<<<<<<< HEAD
             ArgoNode(
-                func=lambda x: x.select("id", "name", "category", "pca_embedding"),
-=======
-            node(
                 func=select,
->>>>>>> 4d4cfa01
                 inputs=["embeddings.feat.graph.pca_node_embeddings"],
                 outputs="embeddings.tmp.input_nodes",
                 name="ingest_neo4j_input_nodes",
@@ -95,13 +80,8 @@
                     memory_request=120,
                 ),
             ),
-<<<<<<< HEAD
             ArgoNode(
-                func=nodes.add_include_in_graphsage,
-=======
-            node(
                 func=nodes.add_include_in_topological,
->>>>>>> 4d4cfa01
                 inputs={
                     "df": "embeddings.tmp.input_edges",
                     "gdb": "params:embeddings.gdb",
