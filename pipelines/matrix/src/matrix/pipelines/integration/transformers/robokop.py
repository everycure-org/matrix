import pandas as pd
import pyspark.sql as ps
import pyspark.sql.functions as F
import pyspark.sql.types as T

# FUTURE: We should likely not need to rename these columns as we do below
# However, KGX is currently not as performant as we need it to be thus
# we do it manually with spark. This ought to be improved, e.g. by
# adding parquet support to KGX.
# or implementing a custom KGX version that leverages spark for higher performance
# https://github.com/everycure-org/matrix/issues/474
from matrix.pipelines.integration import schema
from matrix.pipelines.integration.filters import determine_most_specific_category

from .transformer import GraphTransformer

ROBOKOP_SEPARATOR = "\x1f"


class RobokopTransformer(GraphTransformer):
    def transform_nodes(self, nodes_df: ps.DataFrame, **kwargs) -> ps.DataFrame:
        """Transform Robokop nodes to our target schema.

        Args:
            nodes_df: Nodes DataFrame.
            biolink_categories_df: Biolink categories DataFrame.

        Returns:
            Transformed DataFrame.
        """
        # fmt: off
        return (
            nodes_df
            .withColumn("upstream_data_source",              F.array(F.lit("robokop")))
            .withColumn("all_categories",                    F.split(F.col("category:LABEL"), ROBOKOP_SEPARATOR))
            .withColumn("equivalent_identifiers",            F.split(F.col("equivalent_identifiers:string[]"), ROBOKOP_SEPARATOR))
            .withColumn("labels",                            F.col("all_categories"))
            .withColumn("publications",                      F.lit(None).cast(T.ArrayType(T.StringType())))
            .withColumn("international_resource_identifier", F.lit(None).cast(T.StringType()))
            .withColumnRenamed("id:ID", "id")
            .withColumnRenamed("name:string", "name")
            .withColumnRenamed("description:string", "description")
            # getting most specific category
            .transform(determine_most_specific_category)
<<<<<<< HEAD
            .select(*[col for col in schema.BIOLINK_KG_NODE_SCHEMA.columns.keys()])
=======
>>>>>>> 76ed10e0
        )
        # fmt: on

    def transform_edges(self, edges_df: ps.DataFrame, **kwargs) -> ps.DataFrame:
        """Transform Robokop edges to our target schema.

        Args:
            edges_df: Edges DataFrame.

        Returns:
            Transformed DataFrame.
        """
        # fmt: off
        return (
            edges_df
            .withColumnRenamed("subject:START_ID",                  "subject")
            .withColumnRenamed("predicate:TYPE",                    "predicate")
            .withColumnRenamed("object:END_ID",                      "object")
            .withColumnRenamed("knowledge_level:string",            "knowledge_level")
            .withColumnRenamed("primary_knowledge_source:string",   "primary_knowledge_source")
            .withColumnRenamed("object_aspect_qualifier:string",    "object_aspect_qualifier")
            .withColumnRenamed("object_direction_qualifier:string", "object_direction_qualifier")
            .withColumn("upstream_data_source",                     F.array(F.lit("robokop")))
            .withColumn("publications",                             F.split(F.col("publications:string[]"), ROBOKOP_SEPARATOR))
            .withColumn("aggregator_knowledge_source",              F.split(F.col("aggregator_knowledge_source:string[]"), ROBOKOP_SEPARATOR))
            .withColumn("subject_aspect_qualifier",                 F.lit(None).cast(T.StringType()))
            .withColumn("subject_direction_qualifier",              F.lit(None).cast(T.StringType()))
            .select(*[col for col in schema.BIOLINK_KG_EDGE_SCHEMA.columns.keys()])
        )
        # fmt: on<|MERGE_RESOLUTION|>--- conflicted
+++ resolved
@@ -42,10 +42,6 @@
             .withColumnRenamed("description:string", "description")
             # getting most specific category
             .transform(determine_most_specific_category)
-<<<<<<< HEAD
-            .select(*[col for col in schema.BIOLINK_KG_NODE_SCHEMA.columns.keys()])
-=======
->>>>>>> 76ed10e0
         )
         # fmt: on
 
