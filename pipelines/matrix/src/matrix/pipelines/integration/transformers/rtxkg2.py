--- conflicted
+++ resolved
@@ -54,19 +54,12 @@
         # fmt: off
         return (
             edges_df
-            .withColumn("aggregator_knowledge_source",   f.split(f.col("primary_knowledge_source"), RTX_SEPARATOR))
-<<<<<<< HEAD
-            .withColumn("publications",                  f.split(f.col("publications"), RTX_SEPARATOR))
+            .withColumn("aggregator_knowledge_source",   f.col("aggregator_knowledge_source")) #RTX KG2 2.10 has a column for aggregator knowledge source
+            .withColumn("publications",                  f.split(f.col("publications"), RTX_SEPARATOR)) # RTX KG2 2.10 no longer has type annotation on publication column
             .withColumn("upstream_data_source",          f.array(f.lit("rtxkg2")))
             .withColumn("knowledge_level",               f.lit(None).cast(T.StringType()))
             .withColumn("agent_type",                    f.lit(None).cast(T.StringType()))
-            .withColumn("primary_knowledge_source",      f.col("aggregator_knowledge_source").getItem(0)) # RTX KG2 2.10 `primary_knowledge_source``
-=======
-            .withColumn("publications",                  f.split(f.col("publications:string[]"), RTX_SEPARATOR))
-            .withColumn("upstream_data_source",          f.array(f.lit("rtxkg2")))
-            .withColumn("knowledge_level",               f.lit(None).cast(T.StringType()))
             .withColumn("primary_knowledge_source",      f.col("primary_knowledge_source"))
->>>>>>> 3b958b5f
             .withColumn("subject_aspect_qualifier",      f.lit(None).cast(T.StringType())) #not present in RTX KG2 at this time
             .withColumn("subject_direction_qualifier",   f.lit(None).cast(T.StringType())) #not present in RTX KG2 at this time
             .withColumn("object_aspect_qualifier",       f.lit(None).cast(T.StringType())) #not present in RTX KG2 at this time
