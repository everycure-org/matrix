import logging
from typing import Dict

import pyspark.sql as ps
import pyspark.sql.functions as f
import pyspark.sql.types as T

from .transformer import GraphTransformer

logger = logging.getLogger(__name__)


RTX_SEPARATOR = r"\|"


class RTXTransformer(GraphTransformer):
    def __init__(self, version: str, select_cols: str = True):
        super().__init__(select_cols)
        self._version = version

    def transform_nodes(self, nodes_df: ps.DataFrame, **kwargs) -> ps.DataFrame:
        """Transform RTX KG2 nodes to our target schema.

        Args:
            nodes_df: Nodes DataFrame.

        Returns:
            Transformed DataFrame.
        """
        match self._version:
            case "v2.7.3":
                df = transform_nodes_v2_7_3(nodes_df)
            case "v2.10.0_validated":
                df = transform_nodes_v2_10_0_validated(nodes_df)
            case _:
                raise NotImplementedError(f"No nodes transformer code implemented for version: {self._version}")
        return df

    def transform_edges(
        self, edges_df: ps.DataFrame, curie_to_pmids: ps.DataFrame, semmed_filters: Dict[str, str], **kwargs
    ) -> ps.DataFrame:
        """Transform RTX KG2 edges to our target schema.

        Args:
            edges_df: Edges DataFrame.
        Returns:
            Transformed DataFrame.
        """
<<<<<<< HEAD
        match self._version:
            case "v2.7.3":
                df = transform_edges_v2_7_3(edges_df, curie_to_pmids, semmed_filters)
            case "v2.10.0_validated":
                df = transform_edges_v2_10_0_validated(edges_df, curie_to_pmids, semmed_filters)
            case _:
                raise NotImplementedError(f"No edges transformer code implemented for version: {self._version}")

        return df


def transform_nodes_v2_7_3(nodes_df: ps.DataFrame):
    # fmt: off
    df = (nodes_df
          .withColumn("upstream_data_source",              f.array(f.lit("rtxkg2")))
          .withColumn("labels",                            f.split(f.col(":LABEL"), RTX_SEPARATOR))
          .withColumn("all_categories",                    f.split(f.col("all_categories:string[]"), RTX_SEPARATOR))
          .withColumn("equivalent_identifiers",            f.split(f.col("equivalent_curies:string[]"), RTX_SEPARATOR))
          .withColumn("publications",                      f.split(f.col("publications:string[]"), RTX_SEPARATOR).cast(T.ArrayType(T.StringType())))
          .withColumn("international_resource_identifier", f.col("iri"))
          .withColumnRenamed("id:ID", "id")
    )
    # fmt: on
    return df


def transform_nodes_v2_10_0_validated(nodes_df: ps.DataFrame):
    # fmt: off
    df = (
        nodes_df
        .withColumn("upstream_data_source",              f.array(f.lit("rtxkg2")))
        .withColumn("labels",                            f.lit(None).cast(T.ArrayType(T.StringType()))) # TODO: replace this with _LABEL once updated rtx-kg2 is available
        .withColumn("all_categories",                    f.split(f.col("all_categories"), RTX_SEPARATOR))
        .withColumn("equivalent_identifiers",            f.split(f.col("equivalent_curies"), RTX_SEPARATOR))
        .withColumn("publications",                      f.split(f.col("publications"), RTX_SEPARATOR).cast(T.ArrayType(T.StringType())))
        .withColumn("international_resource_identifier", f.col("iri"))
    )
    # fmt: on
    return df


def transform_edges_v2_7_3(edges_df: ps.DataFrame, curie_to_pmids: ps.DataFrame, semmed_filters: Dict[str, str]):
    # fmt: off
    df = (edges_df
          .withColumn("aggregator_knowledge_source",   f.split(f.col("knowledge_source:string[]"), RTX_SEPARATOR)) # RTX KG2 2.10 does not exist
          .withColumn("publications",                  f.split(f.col("publications:string[]"), RTX_SEPARATOR))
          .withColumn("upstream_data_source",          f.array(f.lit("rtxkg2")))
          .withColumn("knowledge_level",               f.lit(None).cast(T.StringType()))
          .withColumn("primary_knowledge_source",      f.col("aggregator_knowledge_source").getItem(0)) # RTX KG2 2.10 `primary_knowledge_source``
          .withColumn("subject_aspect_qualifier",      f.lit(None).cast(T.StringType())) #not present in RTX KG2 at this time
          .withColumn("subject_direction_qualifier",   f.lit(None).cast(T.StringType())) #not present in RTX KG2 at this time
          .withColumn("object_aspect_qualifier",       f.lit(None).cast(T.StringType())) #not present in RTX KG2 at this time
          .withColumn("object_direction_qualifier",    f.lit(None).cast(T.StringType())) #not present in RTX KG2 at this time
          .transform(filter_semmed, curie_to_pmids, **semmed_filters)
    )
    # fmt: on
    return df


def transform_edges_v2_10_0_validated(
    edges_df: ps.DataFrame, curie_to_pmids: ps.DataFrame, semmed_filters: Dict[str, str]
):
    # fmt: off
    df = (edges_df
          .withColumn("knowledge_level",               f.lit(None).cast(T.StringType()))
          .withColumn("agent_type",                    f.lit(None).cast(T.StringType()))
          .withColumn("aggregator_knowledge_source", f.split(f.col("aggregator_knowledge_source"), RTX_SEPARATOR)) #RTX KG2 2.10 has a column for aggregator knowledge source
          .withColumn("publications",                  f.split(f.col("publications"), RTX_SEPARATOR)) # RTX KG2 2.10 no longer has type annotation on publication column
          .withColumn("upstream_data_source",          f.array(f.lit("rtxkg2")))
          .withColumn("subject_aspect_qualifier",      f.lit(None).cast(T.StringType())) #not present in RTX KG2 at this time
          .withColumn("subject_direction_qualifier",   f.lit(None).cast(T.StringType())) #not present in RTX KG2 at this time
          .withColumn("object_aspect_qualifier",       f.lit(None).cast(T.StringType())) #not present in RTX KG2 at this time
          .withColumn("object_direction_qualifier",    f.lit(None).cast(T.StringType())) #not present in RTX KG2 at this time
          .withColumn("num_references",                f.lit(None).cast(T.IntegerType())) # Required to match EmBiology schema
          .withColumn("num_sentences",                 f.lit(None).cast(T.IntegerType())) # Required to match EmBiology schema
          .transform(filter_semmed, curie_to_pmids, **semmed_filters)
          )
    # fmt: on
    return df
=======

        # fmt: off
        return (
            edges_df
            .withColumn("aggregator_knowledge_source",   f.split(f.col("aggregator_knowledge_source"), RTX_SEPARATOR)) #RTX KG2 2.10 has a column for aggregator knowledge source
            .withColumn("publications",                  f.split(f.col("publications"), RTX_SEPARATOR)) # RTX KG2 2.10 no longer has type annotation on publication column
            .withColumn("upstream_data_source",          f.array(f.lit("rtxkg2")))
            .withColumn("subject_aspect_qualifier",      f.lit(None).cast(T.StringType())) #not present in RTX KG2 at this time
            .withColumn("subject_direction_qualifier",   f.lit(None).cast(T.StringType())) #not present in RTX KG2 at this time
            .withColumn("object_aspect_qualifier",       f.lit(None).cast(T.StringType())) #not present in RTX KG2 at this time
            .withColumn("object_direction_qualifier",    f.lit(None).cast(T.StringType())) #not present in RTX KG2 at this time
            .withColumn("num_references",                f.lit(None).cast(T.IntegerType())) # Required to match EmBiology schema
            .withColumn("num_sentences",                 f.lit(None).cast(T.IntegerType())) # Required to match EmBiology schema
            .transform(filter_semmed, curie_to_pmids, **semmed_filters)
        )
        # fmt: on
>>>>>>> 3ac8ee90


def filter_semmed(
    edges_df: ps.DataFrame,
    curie_to_pmids: ps.DataFrame,
    publication_threshold: int,
    ngd_threshold: float,
    limit_pmids: int,
) -> ps.DataFrame:
    """Function to filter semmed edges.

    Function that performs additional cleaning on RTX edges obtained by SemMedDB. This
    replicates preprocessing that Chuynu has been doing. Needs future refinement.

    Args:
        edges_df: Dataframe with edges
        curie_to_pmids: Dataframe mapping curies to PubMed Identifiers (PMIDs)
        publication_threshold: Threshold for publications
        ngd_threshold: threshold for ngd
    Returns
        Filtered dataframe
    """

    sorted_pmids = f.sort_array(f.from_json("pmids", T.ArrayType(T.IntegerType())))
    curie_to_pmids = (
        curie_to_pmids.withColumn("pmids", f.slice(sorted_pmids, 1, limit_pmids))
        .withColumn("num_pmids", f.array_size("pmids"))
        .withColumnRenamed("curie", "id")
        .cache()
    )
    if logger.isEnabledFor(logging.INFO):
        logger.info(
            f'{{"curie_to_pmids shape": "{curie_to_pmids.count():_}x{len(curie_to_pmids.columns)}", "curie_to_pmids schema": "{curie_to_pmids.schema.simpleString()}"}}',
        )
        logger.info(
            f'{{"edges_df shape": "{edges_df.count():_}x{len(edges_df.columns)}", "edges_df schema": "{edges_df.schema.simpleString()}"}}',
        )

    semmeddb_is_only_knowledge_source = (f.size("aggregator_knowledge_source") == 1) & (
        f.col("aggregator_knowledge_source").getItem(0) == "infores:semmeddb"
    )
    table = f.broadcast(curie_to_pmids)
    single_semmed_edges = (
        edges_df.filter(semmeddb_is_only_knowledge_source)
        .alias("edges")
        .join(
            table.alias("subj"),
            on=[f.col("edges.subject") == f.col("subj.id")],
            how="left",
        )
        .join(
            table.alias("obj"),
            on=[f.col("edges.object") == f.col("obj.id")],
            how="left",
        )
        .transform(compute_ngd)
        .filter(
            # Retain only semmed edges more than 10 publications or ndg score below/equal 0.6
            (f.size("publications") >= f.lit(publication_threshold)) & (f.col("ngd") <= f.lit(ngd_threshold))
        )
        .select("edges.*")
    )
    edges_filtered = edges_df.filter(~semmeddb_is_only_knowledge_source).unionByName(single_semmed_edges)
    edges_filtered.explain()
    return edges_filtered


def compute_ngd(df: ps.DataFrame, num_pairs: int = 3.7e7 * 20) -> ps.DataFrame:
    """
    PySpark transformation to compute Normalized Google Distance (NGD).

    Args:
        df: Dataframe
        num_pairs: num_pairs
    Returns:
        Dataframe with ndg score
    """

    nbr_common_pmids = f.array_size(f.array_intersect("subj.pmids", "obj.pmids"))
    num_pmids = ("subj.num_pmids", "obj.num_pmids")

    return df.withColumn(
        "ngd",
        (f.log2(f.greatest(*num_pmids)) - f.log2(nbr_common_pmids))
        / (f.log2(f.lit(num_pairs)) - f.log2(f.least(*num_pmids))),
    )<|MERGE_RESOLUTION|>--- conflicted
+++ resolved
@@ -46,7 +46,6 @@
         Returns:
             Transformed DataFrame.
         """
-<<<<<<< HEAD
         match self._version:
             case "v2.7.3":
                 df = transform_edges_v2_7_3(edges_df, curie_to_pmids, semmed_filters)
@@ -111,26 +110,6 @@
 ):
     # fmt: off
     df = (edges_df
-          .withColumn("knowledge_level",               f.lit(None).cast(T.StringType()))
-          .withColumn("agent_type",                    f.lit(None).cast(T.StringType()))
-          .withColumn("aggregator_knowledge_source", f.split(f.col("aggregator_knowledge_source"), RTX_SEPARATOR)) #RTX KG2 2.10 has a column for aggregator knowledge source
-          .withColumn("publications",                  f.split(f.col("publications"), RTX_SEPARATOR)) # RTX KG2 2.10 no longer has type annotation on publication column
-          .withColumn("upstream_data_source",          f.array(f.lit("rtxkg2")))
-          .withColumn("subject_aspect_qualifier",      f.lit(None).cast(T.StringType())) #not present in RTX KG2 at this time
-          .withColumn("subject_direction_qualifier",   f.lit(None).cast(T.StringType())) #not present in RTX KG2 at this time
-          .withColumn("object_aspect_qualifier",       f.lit(None).cast(T.StringType())) #not present in RTX KG2 at this time
-          .withColumn("object_direction_qualifier",    f.lit(None).cast(T.StringType())) #not present in RTX KG2 at this time
-          .withColumn("num_references",                f.lit(None).cast(T.IntegerType())) # Required to match EmBiology schema
-          .withColumn("num_sentences",                 f.lit(None).cast(T.IntegerType())) # Required to match EmBiology schema
-          .transform(filter_semmed, curie_to_pmids, **semmed_filters)
-          )
-    # fmt: on
-    return df
-=======
-
-        # fmt: off
-        return (
-            edges_df
             .withColumn("aggregator_knowledge_source",   f.split(f.col("aggregator_knowledge_source"), RTX_SEPARATOR)) #RTX KG2 2.10 has a column for aggregator knowledge source
             .withColumn("publications",                  f.split(f.col("publications"), RTX_SEPARATOR)) # RTX KG2 2.10 no longer has type annotation on publication column
             .withColumn("upstream_data_source",          f.array(f.lit("rtxkg2")))
@@ -141,9 +120,9 @@
             .withColumn("num_references",                f.lit(None).cast(T.IntegerType())) # Required to match EmBiology schema
             .withColumn("num_sentences",                 f.lit(None).cast(T.IntegerType())) # Required to match EmBiology schema
             .transform(filter_semmed, curie_to_pmids, **semmed_filters)
-        )
-        # fmt: on
->>>>>>> 3ac8ee90
+    )
+    # fmt: on
+    return df
 
 
 def filter_semmed(
