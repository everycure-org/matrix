--- conflicted
+++ resolved
@@ -28,17 +28,10 @@
             nodes_df
             .withColumnRenamed("id:ID", "id")
             .withColumn("upstream_data_source",              f.array(f.lit("rtxkg2")))
-<<<<<<< HEAD
-            .withColumn("all_categories",                    f.split(f.col("all_categories:string[]"), RTX_SEPARATOR))
-            .withColumn("equivalent_identifiers",            f.split(f.col("equivalent_curies:string[]"), RTX_SEPARATOR))
-            .withColumn("labels",                            f.split(f.col(":LABEL"), RTX_SEPARATOR))
-            .withColumn("publications",                      f.split(f.col("publications:string[]"), RTX_SEPARATOR).cast(T.ArrayType(T.StringType())))
-=======
-            .withColumn("labels",                            f.split(f.col(":LABEL"), RTX_SEPARATOR))
             .withColumn("all_categories",                    f.split(f.col("all_categories"), RTX_SEPARATOR))
             .withColumn("equivalent_identifiers",            f.split(f.col("equivalent_curies"), RTX_SEPARATOR))
+            .withColumn("labels",                            f.split(f.col(":LABEL"), RTX_SEPARATOR))
             .withColumn("publications",                      f.split(f.col("publications"), RTX_SEPARATOR).cast(T.ArrayType(T.StringType())))
->>>>>>> aac94a6d
             .withColumn("international_resource_identifier", f.col("iri"))
         )
         # fmt: on
