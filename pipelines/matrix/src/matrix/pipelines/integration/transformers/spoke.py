--- conflicted
+++ resolved
@@ -47,18 +47,12 @@
         # fmt: off
         return (
             edges_df
-            .withColumn("aggregator_knowledge_source",              F.lit(None).cast(T.ArrayType(T.StringType())))
             .withColumn("publications",                             F.lit(None).cast(T.ArrayType(T.StringType())))
             .withColumn("upstream_data_source",                     F.array(F.lit("spoke")))
             .withColumn("knowledge_level",                          F.lit(None).cast(T.StringType()))
             .withColumn("agent_type",                               F.lit(None).cast(T.StringType()))
             .withColumn("primary_knowledge_source",                 F.lit(None).cast(T.StringType()))
-<<<<<<< HEAD
-=======
-            .withColumn("aggregator_knowledge_source",              F.lit(None).cast(T.StringType())) # Leaving this as a string for now but aggregator knowledge source can be a list
-            .withColumn("object_aspect_qualifier",                  F.lit(None).cast(T.StringType()))
-            .withColumn("object_direction_qualifier",               F.lit(None).cast(T.StringType()))
->>>>>>> aac94a6d
+            .withColumn("aggregator_knowledge_source",              F.lit(None).cast(T.ArrayType(T.StringType())))
             .withColumn("subject_aspect_qualifier",                 F.lit(None).cast(T.StringType()))
             .withColumn("subject_direction_qualifier",              F.lit(None).cast(T.StringType()))
             .withColumn("object_aspect_qualifier",                  F.lit(None).cast(T.StringType()))
