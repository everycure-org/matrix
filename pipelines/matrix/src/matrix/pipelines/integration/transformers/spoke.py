--- conflicted
+++ resolved
@@ -48,22 +48,13 @@
         return (
             edges_df
             .withColumn("upstream_data_source",                     F.array(F.lit("spoke")))
-<<<<<<< HEAD
-            .withColumn("publications",                             F.lit(None))
-            .withColumn("knowledge_level",                          F.lit(None))
-            .withColumn("agent_type",                               F.lit(None))
-            .withColumn("primary_knowledge_source",                 F.lit(None))
-            .withColumn("aggregator_knowledge_source",              F.lit(None))
-            .withColumn("object_aspect_qualifier",                  F.lit(None))
-            .withColumn("object_direction_qualifier",               F.lit(None))
-=======
             .withColumn("publications",                             F.lit(None).cast(T.ArrayType(T.StringType())))
             .withColumn("knowledge_level",                          F.lit(None).cast(T.StringType()))
+            .withColumn("agent_type",                               F.lit(None).cast(T.StringType()))
             .withColumn("primary_knowledge_source",                 F.lit(None).cast(T.StringType()))
-            .withColumn("aggregator_knowledge_source",              F.lit(None).cast(T.StringType()))
+            .withColumn("aggregator_knowledge_source",              F.lit(None).cast(T.StringType())) # Leaving this as a string for now but aggregator knowledge source can be a list
             .withColumn("object_aspect_qualifier",                  F.lit(None).cast(T.StringType()))
             .withColumn("object_direction_qualifier",               F.lit(None).cast(T.StringType()))
->>>>>>> 5d57f261
             .withColumn("subject_aspect_qualifier",                 F.lit(None).cast(T.StringType()))
             .withColumn("subject_direction_qualifier",              F.lit(None).cast(T.StringType()))
         )
