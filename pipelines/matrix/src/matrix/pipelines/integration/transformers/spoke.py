--- conflicted
+++ resolved
@@ -55,12 +55,9 @@
             .withColumn("primary_knowledge_source",                 F.lit(None).cast(T.StringType()))
             .withColumn("subject_aspect_qualifier",                 F.lit(None).cast(T.StringType()))
             .withColumn("subject_direction_qualifier",              F.lit(None).cast(T.StringType()))
-<<<<<<< HEAD
             .withColumn("num_references",                           F.lit(None).cast(T.IntegerType()))
             .withColumn("num_sentences",                            F.lit(None).cast(T.IntegerType()))
-=======
             .withColumn("object_aspect_qualifier",                  F.lit(None).cast(T.StringType()))
             .withColumn("object_direction_qualifier",               F.lit(None).cast(T.StringType()))
->>>>>>> 660244db
         )
         # fmt: on