--- conflicted
+++ resolved
@@ -8,15 +8,11 @@
 
 
 def _create_integration_pipeline(
-<<<<<<< HEAD
     source: str,
     has_nodes: bool = True,
     has_edges: bool = True,
-    has_positive_edges: bool = False,
-    has_negative_edges: bool = False,
-=======
-    source: str, has_nodes: bool = True, has_edges: bool = True, is_core: bool = False
->>>>>>> c303d397
+    is_core: bool = False,
+    is_ground_truth: bool = False,
 ) -> Pipeline:
     pipelines = []
 
@@ -150,12 +146,8 @@
                     source=source["name"],
                     has_nodes=source.get("has_nodes", True),
                     has_edges=source.get("has_edges", True),
-<<<<<<< HEAD
-                    has_positive_edges=source.get("has_positive_edges", False),
-                    has_negative_edges=source.get("has_negative_edges", False),
-=======
                     is_core=source.get("is_core", False),
->>>>>>> c303d397
+                    is_ground_truth=source.get("is_ground_truth", False),
                 ),
                 tags=[source["name"]],
             )
@@ -165,18 +157,6 @@
         pipeline(
             [
                 node(
-<<<<<<< HEAD
-                    func=nodes.unify_ground_truth,
-                    inputs=[
-                        *[
-                            f'integration.int.{source["name"]}.edges.norm@spark'
-                            for source in settings.DYNAMIC_PIPELINES_MAPPING().get("integration")
-                            if source.get("ground_truth", False)
-                        ],
-                    ],
-                    outputs="integration.prm.unified_ground_truth_edges",
-                    name="unify_ground_truth_edges",
-=======
                     func=nodes.create_core_id_mapping,
                     inputs=[
                         *[
@@ -189,7 +169,18 @@
                     ],
                     outputs="integration.int.core_node_mapping",
                     name="create_core_id_mapping",
->>>>>>> c303d397
+                ),
+                node(
+                    func=nodes.unify_ground_truth,
+                    inputs=[
+                        *[
+                            f'integration.int.{source["name"]}.edges.norm@spark'
+                            for source in settings.DYNAMIC_PIPELINES_MAPPING().get("integration")
+                            if source.get("ground_truth", False)
+                        ],
+                    ],
+                    outputs="integration.prm.unified_ground_truth_edges",
+                    name="unify_ground_truth_edges",
                 ),
                 node(
                     func=nodes.union_and_deduplicate_nodes,
