from kedro.pipeline import Pipeline, pipeline
from matrix.kedro4argo_node import argo_node

from . import nodes

from matrix import settings
<<<<<<< HEAD
import pyspark
=======
from pyspark.sql import DataFrame
>>>>>>> 3e2d1d3e

from matrix.inject import inject_object


@inject_object()
def transform_nodes(transformer, nodes_df: pyspark.sql.DataFrame, **kwargs):
    return transformer.transform_nodes(nodes_df=nodes_df, **kwargs)


@inject_object()
def transform_edges(transformer, edges_df: pyspark.sql.DataFrame, **kwargs):
    return transformer.transform_edges(edges_df=edges_df, **kwargs)


def _create_integration_pipeline(source: str) -> Pipeline:
    return pipeline(
        [
            argo_node(
                func=transform_nodes,
                inputs={
                    "transformer": f"params:integration.sources.{source}.transformer",
                    "nodes_df": f"ingestion.int.{source}.nodes",
                    "biolink_categories_df": "integration.raw.biolink.categories",
                },
                outputs=f"integration.int.{source}.nodes",
                name=f"transform_{source}_nodes",
                tags=["standardize"],
            ),
            argo_node(
                func=transform_edges,
                inputs={
                    "transformer": f"params:integration.sources.{source}.transformer",
                    "edges_df": f"ingestion.int.{source}.edges",
                    # NOTE: The datasets below are currently only picked up by RTX
                    # the goal is to ensure that semmed filtering occurs for all
                    # graphs in the future.
                    "curie_to_pmids": "ingestion.int.rtx_kg2.curie_to_pmids",
                    "semmed_filters": "params:integration.preprocessing.rtx.semmed_filters",
                },
                outputs=f"integration.int.{source}.edges",
                name=f"transform_{source}_edges",
                tags=["standardize"],
            ),
            # FUTURE: Extract normalizer technique
            argo_node(
                func=nodes.normalize_kg,
                inputs={
                    "nodes": f"integration.int.{source}.nodes",
                    "edges": f"integration.int.{source}.edges",
                    "api_endpoint": "params:integration.nodenorm.api_endpoint",
                    "conflate": "params:integration.nodenorm.conflate",
                    "drug_chemical_conflate": "params:integration.nodenorm.drug_chemical_conflate",
                    "batch_size": "params:integration.nodenorm.batch_size",
                    "parallelism": "params:integration.nodenorm.parallelism",
                },
                outputs=[
                    f"integration.int.{source}.nodes.norm",
                    f"integration.int.{source}.edges.norm",
                    f"integration.int.{source}.nodes_norm_mapping",
                ],
                name=f"normalize_{source}_kg",
            ),
        ]
    )


def create_pipeline(**kwargs) -> Pipeline:
    """Create integration pipeline."""

    # Create pipeline per source
    pipelines = []
    for source in settings.DYNAMIC_PIPELINES_MAPPING.get("integration"):
        pipelines.append(
            pipeline(
                _create_integration_pipeline(source=source["name"]),
                tags=[source["name"]],
            )
        )

    # Add integration pipeline
    pipelines.append(
        pipeline(
            [
                argo_node(
                    func=nodes.union_and_deduplicate_nodes,
                    inputs=[
                        "integration.raw.biolink.categories",
                        *[
                            f'integration.int.{source["name"]}.nodes.norm'
                            for source in settings.DYNAMIC_PIPELINES_MAPPING.get("integration")
                        ],
                    ],
                    outputs="integration.prm.unified_nodes",
                    name="create_prm_unified_nodes",
                ),
                # union edges
                argo_node(
                    func=nodes.union_and_deduplicate_edges,
                    inputs=[
                        f'integration.int.{source["name"]}.edges.norm'
                        for source in settings.DYNAMIC_PIPELINES_MAPPING.get("integration")
                    ],
                    outputs="integration.prm.unified_edges",
                    name="create_prm_unified_edges",
                ),
                # filter nodes given a set of filter stages
                argo_node(
                    func=nodes.prefilter_unified_kg_nodes,
                    inputs=[
                        "integration.prm.unified_nodes",
                        "params:integration.filtering.node_filters",
                    ],
                    outputs="integration.prm.prefiltered_nodes",
                    name="prefilter_prm_knowledge_graph_nodes",
                    tags=["filtering"],
                ),
                # filter edges given a set of filter stages
                argo_node(
                    func=nodes.filter_unified_kg_edges,
                    inputs=[
                        "integration.prm.prefiltered_nodes",
                        "integration.prm.unified_edges",
                        "integration.raw.biolink.predicates",
                        "params:integration.filtering.edge_filters",
                    ],
                    outputs="integration.prm.filtered_edges",
                    name="filter_prm_knowledge_graph_edges",
                    tags=["filtering"],
                ),
                argo_node(
                    func=nodes.filter_nodes_without_edges,
                    inputs=[
                        "integration.prm.prefiltered_nodes",
                        "integration.prm.filtered_edges",
                    ],
                    outputs="integration.prm.filtered_nodes",
                    name="filter_nodes_without_edges",
                    tags=["filtering"],
                ),
            ]
        )
    )

    return sum(pipelines)<|MERGE_RESOLUTION|>--- conflicted
+++ resolved
@@ -4,22 +4,18 @@
 from . import nodes
 
 from matrix import settings
-<<<<<<< HEAD
-import pyspark
-=======
 from pyspark.sql import DataFrame
->>>>>>> 3e2d1d3e
 
 from matrix.inject import inject_object
 
 
 @inject_object()
-def transform_nodes(transformer, nodes_df: pyspark.sql.DataFrame, **kwargs):
+def transform_nodes(transformer, nodes_df: DataFrame, **kwargs):
     return transformer.transform_nodes(nodes_df=nodes_df, **kwargs)
 
 
 @inject_object()
-def transform_edges(transformer, edges_df: pyspark.sql.DataFrame, **kwargs):
+def transform_edges(transformer, edges_df: DataFrame, **kwargs):
     return transformer.transform_edges(edges_df=edges_df, **kwargs)
 
 
