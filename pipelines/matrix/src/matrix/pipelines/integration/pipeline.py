"""Integration pipeline."""

from kedro.pipeline import Pipeline, node, pipeline

from . import nodes
<<<<<<< HEAD
from .robokop import transform_robo_edges, transform_robo_nodes
from .rtxkg2 import transform_rtxkg2_edges, transform_rtxkg2_nodes
=======
from .robokop import transform_robo_nodes, transform_robo_edges
from .rtxkg2 import transform_rtxkg2_nodes, transform_rtxkg2_edges
>>>>>>> 6019d8e2


def create_pipeline(**kwargs) -> Pipeline:
    """Create integration pipeline."""
    return pipeline(
        [
            # Standardize the KG tabular structure
            node(
                func=transform_robo_nodes,
                inputs="ingestion.int.robokop.nodes",
<<<<<<< HEAD
                outputs="integration.int.robokop.nodes",
=======
                outputs="integration.prm.robokop.nodes",
>>>>>>> 6019d8e2
                name="transform_robokop_nodes",
                tags=["standardize"],
            ),
            node(
                func=transform_robo_edges,
                inputs="ingestion.int.robokop.edges",
<<<<<<< HEAD
                outputs="integration.int.robokop.edges",
=======
                outputs="integration.prm.robokop.edges",
>>>>>>> 6019d8e2
                name="transform_robokop_edges",
                tags=["standardize"],
            ),
            node(
                func=transform_rtxkg2_nodes,
                inputs="ingestion.int.rtx_kg2.nodes",
<<<<<<< HEAD
                outputs="integration.int.rtx.nodes",
=======
                outputs="integration.prm.rtx.nodes",
>>>>>>> 6019d8e2
                name="transform_rtx_nodes",
                tags=["standardize"],
            ),
            node(
                func=transform_rtxkg2_edges,
                inputs="ingestion.int.rtx_kg2.edges",
<<<<<<< HEAD
                outputs="integration.int.rtx.edges",
                name="transform_rtx_edges",
                tags=["standardize"],
            ),
            # Normalize the KG IDs
            node(
                func=nodes.normalize_kg,
                inputs={
                    "nodes": "integration.int.rtx.nodes",
                    "edges": "integration.int.rtx.edges",
                    "api_endpoint": "params:integration.nodenorm.api_endpoint",
                    "conflate": "params:integration.nodenorm.conflate",
                    "drug_chemical_conflate": "params:integration.nodenorm.drug_chemical_conflate",
                    "batch_size": "params:integration.nodenorm.batch_size",
                    "parallelism": "params:integration.nodenorm.parallelism",
                },
                outputs=[
                    "integration.int.rtx.nodes.norm",
                    "integration.int.rtx.edges.norm",
                    "integration.int.rtx_nodes_norm_mapping",
                ],
                name="normalize_rtx_kg",
                tags=["standardize"],
            ),
            node(
                func=nodes.normalize_kg,
                inputs={
                    "nodes": "integration.int.robokop.nodes",
                    "edges": "integration.int.robokop.edges",
                    "api_endpoint": "params:integration.nodenorm.api_endpoint",
                    "conflate": "params:integration.nodenorm.conflate",
                    "drug_chemical_conflate": "params:integration.nodenorm.drug_chemical_conflate",
                    "batch_size": "params:integration.nodenorm.batch_size",
                    "parallelism": "params:integration.nodenorm.parallelism",
                },
                outputs=[
                    "integration.int.robokop.nodes.norm",
                    "integration.int.robokop.edges.norm",
                    "integration.int.robokop_nodes_norm_mapping",
=======
                outputs="integration.prm.rtx.edges",
                name="transform_rtx_edges",
                tags=["standardize"],
            ),
            # TODO missing between transformation and unification are the "node norm API calls"
            node(
                func=nodes.unify_nodes,
                inputs=[
                    "integration.prm.rtx.nodes",
                    # TODO we'll add robokop in once we have added a node ID normalization stage before
                    # "integration.prm.robokop.nodes",
                    "ingestion.int.ec_medical_team.nodes",
>>>>>>> 6019d8e2
                ],
                name="normalize_robokop_kg",
            ),
            # Unify the KG based on standardized IDs
            node(
                func=nodes.unify_nodes,
                inputs={
                    "datasets_to_union": "params:integration.unification.datasets_to_union",
                    "rtx": "integration.int.rtx.nodes.norm",
                    "robokop": "integration.int.robokop.nodes.norm",
                    "medical_team": "ingestion.int.ec_medical_team.nodes",
                },
                outputs="integration.prm.unified_nodes",
                name="create_prm_unified_nodes",
            ),
            # union edges
            node(
                func=nodes.unify_edges,
<<<<<<< HEAD
                inputs={
                    "datasets_to_union": "params:integration.unification.datasets_to_union",
                    "rtx": "integration.int.rtx.edges.norm",
                    "robokop": "integration.int.robokop.edges.norm",
                    "medical_team": "ingestion.int.ec_medical_team.edges",
                },
=======
                inputs=[
                    "integration.prm.rtx.edges",
                    # TODO we'll add robokop in once we have added a node ID normalization stage before
                    # "integration.prm.robokop.edges",
                    "ingestion.int.ec_medical_team.edges",
                ],
>>>>>>> 6019d8e2
                outputs="integration.prm.unified_edges",
                name="create_prm_unified_edges",
            ),
        ]
    )<|MERGE_RESOLUTION|>--- conflicted
+++ resolved
@@ -3,13 +3,8 @@
 from kedro.pipeline import Pipeline, node, pipeline
 
 from . import nodes
-<<<<<<< HEAD
 from .robokop import transform_robo_edges, transform_robo_nodes
 from .rtxkg2 import transform_rtxkg2_edges, transform_rtxkg2_nodes
-=======
-from .robokop import transform_robo_nodes, transform_robo_edges
-from .rtxkg2 import transform_rtxkg2_nodes, transform_rtxkg2_edges
->>>>>>> 6019d8e2
 
 
 def create_pipeline(**kwargs) -> Pipeline:
@@ -20,40 +15,27 @@
             node(
                 func=transform_robo_nodes,
                 inputs="ingestion.int.robokop.nodes",
-<<<<<<< HEAD
                 outputs="integration.int.robokop.nodes",
-=======
-                outputs="integration.prm.robokop.nodes",
->>>>>>> 6019d8e2
                 name="transform_robokop_nodes",
                 tags=["standardize"],
             ),
             node(
                 func=transform_robo_edges,
                 inputs="ingestion.int.robokop.edges",
-<<<<<<< HEAD
                 outputs="integration.int.robokop.edges",
-=======
-                outputs="integration.prm.robokop.edges",
->>>>>>> 6019d8e2
                 name="transform_robokop_edges",
                 tags=["standardize"],
             ),
             node(
                 func=transform_rtxkg2_nodes,
                 inputs="ingestion.int.rtx_kg2.nodes",
-<<<<<<< HEAD
                 outputs="integration.int.rtx.nodes",
-=======
-                outputs="integration.prm.rtx.nodes",
->>>>>>> 6019d8e2
                 name="transform_rtx_nodes",
                 tags=["standardize"],
             ),
             node(
                 func=transform_rtxkg2_edges,
                 inputs="ingestion.int.rtx_kg2.edges",
-<<<<<<< HEAD
                 outputs="integration.int.rtx.edges",
                 name="transform_rtx_edges",
                 tags=["standardize"],
@@ -93,24 +75,39 @@
                     "integration.int.robokop.nodes.norm",
                     "integration.int.robokop.edges.norm",
                     "integration.int.robokop_nodes_norm_mapping",
-=======
+                ],
+                name="normalize_robokop_kg",
+            ),
+            # Unify the KG based on standardized IDs
+            node(
+                func=transform_robo_nodes,
+                inputs="ingestion.int.robokop.nodes",
+                outputs="integration.prm.robokop.nodes",
+                name="transform_robokop_nodes",
+                tags=["standardize"],
+            ),
+            node(
+                func=transform_robo_edges,
+                inputs="ingestion.int.robokop.edges",
+                outputs="integration.prm.robokop.edges",
+                name="transform_robokop_edges",
+                tags=["standardize"],
+            ),
+            node(
+                func=transform_rtxkg2_nodes,
+                inputs="ingestion.int.rtx_kg2.nodes",
+                outputs="integration.prm.rtx.nodes",
+                name="transform_rtx_nodes",
+                tags=["standardize"],
+            ),
+            node(
+                func=transform_rtxkg2_edges,
+                inputs="ingestion.int.rtx_kg2.edges",
                 outputs="integration.prm.rtx.edges",
                 name="transform_rtx_edges",
                 tags=["standardize"],
             ),
             # TODO missing between transformation and unification are the "node norm API calls"
-            node(
-                func=nodes.unify_nodes,
-                inputs=[
-                    "integration.prm.rtx.nodes",
-                    # TODO we'll add robokop in once we have added a node ID normalization stage before
-                    # "integration.prm.robokop.nodes",
-                    "ingestion.int.ec_medical_team.nodes",
->>>>>>> 6019d8e2
-                ],
-                name="normalize_robokop_kg",
-            ),
-            # Unify the KG based on standardized IDs
             node(
                 func=nodes.unify_nodes,
                 inputs={
@@ -125,21 +122,12 @@
             # union edges
             node(
                 func=nodes.unify_edges,
-<<<<<<< HEAD
                 inputs={
                     "datasets_to_union": "params:integration.unification.datasets_to_union",
                     "rtx": "integration.int.rtx.edges.norm",
                     "robokop": "integration.int.robokop.edges.norm",
                     "medical_team": "ingestion.int.ec_medical_team.edges",
                 },
-=======
-                inputs=[
-                    "integration.prm.rtx.edges",
-                    # TODO we'll add robokop in once we have added a node ID normalization stage before
-                    # "integration.prm.robokop.edges",
-                    "ingestion.int.ec_medical_team.edges",
-                ],
->>>>>>> 6019d8e2
                 outputs="integration.prm.unified_edges",
                 name="create_prm_unified_edges",
             ),
