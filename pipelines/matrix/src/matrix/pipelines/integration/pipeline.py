--- conflicted
+++ resolved
@@ -1,6 +1,5 @@
 from kedro.pipeline import Pipeline, pipeline
 
-from matrix.kedro4argo_node import argo_node
 
 from . import nodes
 
@@ -23,43 +22,6 @@
 def _create_integration_pipeline(source: str) -> Pipeline:
     return pipeline(
         [
-<<<<<<< HEAD
-            argo_node(
-                func=transform_robo_nodes,
-                inputs=["ingestion.int.robokop.nodes", "integration.raw.biolink.categories"],
-                outputs="integration.int.robokop.nodes",
-                name="transform_robokop_nodes",
-                tags=["standardize"],
-            ),
-            argo_node(
-                func=transform_robo_edges,
-                inputs=["ingestion.int.robokop.edges"],
-                outputs="integration.int.robokop.edges",
-                name="transform_robokop_edges",
-                tags=["standardize"],
-            ),
-            argo_node(
-                func=transform_rtxkg2_nodes,
-                inputs="ingestion.int.rtx_kg2.nodes",
-                outputs="integration.int.rtx.nodes",
-                name="transform_rtx_nodes",
-                tags=["standardize"],
-            ),
-            argo_node(
-                func=transform_rtxkg2_edges,
-                inputs=[
-                    "ingestion.int.rtx_kg2.edges",
-                    "ingestion.int.rtx_kg2.curie_to_pmids",
-                    "params:integration.preprocessing.rtx.semmed_filters",
-                ],
-                outputs="integration.int.rtx.edges",
-                name="transform_rtx_edges",
-                tags=["standardize"],
-            ),
-            # Normalize the KG IDs
-            argo_node(
-                func=nodes.normalize_kg,
-=======
             node(
                 func=transform_nodes,
                 inputs={
@@ -73,7 +35,6 @@
             ),
             node(
                 func=transform_edges,
->>>>>>> e9ef2b2e
                 inputs={
                     "transformer": f"params:integration.sources.{source}.transformer",
                     "edges_df": f"ingestion.int.{source}.edges",
@@ -87,12 +48,8 @@
                 name=f"transform_{source}_edges",
                 tags=["standardize"],
             ),
-<<<<<<< HEAD
-            argo_node(
-=======
             # FUTURE: Extract normalizer technique
             node(
->>>>>>> e9ef2b2e
                 func=nodes.normalize_kg,
                 inputs={
                     "nodes": f"integration.int.{source}.nodes",
@@ -104,77 +61,11 @@
                     "parallelism": "params:integration.nodenorm.parallelism",
                 },
                 outputs=[
-<<<<<<< HEAD
-                    "integration.int.robokop.nodes.norm",
-                    "integration.int.robokop.edges.norm",
-                    "integration.int.robokop.nodes_norm_mapping",
-                ],
-                name="normalize_robokop_kg",
-            ),
-            argo_node(
-                func=nodes.union_and_deduplicate_nodes,
-                inputs={
-                    "datasets_to_union": "params:integration.unification.datasets_to_union",
-                    "rtx": "integration.int.rtx.nodes.norm",
-                    "biolink_categories_df": "integration.raw.biolink.categories",
-                    "robokop": "integration.int.robokop.nodes.norm",
-                    "medical_team": "ingestion.int.ec_medical_team.nodes",
-                },
-                outputs="integration.prm.unified_nodes",
-                name="create_prm_unified_nodes",
-            ),
-            # union edges
-            argo_node(
-                func=nodes.union_and_deduplicate_edges,
-                inputs={
-                    "datasets_to_union": "params:integration.unification.datasets_to_union",
-                    "rtx": "integration.int.rtx.edges.norm",
-                    "robokop": "integration.int.robokop.edges.norm",
-                    "medical_team": "ingestion.int.ec_medical_team.edges",
-                },
-                outputs="integration.prm.unified_edges",
-                name="create_prm_unified_edges",
-            ),
-            # filter nodes given a set of filter stages
-            argo_node(
-                func=nodes.prefilter_unified_kg_nodes,
-                inputs=[
-                    "integration.prm.unified_nodes",
-                    "params:integration.filtering.node_filters",
-                ],
-                outputs="integration.prm.prefiltered_nodes",
-                name="prefilter_prm_knowledge_graph_nodes",
-                tags=["filtering"],
-            ),
-            # filter edges given a set of filter stages
-            argo_node(
-                func=nodes.filter_unified_kg_edges,
-                inputs=[
-                    "integration.prm.prefiltered_nodes",
-                    "integration.prm.unified_edges",
-                    "integration.raw.biolink.predicates",
-                    "params:integration.filtering.edge_filters",
-                ],
-                outputs="integration.prm.filtered_edges",
-                name="filter_prm_knowledge_graph_edges",
-                tags=["filtering"],
-            ),
-            argo_node(
-                func=nodes.filter_nodes_without_edges,
-                inputs=[
-                    "integration.prm.prefiltered_nodes",
-                    "integration.prm.filtered_edges",
-                ],
-                outputs="integration.prm.filtered_nodes",
-                name="filter_nodes_without_edges",
-                tags=["filtering"],
-=======
                     f"integration.int.{source}.nodes.norm",
                     f"integration.int.{source}.edges.norm",
                     f"integration.int.{source}.nodes_norm_mapping",
                 ],
                 name=f"normalize_{source}_kg",
->>>>>>> e9ef2b2e
             ),
         ]
     )
