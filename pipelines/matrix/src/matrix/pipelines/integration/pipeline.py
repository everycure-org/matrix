from kedro.pipeline import Pipeline, node, pipeline

from matrix import settings
from matrix.pipelines.batch import pipeline as batch_pipeline

from ...kedro4argo_node import ArgoNode, ArgoResourceConfig
from . import nodes


def _create_integration_pipeline(
    source: str,
    has_nodes: bool = True,
    has_edges: bool = True,
    is_core: bool = False,
    is_ground_truth: bool = False,
) -> Pipeline:
    pipelines = []

    pipelines.append(
        pipeline(
            [
                ArgoNode(
                    func=nodes.transform,
                    inputs={
                        "transformer": f"params:integration.sources.{source}.transformer",
                        # NOTE: The datasets below are currently only picked up by RTX
                        # the goal is to ensure that semmed filtering occurs for all
                        # graphs in the future.
                        "curie_to_pmids": "ingestion.int.rtx_kg2.curie_to_pmids",
                        "semmed_filters": "params:integration.preprocessing.rtx.semmed_filters",
                        # NOTE: This dynamically wires the nodes and edges into each transformer.
                        # This is due to the fact that the Transformer objects are only created
                        # during node execution time, otherwise we could infer this based on
                        # the transformer.
                        **({"nodes_df": f"ingestion.int.{source}.nodes"} if has_nodes else {}),
                        **(
<<<<<<< HEAD
                            {"edges_df": f"ingestion.int.{source}.edges"}
                            if (has_edges and (not is_ground_truth))
                            else {}
                        ),
                        **(
                            {
                                "positive_edges": f"ingestion.int.{source}.positive.edges",
                                "negative_edges": f"ingestion.int.{source}.negative.edges",
                            }
                            if (has_edges and is_ground_truth)
=======
                            {
                                "positive_edges_df": f"ingestion.int.{source}.positive.edges@spark",
                                "negative_edges_df": f"ingestion.int.{source}.negative.edges@spark",
                            }
                            if ("ground_truth" in source)
                            else {"edges_df": f"ingestion.int.{source}.edges"}
                            if has_edges
>>>>>>> 3c5243cd
                            else {}
                        ),
                    },
                    outputs={
                        "nodes": f"integration.int.{source}.nodes",
                        **({"edges": f"integration.int.{source}.edges"} if has_edges else {}),
                    },
                    name=f"transform_{source}_nodes",
                    tags=["standardize"],
                    argo_config=ArgoResourceConfig(
                        memory_request=128,
                        memory_limit=128,
                    ),
                ),
                batch_pipeline.cached_api_enrichment_pipeline(
                    source=f"normalization_source_{source}",
                    workers=20,
                    input=f"integration.int.{source}.nodes",
                    output=f"integration.int.{source}.nodes.nodes_norm_mapping",
                    preprocessor="params:integration.normalization.preprocessor",
                    cache_miss_resolver="params:integration.normalization.normalizer",
                    new_col="params:integration.normalization.target_col",
                    primary_key="params:integration.normalization.primary_key",
                    batch_size="params:integration.normalization.batch_size",
                    cache_schema="params:integration.normalization.cache_schema",
                ),
                node(
                    func=nodes.normalization_summary_nodes_and_edges
                    if has_edges
                    else nodes.normalization_summary_nodes_only,
                    inputs={
                        "nodes": f"integration.int.{source}.nodes.norm@spark",
                        "mapping_df": f"integration.int.{source}.nodes.nodes_norm_mapping",
                        **({"edges": f"integration.int.{source}.edges.norm@spark"} if has_edges else {}),
                        "source": f"params:integration.sources.{source}.name",
                    },
                    outputs=f"integration.int.{source}.normalization_summary",
                    name=f"create_{source}_normalization_summary",
                    tags=["normalization", f"argowf.fuse-group.{source}"],
                ),
            ],
            tags=source,
        )
    )

    if has_edges:
        pipelines.append(
            pipeline(
                [
                    ArgoNode(
                        func=nodes.normalize_edges,
                        inputs={
                            "mapping_df": f"integration.int.{source}.nodes.nodes_norm_mapping",
                            "edges": f"integration.int.{source}.edges",
                        },
                        outputs=f"integration.int.{source}.edges.norm@spark",
                        name=f"normalize_{source}_edges",
                        tags=["argowf.fuse", f"argowf.fuse-group.{source}"],
                        argo_config=ArgoResourceConfig(memory_request=72, memory_limit=72),
                    ),
                ],
                tags=source,
            )
        )

    pipelines.append(
        pipeline(
            [
                ArgoNode(
                    func=nodes.normalize_core_nodes if is_core else nodes.normalize_nodes,
                    inputs={
                        "mapping_df": f"integration.int.{source}.nodes.nodes_norm_mapping",
                        "nodes": f"integration.int.{source}.nodes",
                    },
                    outputs=f"integration.int.{source}.nodes.norm@spark",
                    name=f"normalize_{source}_nodes",
                    tags=["argowf.fuse", f"argowf.fuse-group.{source}"],
                    argo_config=ArgoResourceConfig(memory_request=72, memory_limit=72),
                ),
            ],
            tags=source,
        )
    )

    return sum(pipelines)


def create_pipeline(**kwargs) -> Pipeline:
    """Create integration pipeline."""

    pipelines = []

    # Create pipeline per source
    for source in settings.DYNAMIC_PIPELINES_MAPPING().get("integration"):
        pipelines.append(
            pipeline(
                _create_integration_pipeline(
                    source=source["name"],
                    has_nodes=source.get("has_nodes", True),
                    has_edges=source.get("has_edges", True),
                    is_core=source.get("is_core", False),
                    is_ground_truth=source.get("is_ground_truth", False),
                ),
                tags=[source["name"]],
            )
        )
    # Add integration pipeline
    pipelines.append(
        pipeline(
            [
                node(
                    func=nodes.create_core_id_mapping,
                    inputs=[
                        *[
                            f'integration.int.{source["name"]}.nodes.norm@spark'
                            for source in settings.DYNAMIC_PIPELINES_MAPPING().get("integration")
                            if source.get(
                                "is_core", False
                            )  # Default False means only sources with explicit "is_core": True are included
                        ],
                    ],
                    outputs="integration.int.core_node_mapping",
                    name="create_core_id_mapping",
                ),
                node(
                    func=nodes.unify_ground_truth,
                    inputs=[
                        *[
                            f'integration.int.{source["name"]}.edges.norm@spark'
                            for source in settings.DYNAMIC_PIPELINES_MAPPING().get("integration")
                            if source.get("ground_truth", False)
                        ],
                    ],
                    outputs="integration.prm.unified_ground_truth_edges",
                    name="unify_ground_truth_edges",
                ),
                node(
                    func=nodes.union_and_deduplicate_nodes,
                    inputs=[
                        "params:integration.deduplication.retrieve_most_specific_category",
                        "integration.int.core_node_mapping",
                        *[
                            f'integration.int.{source["name"]}.nodes.norm@spark'
                            for source in settings.DYNAMIC_PIPELINES_MAPPING().get("integration")
                            if source.get("integrate_in_kg", True)
                        ],
                    ],
                    outputs="integration.prm.unified_nodes",
                    name="create_prm_unified_nodes",
                ),
                ArgoNode(
                    func=nodes.union_edges,
                    inputs=[
                        "integration.int.core_node_mapping",
                        *[
                            f'integration.int.{source["name"]}.edges.norm@spark'
                            for source in settings.DYNAMIC_PIPELINES_MAPPING().get("integration")
                            if source.get("integrate_in_kg", True)
                        ],
                    ],
                    outputs="integration.prm.unified_edges",
                    name="create_prm_unified_edges",
                    argo_config=ArgoResourceConfig(memory_request=72, memory_limit=72),
                ),
                node(
                    func=nodes.check_nodes_and_edges_matching,
                    inputs={
                        "nodes": "integration.prm.unified_nodes",
                        "edges": "integration.prm.unified_edges",
                    },
                    outputs="integration.prm.nodes_edges_consistency_check",
                    name="check_merged_nodes_and_edges_consistency",
                    tags=["validation"],
                ),
            ]
        )
    )
    return sum(pipelines)<|MERGE_RESOLUTION|>--- conflicted
+++ resolved
@@ -34,18 +34,6 @@
                         # the transformer.
                         **({"nodes_df": f"ingestion.int.{source}.nodes"} if has_nodes else {}),
                         **(
-<<<<<<< HEAD
-                            {"edges_df": f"ingestion.int.{source}.edges"}
-                            if (has_edges and (not is_ground_truth))
-                            else {}
-                        ),
-                        **(
-                            {
-                                "positive_edges": f"ingestion.int.{source}.positive.edges",
-                                "negative_edges": f"ingestion.int.{source}.negative.edges",
-                            }
-                            if (has_edges and is_ground_truth)
-=======
                             {
                                 "positive_edges_df": f"ingestion.int.{source}.positive.edges@spark",
                                 "negative_edges_df": f"ingestion.int.{source}.negative.edges@spark",
@@ -53,7 +41,6 @@
                             if ("ground_truth" in source)
                             else {"edges_df": f"ingestion.int.{source}.edges"}
                             if has_edges
->>>>>>> 3c5243cd
                             else {}
                         ),
                     },
