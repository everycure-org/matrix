import asyncio
import logging
from functools import partial, reduce
from typing import Any, Callable, Dict, List, Tuple

import aiohttp
import pandas as pd
import pandera
<<<<<<< HEAD
import pyspark
=======
from pyspark.sql import DataFrame, SparkSession
>>>>>>> 8d3b9b85
import pyspark.sql.functions as F
from joblib import Memory
from jsonpath_ng import parse
from more_itertools import chunked
from matrix.inject import inject_object
from tenacity import (
    retry,
    retry_if_exception_type,
    wait_exponential,
)
from tqdm.asyncio import tqdm_asyncio

from matrix.pipelines.integration.filters import determine_most_specific_category
from matrix.schemas.knowledge_graph import KGEdgeSchema, KGNodeSchema, cols_for_schema

# TODO move these into config
memory = Memory(location=".cache/nodenorm", verbose=0)
logger = logging.getLogger(__name__)


@pandera.check_output(KGEdgeSchema)
<<<<<<< HEAD
def union_and_deduplicate_edges(*edges) -> pyspark.sql.DataFrame:
=======
def union_and_deduplicate_edges(*edges) -> DataFrame:
>>>>>>> 8d3b9b85
    """Function to unify edges datasets."""
    # fmt: off
    return (
        _union_datasets(*edges)
        .transform(KGEdgeSchema.group_edges_by_id)
    )
    # fmt: on


@pandera.check_output(KGNodeSchema)
<<<<<<< HEAD
def union_and_deduplicate_nodes(biolink_categories_df: pd.DataFrame, *nodes) -> pyspark.sql.DataFrame:
=======
def union_and_deduplicate_nodes(biolink_categories_df: pd.DataFrame, *nodes) -> DataFrame:
>>>>>>> 8d3b9b85
    """Function to unify nodes datasets."""

    # fmt: off
    return (
        _union_datasets(*nodes)

        # first we group the dataset by id to deduplicate
        .transform(KGNodeSchema.group_nodes_by_id)

        # next we need to apply a number of transformations to the nodes to ensure grouping by id did not select wrong information
        .transform(determine_most_specific_category, biolink_categories_df)

        # finally we select the columns that we want to keep
        .select(*cols_for_schema(KGNodeSchema))
    )
    # fmt: on


def _union_datasets(
    *datasets: pyspark.sql.DataFrame,
) -> pyspark.sql.DataFrame:
    """
    Helper function to unify datasets and deduplicate them.

    Args:
        datasets_to_union: List of dataset names to unify.
        **datasets: Arbitrary number of DataFrame keyword arguments.
        schema_group_by_id: Function to deduplicate the unified DataFrame.

    Returns:
        A unified and deduplicated DataFrame.
    """
    return reduce(partial(pyspark.sql.DataFrame.unionByName, allowMissingColumns=True), datasets)


def _apply_transformations(
    df: pyspark.sql.DataFrame, transformations: List[Tuple[Callable, Dict[str, Any]]], **kwargs
) -> pyspark.sql.DataFrame:
    logger.info(f"Filtering dataframe with {len(transformations)} transformations")
    last_count = df.count()
    logger.info(f"Number of rows before filtering: {last_count}")
    for name, transformation in transformations.items():
        logger.info(f"Applying transformation: {name}")
        df = df.transform(transformation, **kwargs)
        new_count = df.count()
        logger.info(f"Number of rows after transformation: {new_count}, cut out {last_count - new_count} rows")
        last_count = new_count

    return df


@inject_object()
def prefilter_unified_kg_nodes(
    nodes: pyspark.sql.DataFrame,
    transformations: List[Tuple[Callable, Dict[str, Any]]],
) -> pyspark.sql.DataFrame:
    return _apply_transformations(nodes, transformations)


@inject_object()
def filter_unified_kg_edges(
    nodes: pyspark.sql.DataFrame,
    edges: pyspark.sql.DataFrame,
    biolink_predicates: Dict[str, Any],
    transformations: List[Tuple[Callable, Dict[str, Any]]],
) -> pyspark.sql.DataFrame:
    """Function to filter the knowledge graph edges.

    We first apply a series for filter transformations, and then deduplicate the edges based on the nodes that we dropped.
    No edge can exist without its nodes.
    """

    # filter down edges to only include those that are present in the filtered nodes
    edges_count = edges.count()
    logger.info(f"Number of edges before filtering: {edges_count}")
    edges = (
        edges.alias("edges")
        .join(nodes.alias("subject"), on=F.col("edges.subject") == F.col("subject.id"), how="inner")
        .join(nodes.alias("object"), on=F.col("edges.object") == F.col("object.id"), how="inner")
        .select("edges.*")
    )
    new_edges_count = edges.count()
    logger.info(f"Number of edges after filtering: {new_edges_count}, cut out {edges_count - new_edges_count} edges")

    return _apply_transformations(edges, transformations, biolink_predicates=biolink_predicates)


def filter_nodes_without_edges(
    nodes: pyspark.sql.DataFrame,
    edges: pyspark.sql.DataFrame,
) -> pyspark.sql.DataFrame:
    """Function to filter nodes without edges.

    Args:
        nodes: nodes df
        edges: edge df
    Returns"
        Final dataframe of nodes with edges
    """

    # Construct list of edges
    logger.info("Nodes before filtering: %s", nodes.count())
    edge_nodes = (
        edges.withColumn("id", F.col("subject"))
        .unionByName(edges.withColumn("id", F.col("object")))
        .select("id")
        .distinct()
    )

    nodes = nodes.alias("nodes").join(edge_nodes, on="id").select("nodes.*").persist()
    logger.info("Nodes after filtering: %s", nodes.count())
    return nodes


@memory.cache
def batch_map_ids(
    ids: frozenset[str],
    api_endpoint: str,
    json_parser: parse,
    batch_size: int,
    parallelism: int,
    conflate: bool,
    drug_chemical_conflate: bool,
) -> Dict[str, str]:
    """Maps a list of ids to their normalized form using the node normalization service.

    This function is a synchronous wrapper around an asynchronous operation.

    Args:
        ids: A frozenset of ids to map.
        api_endpoint: The endpoint to hit for normalization.
        batch_size: The number of ids to map in a single batch.
        parallelism: The number of concurrent requests to make.
        conflate: Whether to conflate the nodes.
        drug_chemical_conflate: Whether to conflate the drug and chemical nodes.
    Returns:
        Dict[str, str]: A dictionary of the form {id: normalized_id}.
    """
    results = asyncio.run(
        async_batch_map_ids(ids, api_endpoint, json_parser, batch_size, parallelism, conflate, drug_chemical_conflate)
    )

    logger.info(f"mapped {len(results)} ids")
    empty_results = [id for id in ids if not results.get(id)]
    logger.warning(f"Endpoint did not return results for {len(empty_results)}")
    # ensuring we return a result for every input id, even if it's None
    return {id: results.get(id) for id in ids}


async def async_batch_map_ids(
    ids: frozenset[str],
    api_endpoint: str,
    json_parser: parse,
    batch_size: int,
    parallelism: int,
    conflate: bool,
    drug_chemical_conflate: bool,
) -> Dict[str, str]:
    async with aiohttp.ClientSession() as session:
        semaphore = asyncio.Semaphore(parallelism)
        tasks = [
            process_batch(batch, api_endpoint, json_parser, session, semaphore, conflate, drug_chemical_conflate)
            for batch in chunked(ids, batch_size)
        ]
        results = await tqdm_asyncio.gather(*tasks)

    return dict(item for sublist in results for item in sublist.items())


async def process_batch(
    batch: List[str],
    api_endpoint: str,
    json_parser: parse,
    session: aiohttp.ClientSession,
    semaphore: asyncio.Semaphore,
    conflate: bool,
    drug_chemical_conflate: bool,
) -> Dict[str, str]:
    async with semaphore:
        return await hit_node_norm_service(batch, api_endpoint, json_parser, session, conflate, drug_chemical_conflate)


def normalize_kg(
<<<<<<< HEAD
    nodes: pyspark.sql.DataFrame,
    edges: pyspark.sql.DataFrame,
=======
    nodes: DataFrame,
    edges: DataFrame,
>>>>>>> 8d3b9b85
    api_endpoint: str,
    json_path_expr: str = "$.id.identifier",
    conflate: bool = True,
    drug_chemical_conflate: bool = True,
    batch_size: int = 100,
    parallelism: int = 10,
<<<<<<< HEAD
) -> pyspark.sql.DataFrame:
=======
) -> DataFrame:
>>>>>>> 8d3b9b85
    """Function normalizes a KG using external API endpoint.

    This function takes the nodes and edges frames for a KG and leverages
    an external API to map the nodes to their normalized IDs.
    It returns the datasets with normalized IDs.

    """
    json_parser = parse(json_path_expr)
    logger.info("collecting node ids for normalization")
    node_ids = nodes.select("id").rdd.flatMap(lambda x: x).collect()
    logger.info(f"collected {len(node_ids)} node ids for normalization. Performing normalization...")
    node_id_map = batch_map_ids(
        frozenset(node_ids), api_endpoint, json_parser, batch_size, parallelism, conflate, drug_chemical_conflate
    )

    # convert dict back to a dataframe to parallelize the mapping
    node_id_map_df = pd.DataFrame(list(node_id_map.items()), columns=["id", "normalized_id"])
<<<<<<< HEAD
    spark = pyspark.sql.SparkSession.builder.getOrCreate()
=======
    spark = SparkSession.builder.getOrCreate()
>>>>>>> 8d3b9b85
    mapping_df = (
        spark.createDataFrame(node_id_map_df)
        .withColumn("normalization_success", F.col("normalized_id").isNotNull())
        # avoids nulls in id column, if we couldn't resolve IDs, we keep original
        .withColumn("normalized_id", F.coalesce(F.col("normalized_id"), F.col("id")))
    )

    # add normalized_id to nodes
    nodes = (
        nodes.join(mapping_df, on="id", how="left")
        .withColumnsRenamed({"id": "original_id"})
        .withColumnsRenamed({"normalized_id": "id"})
    )

    # edges are bit more complex, we need to map both the subject and object
    edges = edges.join(
        mapping_df.withColumnsRenamed(
            {
                "id": "subject",
                "normalized_id": "subject_normalized",
                "normalization_success": "subject_normalization_success",
            }
        ),
        on="subject",
        how="left",
    )
    edges = edges.join(
        mapping_df.withColumnsRenamed(
            {
                "id": "object",
                "normalized_id": "object_normalized",
                "normalization_success": "object_normalization_success",
            }
        ),
        on="object",
        how="left",
    )
    edges = edges.withColumnsRenamed({"subject": "original_subject", "object": "original_object"}).withColumnsRenamed(
        {"subject_normalized": "subject", "object_normalized": "object"}
    )

    return nodes, edges, mapping_df


@retry(
    wait=wait_exponential(min=1, max=30),
    retry=retry_if_exception_type((aiohttp.ClientError, asyncio.TimeoutError)),
    before_sleep=print,
)
async def hit_node_norm_service(
    curies: List[str],
    endpoint: str,
    json_parser: parse,
    session: aiohttp.ClientSession,
    conflate: bool = True,
    drug_chemical_conflate: bool = True,
):
    """Hits the node normalization service with a list of curies using aiohttp.

    Makes heavy use of tenacity for retries and joblib for caching locally on disk

    Args:
        curies (List[str]): A list of curies to normalize.
        endpoint (str): The endpoint to hit.
        json_parser: JSON path expression for attribute to get
        session (aiohttp.ClientSession): The aiohttp session to use for requests.
        conflate (bool, optional): Whether to conflate the nodes.
        drug_chemical_conflate (bool, optional): Whether to conflate the drug and chemical nodes.
    Returns:
        Dict[str, str]: A dictionary of the form {id: normalized_id}.

    """
    request_json = {
        "curies": curies,
        "conflate": conflate,
        "drug_chemical_conflate": drug_chemical_conflate,
        "description": "true",
    }

    async with session.post(url=endpoint, json=request_json) as resp:
        if resp.status == 200:
            response_json = await resp.json()
            logger.debug(response_json)
            return _extract_ids(response_json, json_parser)
        else:
            logger.warning(f"Node norm response code: {resp.status}")
            resp_text = await resp.text()
            logger.debug(resp_text)
            resp.raise_for_status()


# NOTE: we are not taking the label that the API returns, this could actually be important. Do we want the labels/biolink types as well?
def _extract_ids(response: Dict[str, Any], json_parser: parse):
    ids = {}
    for key, item in response.items():
        logger.debug(f"Response for key {key}: {response.get(key)}")  # Log the response for each key
        try:
            ids[key] = json_parser.find(item)[0].value
        except (IndexError, KeyError):
            logger.debug(f"Not able to normalize for {key}: {item}, {json_parser}")
            ids[key] = None

    return ids<|MERGE_RESOLUTION|>--- conflicted
+++ resolved
@@ -6,11 +6,7 @@
 import aiohttp
 import pandas as pd
 import pandera
-<<<<<<< HEAD
-import pyspark
-=======
 from pyspark.sql import DataFrame, SparkSession
->>>>>>> 8d3b9b85
 import pyspark.sql.functions as F
 from joblib import Memory
 from jsonpath_ng import parse
@@ -32,11 +28,7 @@
 
 
 @pandera.check_output(KGEdgeSchema)
-<<<<<<< HEAD
-def union_and_deduplicate_edges(*edges) -> pyspark.sql.DataFrame:
-=======
 def union_and_deduplicate_edges(*edges) -> DataFrame:
->>>>>>> 8d3b9b85
     """Function to unify edges datasets."""
     # fmt: off
     return (
@@ -47,11 +39,7 @@
 
 
 @pandera.check_output(KGNodeSchema)
-<<<<<<< HEAD
-def union_and_deduplicate_nodes(biolink_categories_df: pd.DataFrame, *nodes) -> pyspark.sql.DataFrame:
-=======
 def union_and_deduplicate_nodes(biolink_categories_df: pd.DataFrame, *nodes) -> DataFrame:
->>>>>>> 8d3b9b85
     """Function to unify nodes datasets."""
 
     # fmt: off
@@ -71,8 +59,8 @@
 
 
 def _union_datasets(
-    *datasets: pyspark.sql.DataFrame,
-) -> pyspark.sql.DataFrame:
+    *datasets: DataFrame,
+) -> DataFrame:
     """
     Helper function to unify datasets and deduplicate them.
 
@@ -84,12 +72,12 @@
     Returns:
         A unified and deduplicated DataFrame.
     """
-    return reduce(partial(pyspark.sql.DataFrame.unionByName, allowMissingColumns=True), datasets)
+    return reduce(partial(DataFrame.unionByName, allowMissingColumns=True), datasets)
 
 
 def _apply_transformations(
-    df: pyspark.sql.DataFrame, transformations: List[Tuple[Callable, Dict[str, Any]]], **kwargs
-) -> pyspark.sql.DataFrame:
+    df: DataFrame, transformations: List[Tuple[Callable, Dict[str, Any]]], **kwargs
+) -> DataFrame:
     logger.info(f"Filtering dataframe with {len(transformations)} transformations")
     last_count = df.count()
     logger.info(f"Number of rows before filtering: {last_count}")
@@ -105,19 +93,19 @@
 
 @inject_object()
 def prefilter_unified_kg_nodes(
-    nodes: pyspark.sql.DataFrame,
+    nodes: DataFrame,
     transformations: List[Tuple[Callable, Dict[str, Any]]],
-) -> pyspark.sql.DataFrame:
+) -> DataFrame:
     return _apply_transformations(nodes, transformations)
 
 
 @inject_object()
 def filter_unified_kg_edges(
-    nodes: pyspark.sql.DataFrame,
-    edges: pyspark.sql.DataFrame,
+    nodes: DataFrame,
+    edges: DataFrame,
     biolink_predicates: Dict[str, Any],
     transformations: List[Tuple[Callable, Dict[str, Any]]],
-) -> pyspark.sql.DataFrame:
+) -> DataFrame:
     """Function to filter the knowledge graph edges.
 
     We first apply a series for filter transformations, and then deduplicate the edges based on the nodes that we dropped.
@@ -140,9 +128,9 @@
 
 
 def filter_nodes_without_edges(
-    nodes: pyspark.sql.DataFrame,
-    edges: pyspark.sql.DataFrame,
-) -> pyspark.sql.DataFrame:
+    nodes: DataFrame,
+    edges: DataFrame,
+) -> DataFrame:
     """Function to filter nodes without edges.
 
     Args:
@@ -235,24 +223,15 @@
 
 
 def normalize_kg(
-<<<<<<< HEAD
-    nodes: pyspark.sql.DataFrame,
-    edges: pyspark.sql.DataFrame,
-=======
     nodes: DataFrame,
     edges: DataFrame,
->>>>>>> 8d3b9b85
     api_endpoint: str,
     json_path_expr: str = "$.id.identifier",
     conflate: bool = True,
     drug_chemical_conflate: bool = True,
     batch_size: int = 100,
     parallelism: int = 10,
-<<<<<<< HEAD
-) -> pyspark.sql.DataFrame:
-=======
-) -> DataFrame:
->>>>>>> 8d3b9b85
+) -> DataFrame:
     """Function normalizes a KG using external API endpoint.
 
     This function takes the nodes and edges frames for a KG and leverages
@@ -270,11 +249,7 @@
 
     # convert dict back to a dataframe to parallelize the mapping
     node_id_map_df = pd.DataFrame(list(node_id_map.items()), columns=["id", "normalized_id"])
-<<<<<<< HEAD
-    spark = pyspark.sql.SparkSession.builder.getOrCreate()
-=======
     spark = SparkSession.builder.getOrCreate()
->>>>>>> 8d3b9b85
     mapping_df = (
         spark.createDataFrame(node_id_map_df)
         .withColumn("normalization_success", F.col("normalized_id").isNotNull())
