"""Nodes for the ingration pipeline."""

<<<<<<< HEAD
import pandas as pd
=======
>>>>>>> d38068eb
from functools import reduce, partial

import pyspark.sql.functions as F
from pyspark.sql import DataFrame

# from matrix.schemas.knowledge_graph import KGNodeSchema
from refit.v1.core.inline_has_schema import has_schema
from refit.v1.core.inline_primary_key import primary_key


def unify_edges(*edges) -> DataFrame:
    """Function to unify edges datasets."""
    # Union edges
    union = reduce(partial(DataFrame.unionByName, allowMissingColumns=True), edges)

    # Deduplicate
    return union.groupBy(["subject", "predicate", "object"]).agg(
        F.collect_list("knowledge_source").alias("knowledge_sources"),
        F.collect_list("kg_source").alias("kg_sources"),
    )


def unify_nodes(*nodes) -> DataFrame:
    """Function to unify nodes datasets."""
    # Union nodes

    union = reduce(partial(DataFrame.unionByName, allowMissingColumns=True), nodes)

    return KGNodeSchema().group_nodes_by_id(union)


@has_schema(
    schema={
        "label": "string",
        "source_id": "string",
        "target_id": "string",
        "property_keys": "array<string>",
        "property_values": "array<numeric>",
    },
    allow_subset=True,
)
@primary_key(primary_key=["source_id", "target_id", "label"])
def create_treats(nodes: DataFrame, df: DataFrame):
    """Function to construct treats relatonship.

    NOTE: This function requires the nodes dataset, as the nodes should be
    written _prior_ to the relationships.

    Args:
        nodes: nodes dataset
        df: Ground truth dataset
    """
    return (
        df.withColumn(
            "label", F.when(F.col("y") == 1, "TREATS").otherwise("NOT_TREATS")
        )
        .withColumn(
            "properties",
            F.create_map(
                F.lit("treats"),
                F.col("y"),
            ),
        )
        .withColumn("source_id", F.col("source"))
        .withColumn("target_id", F.col("target"))
        .withColumn("property_keys", F.map_keys(F.col("properties")))
        .withColumn("property_values", F.map_values(F.col("properties")))
    )<|MERGE_RESOLUTION|>--- conflicted
+++ resolved
@@ -1,17 +1,13 @@
 """Nodes for the ingration pipeline."""
 
-<<<<<<< HEAD
-import pandas as pd
-=======
->>>>>>> d38068eb
-from functools import reduce, partial
+from functools import partial, reduce
 
 import pyspark.sql.functions as F
 from pyspark.sql import DataFrame
-
-# from matrix.schemas.knowledge_graph import KGNodeSchema
 from refit.v1.core.inline_has_schema import has_schema
 from refit.v1.core.inline_primary_key import primary_key
+
+from matrix.schemas.knowledge_graph import KGNodeSchema
 
 
 def unify_edges(*edges) -> DataFrame:
