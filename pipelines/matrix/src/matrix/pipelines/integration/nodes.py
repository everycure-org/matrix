--- conflicted
+++ resolved
@@ -37,12 +37,7 @@
             "predicate": Column(T.StringType(), nullable=False),
             "object": Column(T.StringType(), nullable=False),
         },
-<<<<<<< HEAD
-        # removing the uniqueness constraint as some KGs have duplicate edges. These will be deduplicated later when we do edge deduplication
-        # anyways
-=======
         # removing the uniqueness constraint as some KGs have duplicate edges. These will be deduplicated later when we do edge deduplication anyways
->>>>>>> 76ed10e0
         # unique=["subject", "predicate", "object"],
     ),
     df_name="edges",
