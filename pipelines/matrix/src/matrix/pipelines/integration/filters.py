--- conflicted
+++ resolved
@@ -2,21 +2,14 @@
 from typing import Any, Dict, List, Optional
 
 import pandas as pd
-<<<<<<< HEAD
-import pyspark
-import pyspark.sql.functions as F
-import pyspark.sql.functions as f
-from pyspark.sql import Window
-=======
 import pyspark.sql.functions as F
 import pyspark.sql.functions as f
 from pyspark.sql import DataFrame, Window, SparkSession
->>>>>>> 8d3b9b85
 
 logger = logging.getLogger(__name__)
 
 
-def biolink_deduplicate_edges(edges_df: pyspark.sql.DataFrame, biolink_predicates: pyspark.sql.DataFrame):
+def biolink_deduplicate_edges(edges_df: DataFrame, biolink_predicates: DataFrame):
     """Function to deduplicate biolink edges.
 
     Knowledge graphs in biolink format may contain multiple edges between nodes. Where
@@ -65,11 +58,7 @@
 
 
 def convert_biolink_hierarchy_json_to_df(biolink_predicates, col_name: str, convert_to_pascal_case: bool):
-<<<<<<< HEAD
-    spark = pyspark.sql.SparkSession.builder.getOrCreate()
-=======
     spark = SparkSession.builder.getOrCreate()
->>>>>>> 8d3b9b85
     biolink_hierarchy = spark.createDataFrame(
         unnest_biolink_hierarchy(
             col_name,
@@ -82,9 +71,7 @@
     return biolink_hierarchy
 
 
-def determine_most_specific_category(
-    nodes: pyspark.sql.DataFrame, biolink_categories_df: pd.DataFrame
-) -> pyspark.sql.DataFrame:
+def determine_most_specific_category(nodes: DataFrame, biolink_categories_df: pd.DataFrame) -> DataFrame:
     """Function to retrieve most specific entry for each node.
 
     Example:
@@ -111,9 +98,7 @@
     return nodes
 
 
-def remove_rows_containing_category(
-    nodes: pyspark.sql.DataFrame, categories: List[str], column: str, **kwargs
-) -> pyspark.sql.DataFrame:
+def remove_rows_containing_category(nodes: DataFrame, categories: List[str], column: str, **kwargs) -> DataFrame:
     """Function to remove rows containing a category."""
     return nodes.filter(~F.col(column).isin(categories))
 
