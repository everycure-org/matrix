--- conflicted
+++ resolved
@@ -24,13 +24,8 @@
     return (
         nodes_df
         .withColumn("upstream_data_source",              f.array(f.lit("rtxkg2")))
-<<<<<<< HEAD
         .withColumn("labels",                            f.split(f.col(":LABEL"), RTX_SEPARATOR))
         .withColumn("all_categories",                    f.split(f.col("all_categories:string[]"), RTX_SEPARATOR))
-=======
-        .withColumn("labels",                            f.split(f.col("label"), SEP))
-        .withColumn("all_categories",                    f.split(f.col("all_categories"), SEP))
->>>>>>> fca0ad18
         .withColumn("all_categories",                    f.array_distinct(f.concat("labels", "all_categories")))
         .withColumn("equivalent_identifiers",            f.split(f.col("equivalent_curies:string[]"), RTX_SEPARATOR))
         .withColumn("publications",                      f.split(f.col("publications:string[]"), RTX_SEPARATOR))
@@ -58,28 +53,14 @@
     return (
         edges_df
         .withColumn("upstream_data_source",          f.array(f.lit("rtxkg2")))
-<<<<<<< HEAD
         .withColumn("knowledge_level",               f.lit(None).cast(T.StringType()))
-        .withColumn("primary_knowledge_source",      f.element_at(f.split(f.col("knowledge_source:string[]"), "\x1f"), 1))
+        .withColumn("primary_knowledge_source",      f.element_at(f.split(f.col("knowledge_source:string[]"), RTX_SEPARATOR), 1))
         .withColumn("aggregator_knowledge_source",   f.slice(f.split(f.col("knowledge_source:string[]"), RTX_SEPARATOR), 2, 100))
         .withColumn("publications",                  f.split(f.col("publications:string[]"), RTX_SEPARATOR))
-        .withColumn("subject_aspect_qualifier",      f.lit(None).cast(T.StringType()))
-        .withColumn("subject_direction_qualifier",   f.lit(None).cast(T.StringType()))
-        .withColumn("object_aspect_qualifier",       f.lit(None).cast(T.StringType()))
-        .withColumn("object_direction_qualifier",    f.lit(None).cast(T.StringType()))
-=======
-        .withColumn("subject",                     f.col("subject"))
-        .withColumn("object",                      f.col("object"))
-        .withColumn("predicate",                   f.col("predicate"))
-        .withColumn("knowledge_level",             f.lit(None))  # TODO / Not present in RTX KG2
-        .withColumn("primary_knowledge_source",    f.col("knowledge_source"))
-        .withColumn("aggregator_knowledge_source", f.array())
-        .withColumn("publications",                f.split(f.col("publications"), SEP))
-        .withColumn("subject_aspect_qualifier",    f.lit(None)) #not present in RTX KG2 v2.7, present in v2.10
-        .withColumn("subject_direction_qualifier", f.lit(None)) #not present in RTX KG2 v2.7, present in v2.10
-        .withColumn("object_aspect_qualifier",     f.lit(None)) #not present in RTX KG2 v2.7, present in v2.10
-        .withColumn("object_direction_qualifier",  f.lit(None)) #not present in RTX KG2 v2.7, present in v2.10
->>>>>>> fca0ad18
+        .withColumn("subject_aspect_qualifier",      f.lit(None).cast(T.StringType())) #not present in RTX KG2 at this time
+        .withColumn("subject_direction_qualifier",   f.lit(None).cast(T.StringType())) #not present in RTX KG2 at this time
+        .withColumn("object_aspect_qualifier",       f.lit(None).cast(T.StringType())) #not present in RTX KG2 at this time
+        .withColumn("object_direction_qualifier",    f.lit(None).cast(T.StringType())) #not present in RTX KG2 at this time
         .select(*cols_for_schema(KGEdgeSchema))
     )
     # fmt: on