import logging
from typing import Dict

import pandera.pyspark as pa
import pyspark.sql.functions as f
import pyspark.sql.types as T
from pyspark.sql import DataFrame
from refit.v1.core.inline_primary_key import primary_key

from .transformer import GraphTransformer

from matrix.schemas.knowledge_graph import KGEdgeSchema, KGNodeSchema, cols_for_schema

logger = logging.getLogger(__name__)


RTX_SEPARATOR = "\u01c2"


class RTXTransformer(GraphTransformer):
    @pa.check_output(KGNodeSchema)
    def transform_nodes(self, nodes_df: DataFrame, **kwargs) -> DataFrame:
        """Transform RTX KG2 nodes to our target schema.

<<<<<<< HEAD
        Args:
            nodes_df: Nodes DataFrame.
=======
    Returns:
        Transformed DataFrame.
    """
    # fmt: off
    return (
        nodes_df
        .withColumn("upstream_data_source",              f.array(f.lit("rtxkg2")))
        .withColumn("labels",                            f.split(f.col(":LABEL"), RTX_SEPARATOR))
        .withColumn("all_categories",                    f.split(f.col("all_categories:string[]"), RTX_SEPARATOR))
        .withColumn("equivalent_identifiers",            f.split(f.col("equivalent_curies:string[]"), RTX_SEPARATOR))
        .withColumn("publications",                      f.split(f.col("publications:string[]"), RTX_SEPARATOR).cast(T.ArrayType(T.StringType())))
        .withColumn("international_resource_identifier", f.col("iri"))
        .withColumnRenamed("id:ID", "id")
        .select(*cols_for_schema(KGNodeSchema))
    )
    # fmt: on
>>>>>>> 2a6fd269

        Returns:
            Transformed DataFrame.
        """
        # fmt: off
        return (
            nodes_df
            .withColumn("upstream_data_source",              f.array(f.lit("rtxkg2")))
            .withColumn("labels",                            f.split(f.col(":LABEL"), RTX_SEPARATOR))
            .withColumn("all_categories",                    f.split(f.col("all_categories:string[]"), RTX_SEPARATOR))
            .withColumn("equivalent_identifiers",            f.split(f.col("equivalent_curies:string[]"), RTX_SEPARATOR))
            .withColumn("publications",                      f.split(f.col("publications:string[]"), RTX_SEPARATOR))
            .withColumn("international_resource_identifier", f.col("iri"))
            .withColumnRenamed("id:ID", "id")
            .select(*cols_for_schema(KGNodeSchema))
        )
        # fmt: on

    @pa.check_output(KGEdgeSchema)
    def transform_edges(
        self, edges_df: DataFrame, curie_to_pmids: DataFrame, semmed_filters: Dict[str, str], **kwargs
    ) -> DataFrame:
        """Transform RTX KG2 edges to our target schema.

        Args:
            edges_df: Edges DataFrame.
            pubmed_mapping: pubmed mapping
        Returns:
            Transformed DataFrame.
        """

        # fmt: off
        return (
            edges_df
            .withColumn("upstream_data_source",          f.array(f.lit("rtxkg2")))
            .withColumn("knowledge_level",               f.lit(None).cast(T.StringType()))
            .withColumn("aggregator_knowledge_source",   f.split(f.col("knowledge_source:string[]"), RTX_SEPARATOR)) # RTX KG2 2.10 does not exist
            .withColumn("primary_knowledge_source",      f.col("aggregator_knowledge_source").getItem(0)) # RTX KG2 2.10 `primary_knowledge_source``
            .withColumn("publications",                  f.split(f.col("publications:string[]"), RTX_SEPARATOR))
            .withColumn("subject_aspect_qualifier",      f.lit(None).cast(T.StringType())) #not present in RTX KG2 at this time
            .withColumn("subject_direction_qualifier",   f.lit(None).cast(T.StringType())) #not present in RTX KG2 at this time
            .withColumn("object_aspect_qualifier",       f.lit(None).cast(T.StringType())) #not present in RTX KG2 at this time
            .withColumn("object_direction_qualifier",    f.lit(None).cast(T.StringType())) #not present in RTX KG2 at this time
            .select(*cols_for_schema(KGEdgeSchema))
        ).transform(filter_semmed, curie_to_pmids, **semmed_filters)
        # fmt: on


@primary_key(df="curie_to_pmids", primary_key=["curie"])
def filter_semmed(
    edges_df: DataFrame,
    curie_to_pmids: DataFrame,
    publication_threshold: int,
    ngd_threshold: float,
    limit_pmids: int,
) -> DataFrame:
    """Function to filter semmed edges.

    Function that performs additional cleaning on RTX edges obtained by SemMedDB. This
    replicates preprocessing that Chuynu has been doing. Needs future refinement.

    Args:
        edges_df: Dataframe with edges
        curie_to_pmids: Dataframe mapping curies to PubMed Identifiers (PMIDs)
        publication_threshold: Threshold for publications
        ngd_threshold: threshold for ngd
    Returns
        Filtered dataframe
    """
    curie_to_pmids = (
        curie_to_pmids.withColumn("pmids", f.from_json("pmids", T.ArrayType(T.IntegerType())))
        .withColumn("pmids", f.sort_array(f.col("pmids")))
        .withColumn("limited_pmids", f.slice(f.col("pmids"), 1, limit_pmids))
        .drop("pmids")
        .withColumnRenamed("limited_pmids", "pmids")
        .withColumn("num_pmids", f.array_size(f.col("pmids")))
        .withColumnRenamed("curie", "id")
        .persist()
    )

    table = f.broadcast(curie_to_pmids)

    semmed_edges = (
        edges_df.alias("edges")
        .filter(f.col("primary_knowledge_source") == f.lit("infores:semmeddb"))
        # Enrich subject pubmed identifiers
        .join(
            table.alias("subj"),
            on=[f.col("edges.subject") == f.col("subj.id")],
            how="left",
        )
        # Enrich object pubmed identifiers
        .join(
            table.alias("obj"),
            on=[f.col("edges.object") == f.col("obj.id")],
            how="left",
        )
        .transform(compute_ngd)
        .withColumn("num_publications", f.size(f.col("publications")))
        # fmt: off
        .filter(
            # Retain only semmed edges more than 10 publications or ndg score below 0.6
            (f.col("num_publications") >= f.lit(publication_threshold)) & (f.col("ngd") <= f.lit(ngd_threshold))
        )
        # fmt: on
        .select("edges.*")
    )

    edges_filtered = edges_df.filter(f.col("primary_knowledge_source") != f.lit("infores:semmeddb")).unionByName(
        semmed_edges
    )
    return edges_filtered


def compute_ngd(df: DataFrame, num_pairs: int = 3.7e7 * 20) -> DataFrame:
    """
    PySpark transformation to compute Normalized Google Distance (NGD).

    Args:
        df: Dataframe
        num_pairs: num_pairs
    Returns:
        Dataframe with ndg score
    """
    return (
        # Take first max_pmids elements from each array
        df.withColumn(
            "num_common_pmids", f.array_size(f.array_intersect(f.col("subj.pmids"), f.col("obj.pmids")))
        ).withColumn(
            "ngd",
            (
                f.greatest(f.log2(f.col("subj.num_pmids")), f.log2(f.col("obj.num_pmids")))
                - f.log2(f.col("num_common_pmids"))
            )
            / (f.log2(f.lit(num_pairs)) - f.least(f.log2(f.col("subj.num_pmids")), f.log2(f.col("obj.num_pmids")))),
        )
    )<|MERGE_RESOLUTION|>--- conflicted
+++ resolved
@@ -22,27 +22,8 @@
     def transform_nodes(self, nodes_df: DataFrame, **kwargs) -> DataFrame:
         """Transform RTX KG2 nodes to our target schema.
 
-<<<<<<< HEAD
         Args:
             nodes_df: Nodes DataFrame.
-=======
-    Returns:
-        Transformed DataFrame.
-    """
-    # fmt: off
-    return (
-        nodes_df
-        .withColumn("upstream_data_source",              f.array(f.lit("rtxkg2")))
-        .withColumn("labels",                            f.split(f.col(":LABEL"), RTX_SEPARATOR))
-        .withColumn("all_categories",                    f.split(f.col("all_categories:string[]"), RTX_SEPARATOR))
-        .withColumn("equivalent_identifiers",            f.split(f.col("equivalent_curies:string[]"), RTX_SEPARATOR))
-        .withColumn("publications",                      f.split(f.col("publications:string[]"), RTX_SEPARATOR).cast(T.ArrayType(T.StringType())))
-        .withColumn("international_resource_identifier", f.col("iri"))
-        .withColumnRenamed("id:ID", "id")
-        .select(*cols_for_schema(KGNodeSchema))
-    )
-    # fmt: on
->>>>>>> 2a6fd269
 
         Returns:
             Transformed DataFrame.
@@ -54,7 +35,7 @@
             .withColumn("labels",                            f.split(f.col(":LABEL"), RTX_SEPARATOR))
             .withColumn("all_categories",                    f.split(f.col("all_categories:string[]"), RTX_SEPARATOR))
             .withColumn("equivalent_identifiers",            f.split(f.col("equivalent_curies:string[]"), RTX_SEPARATOR))
-            .withColumn("publications",                      f.split(f.col("publications:string[]"), RTX_SEPARATOR))
+            .withColumn("publications",                      f.split(f.col("publications:string[]"), RTX_SEPARATOR)).cast(T.ArrayType(T.StringType()))
             .withColumn("international_resource_identifier", f.col("iri"))
             .withColumnRenamed("id:ID", "id")
             .select(*cols_for_schema(KGNodeSchema))
