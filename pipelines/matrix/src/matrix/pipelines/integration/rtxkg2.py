import logging
from typing import Dict

import pandera
from pandera.pyspark import DataFrameModel, Field

import pyspark
import pyspark.sql.functions as F
import pyspark.sql.types as T

from .transformer import GraphTransformer

from matrix.schemas.knowledge_graph import KGEdgeSchema, KGNodeSchema, cols_for_schema

logger = logging.getLogger(__name__)


RTX_SEPARATOR = "\u01c2"


class RTXTransformer(GraphTransformer):
    @pandera.check_output(KGNodeSchema)
    def transform_nodes(self, nodes_df: pyspark.sql.DataFrame, **kwargs) -> pyspark.sql.DataFrame:
        """Transform RTX KG2 nodes to our target schema.

        Args:
            nodes_df: Nodes DataFrame.

        Returns:
            Transformed DataFrame.
        """
        # fmt: off
        return (
            nodes_df
            .withColumn("upstream_data_source",              F.array(F.lit("rtxkg2")))
            .withColumn("labels",                            F.split(F.col(":LABEL"), RTX_SEPARATOR))
            .withColumn("all_categories",                    F.split(F.col("all_categories:string[]"), RTX_SEPARATOR))
            .withColumn("equivalent_identifiers",            F.split(F.col("equivalent_curies:string[]"), RTX_SEPARATOR))
            .withColumn("publications",                      F.split(F.col("publications:string[]"), RTX_SEPARATOR).cast(T.ArrayType(T.StringType())))
            .withColumn("international_resource_identifier", F.col("iri"))
            .withColumnRenamed("id:ID", "id")
            .select(*cols_for_schema(KGNodeSchema))
        )
        # fmt: on

    @pandera.check_output(KGEdgeSchema)
    def transform_edges(
        self,
        edges_df: pyspark.sql.DataFrame,
        curie_to_pmids: pyspark.sql.DataFrame,
        semmed_filters: Dict[str, str],
        **kwargs,
    ) -> pyspark.sql.DataFrame:
        """Transform RTX KG2 edges to our target schema.

        Args:
            edges_df: Edges DataFrame.
            pubmed_mapping: pubmed mapping
        Returns:
            Transformed DataFrame.
        """

        # fmt: off
        return (
            edges_df
            .withColumn("upstream_data_source",          F.array(F.lit("rtxkg2")))
            .withColumn("knowledge_level",               F.lit(None).cast(T.StringType()))
            .withColumn("aggregator_knowledge_source",   F.split(F.col("knowledge_source:string[]"), RTX_SEPARATOR)) # RTX KG2 2.10 does not exist
            .withColumn("primary_knowledge_source",      F.col("aggregator_knowledge_source").getItem(0)) # RTX KG2 2.10 `primary_knowledge_source``
            .withColumn("publications",                  F.split(F.col("publications:string[]"), RTX_SEPARATOR))
            .withColumn("subject_aspect_qualifier",      F.lit(None).cast(T.StringType())) #not present in RTX KG2 at this time
            .withColumn("subject_direction_qualifier",   F.lit(None).cast(T.StringType())) #not present in RTX KG2 at this time
            .withColumn("object_aspect_qualifier",       F.lit(None).cast(T.StringType())) #not present in RTX KG2 at this time
            .withColumn("object_direction_qualifier",    F.lit(None).cast(T.StringType())) #not present in RTX KG2 at this time
            .select(*cols_for_schema(KGEdgeSchema))
        ).transform(filter_semmed, curie_to_pmids, **semmed_filters)
        # fmt: on


class CurieToPMIDsSchema(DataFrameModel):
    """Schema for a curie to pmids mapping."""

    # fmt: off
    curie:          T.StringType()                  = Field(nullable=False)  # type: ignore
    # fmt: on

    class Config:
        strict = False
        unique = ["curie"]


@pandera.check_input(CurieToPMIDsSchema, obj_getter="curie_to_pmids")
def filter_semmed(
    edges_df: pyspark.sql.DataFrame,
    curie_to_pmids: pyspark.sql.DataFrame,
    publication_threshold: int,
    ngd_threshold: float,
    limit_pmids: int,
) -> pyspark.sql.DataFrame:
    """Function to filter semmed edges.

    Function that performs additional cleaning on RTX edges obtained by SemMedDB. This
    replicates preprocessing that Chuynu has been doing. Needs future refinement.

    Args:
        edges_df: Dataframe with edges
        curie_to_pmids: Dataframe mapping curies to PubMed Identifiers (PMIDs)
        publication_threshold: Threshold for publications
        ngd_threshold: threshold for ngd
    Returns
        Filtered dataframe
    """
    curie_to_pmids = (
        curie_to_pmids.withColumn("pmids", F.from_json("pmids", T.ArrayType(T.IntegerType())))
        .withColumn("pmids", F.sort_array(F.col("pmids")))
        .withColumn("limited_pmids", F.slice(F.col("pmids"), 1, limit_pmids))
        .drop("pmids")
        .withColumnRenamed("limited_pmids", "pmids")
        .withColumn("num_pmids", F.array_size(F.col("pmids")))
        .withColumnRenamed("curie", "id")
        .persist()
    )

    table = F.broadcast(curie_to_pmids)

    semmed_edges = (
        edges_df.alias("edges")
        .filter(F.col("primary_knowledge_source") == F.lit("infores:semmeddb"))
        # Enrich subject pubmed identifiers
        .join(
            table.alias("subj"),
            on=[F.col("edges.subject") == F.col("subj.id")],
            how="left",
        )
        # Enrich object pubmed identifiers
        .join(
            table.alias("obj"),
            on=[F.col("edges.object") == F.col("obj.id")],
            how="left",
        )
        .transform(compute_ngd)
        .withColumn("num_publications", F.size(F.col("publications")))
        # fmt: off
        .filter(
<<<<<<< HEAD
            # Retain only semmed edges more than 10 publications or ndg score above 0.6
            (F.col("num_publications") >= F.lit(publication_threshold)) & (F.col("ngd") > F.lit(ngd_threshold))
=======
            # Retain only semmed edges more than 10 publications or ndg score below/equal 0.6
            (f.col("num_publications") >= f.lit(publication_threshold)) & (f.col("ngd") <= f.lit(ngd_threshold))
>>>>>>> bc6b5f45
        )
        # fmt: on
        .select("edges.*")
    )

    edges_filtered = edges_df.filter(F.col("primary_knowledge_source") != F.lit("infores:semmeddb")).unionByName(
        semmed_edges
    )
    return edges_filtered


def compute_ngd(df: pyspark.sql.DataFrame, num_pairs: int = 3.7e7 * 20) -> pyspark.sql.DataFrame:
    """
    PySpark transformation to compute Normalized Google Distance (NGD).

    Args:
        df: Dataframe
        num_pairs: num_pairs
    Returns:
        Dataframe with ndg score
    """
    return (
        # Take first max_pmids elements from each array
        df.withColumn(
            "num_common_pmids", F.array_size(F.array_intersect(F.col("subj.pmids"), F.col("obj.pmids")))
        ).withColumn(
            "ngd",
            (
                F.greatest(F.log2(F.col("subj.num_pmids")), F.log2(F.col("obj.num_pmids")))
                - F.log2(F.col("num_common_pmids"))
            )
            / (F.log2(F.lit(num_pairs)) - F.least(F.log2(F.col("subj.num_pmids")), F.log2(F.col("obj.num_pmids")))),
        )
    )<|MERGE_RESOLUTION|>--- conflicted
+++ resolved
@@ -142,13 +142,8 @@
         .withColumn("num_publications", F.size(F.col("publications")))
         # fmt: off
         .filter(
-<<<<<<< HEAD
-            # Retain only semmed edges more than 10 publications or ndg score above 0.6
-            (F.col("num_publications") >= F.lit(publication_threshold)) & (F.col("ngd") > F.lit(ngd_threshold))
-=======
             # Retain only semmed edges more than 10 publications or ndg score below/equal 0.6
-            (f.col("num_publications") >= f.lit(publication_threshold)) & (f.col("ngd") <= f.lit(ngd_threshold))
->>>>>>> bc6b5f45
+            (F.col("num_publications") >= F.lit(publication_threshold)) & (F.col("ngd") <= F.lit(ngd_threshold))
         )
         # fmt: on
         .select("edges.*")
