import logging
import pandera.pyspark as pa
import pyspark.sql as ps
import pyspark.sql.functions as f
import pyspark.sql.types as T

from .transformer import GraphTransformer

from matrix.schemas.knowledge_graph import KGNodeSchema, KGEdgeSchema, cols_for_schema

logger = logging.getLogger(__name__)


class MedicalTransformer(GraphTransformer):
    @pa.check_output(KGNodeSchema)
<<<<<<< HEAD
    def transform_nodes(self, nodes_df: DataFrame, **kwargs) -> DataFrame:
=======
    def transform_nodes(self, nodes_df: ps.DataFrame, biolink_categories_df: pd.DataFrame, **kwargs) -> ps.DataFrame:
>>>>>>> 82a9e8d4
        """Transform nodes to our target schema.

        Args:
            nodes_df: Nodes DataFrame.

        Returns:
            Transformed DataFrame.
        """
        # fmt: off
        df = (
            nodes_df
            .withColumn("id",                                f.col("normalized_curie"))
            .withColumn("name",                              f.col("label"))
            .withColumn("upstream_data_source",              f.array(f.lit("ec_medical")))
            .withColumn("category",                          f.lit("category")) # FUTURE: Let's get rid of the category
            .withColumn("labels",                            f.array(f.col("types")))
            .withColumn("all_categories",                    f.array(f.col("types")))
            .withColumn("equivalent_identifiers",            f.array(f.col("id")))
            .withColumn("publications",                      f.lit(None).cast(T.ArrayType(T.StringType())))
            .withColumn("international_resource_identifier", f.col("id"))
            # .transform(determine_most_specific_category, biolink_categories_df) need this?
            # Filter nodes we could not correctly resolve
            .filter(f.col("id").isNotNull())
            .select(*cols_for_schema(KGNodeSchema))
        )

        return df
        # fmt: on

    @pa.check_output(KGEdgeSchema)
    def transform_edges(self, edges_df: ps.DataFrame, **kwargs) -> ps.DataFrame:
        """Transform edges to our target schema.

        Args:
            edges_df: Edges DataFrame.
            pubmed_mapping: pubmed mapping
        Returns:
            Transformed DataFrame.
        """
        # fmt: off
        edges = (
            edges_df
            .withColumn("subject",                       f.col("SourceId"))
            .withColumn("object",                        f.col("TargetId"))
            .withColumn("predicate",                     f.concat(f.lit("biolink:"), f.lit(":"), f.col("Label")))
            .withColumn("upstream_data_source",          f.array(f.lit("ec_medical")))
            .withColumn("knowledge_level",               f.lit(None).cast(T.StringType()))
            .withColumn("aggregator_knowledge_source",   f.array(f.lit('medical team')))
            .withColumn("primary_knowledge_source",      f.lit('medical team').cast(T.StringType()))
            .withColumn("publications",                  f.array(f.lit('medical team')))
            .withColumn("subject_aspect_qualifier",      f.lit(None).cast(T.StringType())) #not present
            .withColumn("subject_direction_qualifier",   f.lit(None).cast(T.StringType())) #not present
            .withColumn("object_aspect_qualifier",       f.lit(None).cast(T.StringType())) #not present
            .withColumn("object_direction_qualifier",    f.lit(None).cast(T.StringType())) #not present
            
            # Filter edges we could not correctly resolve
            .filter(f.col("subject").isNotNull() & f.col("object").isNotNull())
            .select(*cols_for_schema(KGEdgeSchema))
        )

        return edges<|MERGE_RESOLUTION|>--- conflicted
+++ resolved
@@ -13,11 +13,7 @@
 
 class MedicalTransformer(GraphTransformer):
     @pa.check_output(KGNodeSchema)
-<<<<<<< HEAD
-    def transform_nodes(self, nodes_df: DataFrame, **kwargs) -> DataFrame:
-=======
-    def transform_nodes(self, nodes_df: ps.DataFrame, biolink_categories_df: pd.DataFrame, **kwargs) -> ps.DataFrame:
->>>>>>> 82a9e8d4
+    def transform_nodes(self, nodes_df: ps.DataFrame, **kwargs) -> ps.DataFrame:
         """Transform nodes to our target schema.
 
         Args:
