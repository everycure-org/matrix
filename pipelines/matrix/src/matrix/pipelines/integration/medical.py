import logging
import pandas as pd
<<<<<<< HEAD
import pandera
import pyspark
=======
import pandera.pyspark as pa
from pyspark.sql import DataFrame
>>>>>>> 3e2d1d3e
import pyspark.sql.functions as f
import pyspark.sql.types as T

from .transformer import GraphTransformer
from matrix.schemas.knowledge_graph import KGEdgeSchema, KGNodeSchema, cols_for_schema
from matrix.pipelines.integration.filters import determine_most_specific_category

logger = logging.getLogger(__name__)


class MedicalTransformer(GraphTransformer):
    @pandera.check_output(KGNodeSchema)
    def transform_nodes(
        self, nodes_df: pyspark.sql.DataFrame, biolink_categories_df: pd.DataFrame, **kwargs
    ) -> pyspark.sql.DataFrame:
        """Transform nodes to our target schema.

        Args:
            nodes_df: Nodes DataFrame.

        Returns:
            Transformed DataFrame.
        """
        # fmt: off
        df = (
            nodes_df
            .withColumn("labels",                            f.array(f.col("name")))
            .withColumn("all_categories",                    f.array(f.col("category")))
            .withColumn("equivalent_identifiers",            f.array(f.col("id")))
            .withColumn("publications",                      f.lit(None).cast(T.ArrayType(T.StringType())))
            .withColumn("international_resource_identifier", f.col("id"))
            .transform(determine_most_specific_category, biolink_categories_df)
            .select(*cols_for_schema(KGNodeSchema))
        )
        return df
        # fmt: on

    @pandera.check_output(KGEdgeSchema)
    def transform_edges(self, edges_df: pyspark.sql.DataFrame, **kwargs) -> pyspark.sql.DataFrame:
        """Transform edges to our target schema.

        Args:
            edges_df: Edges DataFrame.
            pubmed_mapping: pubmed mapping
        Returns:
            Transformed DataFrame.
        """
        # fmt: off
        return (
            edges_df
            .withColumn("knowledge_level",               f.lit(None).cast(T.StringType()))
            .withColumn("aggregator_knowledge_source",   f.array(f.col("knowledge_source")))
            .withColumn("primary_knowledge_source",      f.lit('medical team').cast(T.StringType()))
            .withColumn("publications",                  f.array(f.lit('medical team')))
            .withColumn("subject_aspect_qualifier",      f.lit(None).cast(T.StringType())) #not present
            .withColumn("subject_direction_qualifier",   f.lit(None).cast(T.StringType())) #not present
            .withColumn("object_aspect_qualifier",       f.lit(None).cast(T.StringType())) #not present
            .withColumn("object_direction_qualifier",    f.lit(None).cast(T.StringType())) #not present
            .select(*cols_for_schema(KGEdgeSchema))
        )<|MERGE_RESOLUTION|>--- conflicted
+++ resolved
@@ -1,12 +1,7 @@
 import logging
 import pandas as pd
-<<<<<<< HEAD
-import pandera
-import pyspark
-=======
 import pandera.pyspark as pa
 from pyspark.sql import DataFrame
->>>>>>> 3e2d1d3e
 import pyspark.sql.functions as f
 import pyspark.sql.types as T
 
@@ -18,10 +13,8 @@
 
 
 class MedicalTransformer(GraphTransformer):
-    @pandera.check_output(KGNodeSchema)
-    def transform_nodes(
-        self, nodes_df: pyspark.sql.DataFrame, biolink_categories_df: pd.DataFrame, **kwargs
-    ) -> pyspark.sql.DataFrame:
+    @pa.check_output(KGNodeSchema)
+    def transform_nodes(self, nodes_df: DataFrame, biolink_categories_df: pd.DataFrame, **kwargs) -> DataFrame:
         """Transform nodes to our target schema.
 
         Args:
@@ -44,8 +37,8 @@
         return df
         # fmt: on
 
-    @pandera.check_output(KGEdgeSchema)
-    def transform_edges(self, edges_df: pyspark.sql.DataFrame, **kwargs) -> pyspark.sql.DataFrame:
+    @pa.check_output(KGEdgeSchema)
+    def transform_edges(self, edges_df: DataFrame, **kwargs) -> DataFrame:
         """Transform edges to our target schema.
 
         Args:
