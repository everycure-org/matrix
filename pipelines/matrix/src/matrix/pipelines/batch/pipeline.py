--- conflicted
+++ resolved
@@ -11,11 +11,7 @@
 from kedro.pipeline import Pipeline, node, pipeline
 from matrix.inject import inject_object
 from matrix.kedro4argo_node import ArgoNode, ArgoResourceConfig
-<<<<<<< HEAD
-from matrix.pipelines.embeddings.encoders import AttributeEncoder, T
-=======
 from matrix.pipelines.embeddings.encoders import AttributeEncoder
->>>>>>> ac8f207c
 from pyspark.sql import DataFrame, SparkSession
 from pyspark.sql import functions as F
 from pyspark.sql.window import Window
@@ -25,7 +21,6 @@
 
 logger = logging.getLogger(__name__)
 
-<<<<<<< HEAD
 CACHE_COLUMNS = ["key", "value", "api"]
 
 DATA_TYPE_MAPPING = {
@@ -40,33 +35,12 @@
 def load_cache_schema(value_type, scope) -> pa.schema:
     value_type = DATA_TYPE_MAPPING[value_type]
     return pa.schema({"key": pa.string(), "value": pa.list_(value_type), "api": pa.string()}, metadata={"scope": scope})
-=======
-CACHE_SCHEMA = pa.schema(
-    {"key": pa.string(), "value": pa.list_(pa.float32()), "api": pa.string()}, metadata={"scope": "embeddings"}
-)
-CACHE_COLUMNS = CACHE_SCHEMA.names
->>>>>>> ac8f207c
 
 
 def create_node_embeddings_pipeline() -> Pipeline:
     return cached_api_enrichment_pipeline(
         source="embeddings",
         input="integration.prm.filtered_nodes",
-<<<<<<< HEAD
-        output="embeddings.fully_enriched",  # TODO: to be fixed by branch feat/embeddings_caching
-        preprocessor="params:embeddings.caching.preprocessor",
-        cache_miss_resolver="params:embeddings.caching.resolver",
-        api="params:embeddings.caching.api",
-        new_col="params:embeddings.caching.new_col",
-        primary_key="params:embeddings.caching.primary_key",
-        batch_size="params:embeddings.caching.batch_size",
-        cache="embeddings.cache.read",
-        cache_misses="embeddings.cache.misses",
-        cache_out="embeddings.cache_write",
-        cache_reload="embeddings.cache.reload",
-        value_type="params:embeddings.caching.cache_schema.value_type",
-        scope="params:embeddings.caching.cache_schema.scope",
-=======
         output="embeddings.feat.graph.node_embeddings@spark",
         preprocessor="params:embeddings.node.caching.preprocessor",
         cache_miss_resolver="params:embeddings.node.caching.resolver",
@@ -78,30 +52,12 @@
         cache_misses="embeddings.node.cache.misses",
         cache_reload="embeddings.node.cache.reload",
         cache_out="embeddings.node.cache.write",
->>>>>>> ac8f207c
     )
 
 
 def cached_api_enrichment_pipeline(
     source: str,
     input: str,
-<<<<<<< HEAD
-    cache: str,
-    primary_key: str,
-    cache_miss_resolver: str,  # Callable[[str], Callable[[Iterable[T]], Iterator[V]]]
-    api: str,
-    preprocessor: str,  # Callable[[DataFrame], DataFrame],
-    output: str,
-    new_col: str,
-    batch_size: str,
-    cache_misses: str,
-    cache_out: str,
-    cache_reload: str,
-    value_type,
-    scope,
-) -> Pipeline:
-    """Pipeline to enrich a dataframe using optionally cached API calls.
-=======
     primary_key: str,
     cache_miss_resolver: str,  # Ref to [AttributeEncoder|Normalizer]
     api: str,
@@ -116,7 +72,6 @@
 ) -> Pipeline:
     """
     Define a Kedro Pipeline to enrich a Spark Dataframe using optionally cached API calls.
->>>>>>> ac8f207c
 
     The advantage to using this is that any identical API calls that have
     been made in other runs will have been cached, so that the enrichment
@@ -125,49 +80,6 @@
     Note: ideally the preprocessor is a no-op, a simple pass-through (like
     `lambda x: x`). If you can shape your DataFrame in such a way that it
     doesn't need a custom preprocessor (e.g. by calling your own preprocessor
-<<<<<<< HEAD
-    in the previous node, at the end), it'll be computationally more efficient
-    (meaning this subpipeline will complete faster, and thus saves the
-    organization money).
-
-    input: Kedro reference to a Spark DataFrame where you want to add a column
-    `new_col` to.
-
-    cache: Kedro reference to the Spark DataFrame that maps keys to values. The
-    keys will be compared to the `primary_key` column of the DataFrame
-    resulting from calling the `preprocessor` on the `input`. Aside from the
-    key and value column, it also has a third column, named api, linking the
-    keys to the API used at the time of the lookup.
-
-    cache_misses: a Kedro reference to a SparkDataset that is used for temporary results.
-
-    primary_key: name of the column that should be produced (or passed) by the
-    preprocessor function. It is this column of values that will be used to
-    check against the cache, or failing that, sent to the cache_miss_resolver.
-
-    cache_miss_resolver: Kedro reference to a callable that will be used to
-    look up any cache misses.
-
-    api: Kedro parameter to restrict the cache to use results from this
-    particular API
-
-    preprocessor: Kedro reference to a callable that will preprocess the
-    `input` such that it has a column `primary_key` which is used in the
-    look-up process.
-
-    output: Kedro reference to a dataset that is the input plus this new
-    `new_col` containing the results from the enrichment with the cache/API.
-
-    new_col: name of the column in which the values associated with the
-    primary_key should appear.
-
-    batch_size: the size of a batch that will be sent to the embedder. Keep in
-    mind that concurrent requests may be running, which means the API might be
-    getting more batches in parallel, which in turn can  have an affect
-    (positive or negative, it depends on the API) on the performance.
-    """
-    common_inputs = {"df": input, "cache": cache, "api": api, "primary_key": primary_key, "preprocessor": preprocessor}
-=======
     in the node just prior to this pipeline), it'll be computationally more efficient
     (meaning this subpipeline will complete faster, and thus saves the
     organization money).
@@ -230,17 +142,11 @@
     Returns:
         A Kedro Pipeline that will enrich the input DataFrame.
     """
-
->>>>>>> ac8f207c
     nodes = [
         ArgoNode(
             name=f"derive_{source}_cache_misses",
             func=derive_cache_misses,
-<<<<<<< HEAD
-            inputs=common_inputs,
-=======
             inputs={"df": input, "cache": cache, "api": api, "primary_key": primary_key, "preprocessor": preprocessor},
->>>>>>> ac8f207c
             outputs=cache_misses,
             argo_config=ArgoResourceConfig(
                 cpu_request=4,
@@ -252,7 +158,6 @@
         ArgoNode(
             name=f"resolve_{source}_cache_misses",
             func=cache_miss_resolver_wrapper,
-<<<<<<< HEAD
             inputs={
                 "df": cache_misses,
                 "transformer": cache_miss_resolver,
@@ -261,9 +166,6 @@
                 "value_type": value_type,
                 "scope": scope,
             },
-=======
-            inputs={"df": cache_misses, "transformer": cache_miss_resolver, "api": api, "batch_size": batch_size},
->>>>>>> ac8f207c
             outputs=cache_out,
             argo_config=ArgoResourceConfig(
                 cpu_request=1,
@@ -275,10 +177,6 @@
         ArgoNode(
             name=f"lookup_{source}_from_cache",
             func=lookup_from_cache,
-<<<<<<< HEAD
-            inputs=common_inputs | {"cache": cache_reload, "new_col": new_col, "lineage_dummy": cache_out},
-            outputs=output,
-=======
             inputs={
                 "df": input,
                 "cache": cache_reload,
@@ -290,7 +188,6 @@
             },
             outputs=output,
             argo_config=ArgoResourceConfig(ephemeral_storage_limit=1024, memory_limit=128),
->>>>>>> ac8f207c
         ),
     ]
 
@@ -302,10 +199,7 @@
     df: DataFrame, cache: DataFrame, api: str, primary_key: str, preprocessor: Callable[[DataFrame], DataFrame]
 ) -> DataFrame:
     report_on_cache_misses(cache, api)
-<<<<<<< HEAD
     df = df.limit(1000)
-=======
->>>>>>> ac8f207c
     assert (
         cache.columns == CACHE_COLUMNS
     ), f"The cache's columns does not match {CACHE_COLUMNS}. Note that the order is fixed, so that appends would work correctly."
@@ -317,7 +211,6 @@
         .distinct()
     )
 
-<<<<<<< HEAD
 
 @inject_object()
 def cache_miss_resolver_wrapper(
@@ -338,7 +231,7 @@
         logger.info(f"embedding batch with key: {batch[0]}")
         transformed = await transformer.apply(batch)
         logger.info(f"received embedding for batch with key: {batch[0]}")
-        return pa.table([batch, transformed, [api] * len(batch)], schema=cache_schema).to_pandas()
+        return pa.table([batch, transformed, [api] * len(batch)], schema=CACHE_SCHEMA).to_pandas()
 
     def prep(
         batches: Iterable[Sequence[T]], api: str
@@ -354,41 +247,6 @@
 
 
 @inject_object()
-=======
-
-@inject_object()
-def cache_miss_resolver_wrapper(
-    df: DataFrame, transformer: AttributeEncoder, api: str, batch_size: int
-) -> dict[str, Callable[[], Coroutine[Any, Any, pa.Table]]]:
-    if logger.isEnabledFor(logging.INFO):
-        logger.info(json.dumps({"number of cache misses": df.count()}))
-    assert (
-        df.columns == CACHE_COLUMNS[:1]
-    ), f"The cache misses should consist of just one column named '{CACHE_COLUMNS[0]}'"
-    documents = (_[0] for _ in df.toLocalIterator(prefetchPartitions=True))
-    batches = batched(documents, batch_size)
-
-    async def async_delegator(batch: Sequence[str]) -> pa.Table:
-        logger.info(f"embedding batch with key: {batch[0]}")
-        transformed = await transformer.apply(batch)
-        logger.info(f"received embedding for batch with key: {batch[0]}")
-        return pa.table([batch, transformed, [api] * len(batch)], schema=CACHE_SCHEMA).to_pandas()
-
-    def prep(
-        batches: Iterable[Sequence[T]], api: str
-    ) -> Iterator[tuple[str, Callable[[], Coroutine[Any, Any, pa.Table]]]]:
-        for index, batch in enumerate(batches):
-            head = batch[0]
-            logger.info(f"materialized batch {index:>8_} of size {len(batch):_} with {head=}")
-            # Create a unique filename per partition, with respect to the API
-            key = hashlib.sha256((head + api).encode("utf-8")).hexdigest()
-            yield key, partial(async_delegator, batch=batch)
-
-    return {k: v for k, v in prep(batches, api)}
-
-
-@inject_object()
->>>>>>> ac8f207c
 def lookup_from_cache(
     df: DataFrame,
     cache: DataFrame,
@@ -424,25 +282,17 @@
     if keys != distinct_keys:
         # Warnings can be converted to errors, making them more ideal here.
         warnings.warn(
-<<<<<<< HEAD
-            f"The cache contains duplicate keys. This is likely the result of a concurrent run and should be prevented. Continuing by non-discriminatory dropping duplicates…"
-=======
             "The cache contains duplicate keys. This is likely the result of a "
             "concurrent run and should be prevented. Continuing by non-"
             "discriminatory dropping duplicates…"
->>>>>>> ac8f207c
         )
         df = df.drop_duplicates([id_col])
     return df
 
 
 def batched(iterable: Iterable[T], n: int, *, strict: bool = False) -> Iterator[tuple[T]]:
-<<<<<<< HEAD
-    # Taken from the recipe at https://docs.python.org/3/library/itertools.html#itertools.batched , which is available by default in 3.12
-=======
     # Taken from the recipe at https://docs.python.org/3/library/itertools.html#itertools.batched ,
     # which is available by default in Python 3.12
->>>>>>> ac8f207c
     # batched('ABCDEFG', 3) → ABC DEF G
     if n < 1:
         raise ValueError("batch size must be at least one")
@@ -575,12 +425,8 @@
             no_nulls = 0
         logger.info(
             json.dumps({"api": api, "cache size": f"{no_nulls+nulls:_}", "non null cache values": f"{no_nulls:_}"})
-<<<<<<< HEAD
         )
 
 
 def pass_through(x):
-    return x
-=======
-        )
->>>>>>> ac8f207c
+    return x