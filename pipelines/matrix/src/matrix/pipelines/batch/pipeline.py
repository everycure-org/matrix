import hashlib
import itertools
import json
import logging
import warnings
from functools import partial
from typing import Any, Callable, Coroutine, Iterable, Iterator, Optional, Sequence, TypeVar

import pandas as pd
import pyarrow as pa
from kedro.pipeline import Pipeline, node, pipeline
from matrix.inject import inject_object
from matrix.kedro4argo_node import ArgoNode, ArgoResourceConfig
from matrix.pipelines.batch.schemas import to_spark_schema
from matrix.pipelines.embeddings.encoders import AttributeEncoder
from pyspark.sql import DataFrame, SparkSession
from pyspark.sql import functions as F
from pyspark.sql.window import Window

T = TypeVar("T")
V = TypeVar("V")

logger = logging.getLogger(__name__)


def cached_api_enrichment_pipeline(
    source: str,
    workers: str | int,
    input: str,
    primary_key: str,
    cache_miss_resolver: str,  # Ref to [AttributeEncoder|Normalizer]
    api: str,
    preprocessor: str,  # Ref to Callable[[DataFrame], DataFrame],
    output: str,
    new_col: str,
    batch_size: str,
    cache_schema: str,
) -> Pipeline:
    """Define a Kedro Pipeline to enrich a Spark Dataframe using optionally cached API calls.

    The advantage to using this is that any identical API calls that have
    been made in other runs will have been cached, so that the enrichment
    process will complete faster.

    Note:
         ideally the preprocessor is a no-op, a simple pass-through (like
         `lambda x: x`). If you can shape your DataFrame in such a way that it
         doesn't need a custom preprocessor (e.g. by calling your own
         preprocessor in the node just prior to this pipeline), it'll be
         computationally more efficient (meaning this subpipeline will complete
         faster, and thus saves the organization money).

    Args:
<<<<<<< HEAD
        source: Data source name, in node normalization of integration pipeline,
            there's several data sources, we need to distinguish the node names.
=======
        source: Any name that captures the context of the task, e.g. "embeddings".
            Note that this will be used to signal which cache to use, so if e.g.
            two embeddings steps require cached lookups but each lookup has a
            different return type from the resolver, then you should use two
            different source names.

        workers: The number of asynchronous tasks you want to use to split up
            the work given to the resolver.
>>>>>>> 0f03baf0

        input: Kedro reference to a Spark DataFrame where you want to add a column
            `new_col` to.

        primary_key: Name of the column that should be produced (or passed) by the
            preprocessor function. It is this column of values that will be used to
            check against the cache, or failing that, sent to the `cache_miss_resolver`.

        cache_miss_resolver: Kedro reference to an object having an apply method,
            which is an asynchronous callable that will be used to look up any cache misses.

        api: Kedro parameter to restrict the cache to use results from this
            particular API. You will want to match this with the parameters of
            the `cache_miss_resolver`.

        preprocessor: Kedro reference to a callable that will preprocess the
            `input` such that it has a column `primary_key` which is used in the
            look-up process.

        output: Kedro reference to a dataset that is the input plus this new
            `new_col` containing the results from the enrichment with the cache/API.

        new_col: Name of the column in which the values associated with the
            `primary_key` should appear.

        batch_size: The size of a batch that will be sent to the embedder. Keep in
            mind that concurrent requests may be running, which means the API might be
            getting more batches in parallel, which in turn can  have an affect
            (positive or negative, it depends on the API) on the performance. This
            argument is a determining factor of the size of the files produced by running
            the cache miss resolver.

        cache_schema: A parameters entry referencing a PyArrow schema that is
            associated with the cache for this particular cached-lookup. Used for
            serialization purposes.

    Returns:
        A Kedro Pipeline that will enrich the input DataFrame.
    """
    cache = f"batch.{source}.cache.read"
    cache_out = f"batch.{source}.{workers}.cache.write"
    cache_misses = f"batch.{source}.cache.misses"
    cache_reload = f"batch.{source}.cache.reload"

    nodes = [
        ArgoNode(
            name=f"derive_{source}_cache_misses",
            func=derive_cache_misses,
            inputs={
                "df": input,
                "cache": cache,
                "api": api,
                "primary_key": primary_key,
                "preprocessor": preprocessor,
                "cache_schema": cache_schema,
            },
            outputs=cache_misses,
            argo_config=ArgoResourceConfig(
                cpu_request=4,
                cpu_limit=4,
                memory_limit=16,
                memory_request=8,
            ),
        ),
        ArgoNode(
            name=f"resolve_{source}_cache_misses",
            func=cache_miss_resolver_wrapper,
            inputs={
                "df": cache_misses,
                "transformer": cache_miss_resolver,
                "api": api,
                "batch_size": batch_size,
                "cache_schema": cache_schema,
            },
            outputs=cache_out,
            argo_config=ArgoResourceConfig(
                cpu_request=1,
                cpu_limit=1,
                memory_request=64,
                memory_limit=64,
            ),
        ),
        ArgoNode(
            name=f"lookup_{source}_from_cache",
            func=lookup_from_cache,
            inputs={
                "df": input,
                "cache": cache_reload,
                "api": api,
                "primary_key": primary_key,
                "preprocessor": preprocessor,
                "new_col": new_col,
                "lineage_dummy": cache_out,
            },
            outputs=output,
            argo_config=ArgoResourceConfig(
                ephemeral_storage_limit=1024, ephemeral_storage_request=1024, memory_request=64, memory_limit=128
            ),
        ),
    ]

    return pipeline(nodes)


@inject_object()
def derive_cache_misses(
    df: DataFrame,
    cache: DataFrame,
    api: str,
    primary_key: str,
    cache_schema: pa.lib.Schema,
    preprocessor: Callable[[DataFrame], DataFrame],
) -> DataFrame:
    if cache.isEmpty():
        # Replace the Kedro-loaded empty dataframe with meaningless schema by smt useful.
        cache = cache.sparkSession.createDataFrame([], to_spark_schema(cache_schema))
    report_on_cache_misses(cache, api)
    cache = limit_cache_to_results_from_api(cache, api=api).select("key")
    return (
        df.transform(preprocessor)
        .select(F.col(primary_key).alias("key"))
        .join(cache, on="key", how="leftanti")
        .distinct()
    )


@inject_object()
def cache_miss_resolver_wrapper(
    df: DataFrame, transformer: AttributeEncoder, api: str, batch_size: int, cache_schema: pa.lib.Schema
) -> dict[str, Callable[[], Coroutine[Any, Any, pa.Table]]]:
    if logger.isEnabledFor(logging.INFO):
        logger.info(json.dumps({"number of cache misses": df.count()}))
    documents = (_[0] for _ in df.select("key").toLocalIterator(prefetchPartitions=True))
    batches = batched(documents, batch_size)

    async def async_delegator(batch: Sequence[str]) -> pa.Table:
        logger.info(f"embedding batch with key: {batch[0]}")
        transformed = await transformer.apply(batch)
        logger.info(f"received embedding for batch with key: {batch[0]}")
        return pa.table([batch, transformed, [api] * len(batch)], schema=cache_schema).to_pandas()

    def prep(
        batches: Iterable[Sequence[T]], api: str
    ) -> Iterator[tuple[str, Callable[[], Coroutine[Any, Any, pa.Table]]]]:
        for index, batch in enumerate(batches):
            head = batch[0]
            logger.info(f"materialized batch {index:>8_} of size {len(batch):_} with {head=}")
            # Create a unique filename per partition, with respect to the API
            key = hashlib.sha256((head + api).encode("utf-8")).hexdigest()
            yield key, partial(async_delegator, batch=batch)

    return {k: v for k, v in prep(batches, api)}


@inject_object()
def lookup_from_cache(
    df: DataFrame,
    cache: DataFrame,
    api: str,
    primary_key: str,
    preprocessor: Callable[[DataFrame], DataFrame],
    new_col: str,
    lineage_dummy: Any,  # required for kedro to keep the lineage: this function should come _after_ cache_miss_resolver_wrapper.
) -> DataFrame:
    report_on_cache_misses(cache, api)
    cache = (
        limit_cache_to_results_from_api(cache, api=api)
        .transform(resolve_cache_duplicates, id_col="key")
        .withColumnsRenamed({"key": primary_key, "value": new_col})
    )
    return df.transform(preprocessor).join(cache, how="left", on=primary_key)


def limit_cache_to_results_from_api(df: DataFrame, api: str) -> DataFrame:
    """Filter the cache for results from a particular `api`.

    Note that the reason for filtering for results from the api is that
    you likely don't want to add results from a different API than the one
    you use to resolve cache misses.
    """
    return df.filter(df["api"] == api).drop("api")


def resolve_cache_duplicates(df: DataFrame, id_col: str) -> DataFrame:
    """Return a DataFrame where duplicates have been removed in a non-discriminatory fashion.

    Duplicates are detected by their `id_col`.
    """
    keys, distinct_keys = df.agg(F.count("*"), F.count_distinct(id_col)).first()
    if keys != distinct_keys:
        # Warnings can be converted to errors, making them more ideal here.
        warnings.warn(
            "The cache contains duplicate keys. This is likely the result of a "
            "concurrent run and should be prevented. Continuing by non-"
            "discriminatory dropping duplicates…"
        )
        df = df.drop_duplicates([id_col])
    return df


def batched(iterable: Iterable[T], n: int, *, strict: bool = False) -> Iterator[tuple[T]]:
    # Taken from the recipe at https://docs.python.org/3/library/itertools.html#itertools.batched ,
    # which is available by default in Python 3.12
    # batched('ABCDEFG', 3) → ABC DEF G
    if n < 1:
        raise ValueError("batch size must be at least one")
    iterator = iter(iterable)
    while batch := tuple(itertools.islice(iterator, n)):
        if strict and len(batch) != n:
            raise ValueError("batched(): incomplete batch")
        yield batch


@inject_object()
def _transform(dfs: dict[str, Any], transformer, **transformer_kwargs):
    """Function to bucketize input data.

    Args:
        dfs: mapping of paths to df load functions
        encoder: encoder to run
    """

    def _func(dataframe: pd.DataFrame):
        return lambda df=dataframe: transformer.apply(df(), **transformer_kwargs)

    shards = {}
    for path, df in dfs.items():
        # Invoke function to compute embeddings
        shards[path] = _func(df)

    return shards


def _bucketize(df: DataFrame, bucket_size: int, columns: Optional[list[str]] = None) -> pd.DataFrame:
    """Function to bucketize df in given number of buckets.

    Args:
        df: dataframe to bucketize
        bucket_size: size of the buckets
    Returns:
        Dataframe augmented with `bucket` column
    """
    if columns is None:
        columns = []

    # Retrieve number of elements
    num_elements = df.count()
    num_buckets = (num_elements + bucket_size - 1) // bucket_size

    # Construct df to bucketize
    spark_session: SparkSession = SparkSession.builder.getOrCreate()

    # Bucketize df
    buckets = spark_session.createDataFrame(
        data=[(bucket, bucket * bucket_size, (bucket + 1) * bucket_size) for bucket in range(num_buckets)],
        schema=["bucket", "min_range", "max_range"],
    )

    return (
        df.withColumn("row_num", F.row_number().over(Window.orderBy("id")) - F.lit(1))
        .join(buckets, on=[(F.col("row_num") >= (F.col("min_range"))) & (F.col("row_num") < F.col("max_range"))])
        .select("id", *columns, "bucket")
    )


# NOTE: This will be deleted in next PR, when we consolidate the node normalizer step
def create_pipeline(
    source: str,
    df: str,
    output: str,
    bucket_size: str,
    transformer: str,
    columns: list[str] = None,
    max_workers: int = 10,
    **transformer_kwargs,
) -> Pipeline:
    """Pipeline to transform dataframe."""
    return pipeline(
        [
            ArgoNode(
                func=_bucketize,
                inputs={
                    key: value
                    for key, value in {"df": df, "bucket_size": bucket_size, "columns": columns}.items()
                    if value is not None
                },
                outputs=f"batch.int.{source}.input_bucketized@spark",
                name=f"bucketize_{source}_input",
                # argo_config=ArgoResourceConfig(
                #    cpu_request=48,
                #    cpu_limit=48,
                #    memory_limit=192,
                #    memory_request=120,
                # ),
            ),
            node(
                func=_transform,
                inputs={
                    "dfs": f"batch.int.{source}.input_bucketized@partitioned",
                    "transformer": transformer,
                    **transformer_kwargs,
                },
                outputs=f"batch.int.{source}.{max_workers}.input_transformed@partitioned",
                name=f"transform_{source}_input",
            ),
            node(
                func=lambda x: x,
                inputs=[f"batch.int.{source}.{max_workers}.input_transformed@spark"],
                outputs=output,
                name=f"extract_{source}_input",
            ),
        ],
        tags=["argowf.fuse", f"argowf.fuse-group.{source}"],
    )


def report_on_cache_misses(df: DataFrame, api: str) -> None:
    if logger.isEnabledFor(logging.INFO):
        rows = sorted(df.filter(df["api"] == api).groupBy("value").count().collect())
        if len(rows) > 1:
            no_nulls = rows[0][1]  # False sorts before True, so isNull->False comes first
            nulls = rows[1][1]
        elif len(rows) == 1:
            label, value = rows.pop()
            if label is False:
                no_nulls = value
                nulls = 0
            else:
                no_nulls = 0
                nulls = value
        else:
            nulls = 0
            no_nulls = 0
        logger.info(
            json.dumps({"api": api, "cache size": f"{no_nulls+nulls:_}", "non null cache values": f"{no_nulls:_}"})
        )<|MERGE_RESOLUTION|>--- conflicted
+++ resolved
@@ -51,10 +51,6 @@
          faster, and thus saves the organization money).
 
     Args:
-<<<<<<< HEAD
-        source: Data source name, in node normalization of integration pipeline,
-            there's several data sources, we need to distinguish the node names.
-=======
         source: Any name that captures the context of the task, e.g. "embeddings".
             Note that this will be used to signal which cache to use, so if e.g.
             two embeddings steps require cached lookups but each lookup has a
@@ -63,7 +59,6 @@
 
         workers: The number of asynchronous tasks you want to use to split up
             the work given to the resolver.
->>>>>>> 0f03baf0
 
         input: Kedro reference to a Spark DataFrame where you want to add a column
             `new_col` to.
@@ -329,7 +324,7 @@
     )
 
 
-# NOTE: This will be deleted in next PR, when we consolidate the node normalizer step
+# TODO: This will be deleted in next PR, when we consolidate the node normalizer step
 def create_pipeline(
     source: str,
     df: str,
