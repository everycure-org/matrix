import hashlib
import itertools
import json
import logging
import warnings
from functools import partial
from typing import Any, Callable, Coroutine, Iterable, Iterator, Optional, Sequence, TypeVar

import pandas as pd
import pyarrow as pa
from kedro.pipeline import Pipeline, node, pipeline
from matrix.inject import inject_object
from matrix.kedro4argo_node import ArgoNode, ArgoResourceConfig
<<<<<<< HEAD
=======
from matrix.pipelines.batch.schemas import to_spark_schema
>>>>>>> 1684f338
from matrix.pipelines.embeddings.encoders import AttributeEncoder
from pyspark.sql import DataFrame, SparkSession
from pyspark.sql import functions as F
from pyspark.sql.window import Window

T = TypeVar("T")
V = TypeVar("V")

logger = logging.getLogger(__name__)

<<<<<<< HEAD
CACHE_COLUMNS = ["key", "value", "api"]

DATA_TYPE_MAPPING = {
    "string": pa.string(),
    "float32": pa.float32(),
    "float64": pa.float64(),
    "int32": pa.int32(),
    "int64": pa.int64(),
}


def load_cache_schema(value_type, scope) -> pa.schema:
    value_type = DATA_TYPE_MAPPING[value_type]
    return pa.schema({"key": pa.string(), "value": pa.list_(value_type), "api": pa.string()}, metadata={"scope": scope})


def create_node_embeddings_pipeline() -> Pipeline:
    return cached_api_enrichment_pipeline(
        source="embeddings",
        input="integration.prm.filtered_nodes",
=======

def create_node_embeddings_pipeline() -> Pipeline:
    source = "embeddings"
    workers = 20
    return cached_api_enrichment_pipeline(
        source=source,
        cache=f"batch.{source}.cache.read",
        cache_out=f"batch.{source}.{workers}.cache.write",
        input="filtering.prm.filtered_nodes",
>>>>>>> 1684f338
        output="embeddings.feat.graph.node_embeddings@spark",
        preprocessor="params:embeddings.node.caching.preprocessor",
        cache_miss_resolver="params:embeddings.node.caching.resolver",
        api="params:embeddings.node.caching.api",
        new_col="params:embeddings.node.caching.target_col",
<<<<<<< HEAD
        cache="embeddings.node.cache.read",
        primary_key="params:embeddings.node.caching.primary_key",
        batch_size="params:embeddings.node.caching.batch_size",
        cache_misses="embeddings.node.cache.misses",
        cache_reload="embeddings.node.cache.reload",
        cache_out="embeddings.node.cache.write",
        value_type="params:embeddings.node.caching.cache_schema.value_type",
        scope="params:embeddings.node.caching.cache_schema.scope",
=======
        primary_key="params:embeddings.node.caching.primary_key",
        batch_size="params:embeddings.node.caching.batch_size",
        cache_schema="params:embeddings.node.caching.cache_schema",
>>>>>>> 1684f338
    )


def cached_api_enrichment_pipeline(
    source: str,
    input: str,
    primary_key: str,
    cache_miss_resolver: str,  # Ref to [AttributeEncoder|Normalizer]
    api: str,
    preprocessor: str,  # Ref to Callable[[DataFrame], DataFrame],
    output: str,
    new_col: str,
    batch_size: str,
    cache: str,
<<<<<<< HEAD
    cache_misses: str,
    cache_reload: str,
    cache_out: str,
    value_type: str,
    scope: str,
) -> Pipeline:
    """
    Define a Kedro Pipeline to enrich a Spark Dataframe using optionally cached API calls.
=======
    cache_schema: str,
    cache_out: str,
) -> Pipeline:
    """Define a Kedro Pipeline to enrich a Spark Dataframe using optionally cached API calls.
>>>>>>> 1684f338

    The advantage to using this is that any identical API calls that have
    been made in other runs will have been cached, so that the enrichment
    process will complete faster.

<<<<<<< HEAD
    Note: ideally the preprocessor is a no-op, a simple pass-through (like
    `lambda x: x`). If you can shape your DataFrame in such a way that it
    doesn't need a custom preprocessor (e.g. by calling your own preprocessor
    in the node just prior to this pipeline), it'll be computationally more efficient
    (meaning this subpipeline will complete faster, and thus saves the
    organization money).

    Args:
        source: data source name, in node normalization of integration pipeline,
        there's several data sources, we need to distinguish the node names.

        input: Kedro reference to a Spark DataFrame where you want to add a column
        `new_col` to.

        primary_key: name of the column that should be produced (or passed) by the
        preprocessor function. It is this column of values that will be used to
        check against the cache, or failing that, sent to the cache_miss_resolver.

        cache_miss_resolver: Kedro reference to an object having an apply method,
        which is an asynchronous callable that will be used to look up any cache misses.

        api: Kedro parameter to restrict the cache to use results from this
        particular API. You will want to match this with the parameters of
        the `cache_miss_resolver`.

        preprocessor: Kedro reference to a callable that will preprocess the
        `input` such that it has a column `primary_key` which is used in the
        look-up process.

        output: Kedro reference to a dataset that is the input plus this new
        `new_col` containing the results from the enrichment with the cache/API.

        new_col: name of the column in which the values associated with the
        `primary_key` should appear.

        batch_size: the size of a batch that will be sent to the embedder. Keep in
        mind that concurrent requests may be running, which means the API might be
        getting more batches in parallel, which in turn can  have an affect
        (positive or negative, it depends on the API) on the performance. This
        argument is a determining factor of the size of the files produced by running
        the cache miss resolver.

        cache: Kedro reference to the Spark DataFrame that maps keys to values. The
        keys will be compared to the `primary_key` column of the DataFrame
        resulting from calling the `preprocessor` on the `input`. Aside from the
        key and value column, it also has a third column, named api, linking the
        keys to the API used at the time of the lookup.

        cache_misses: a Kedro reference to a SparkDataset that is used for
        temporary results.
        This should refer to a **unique** storage location particular to the API
        and the kedro node, to avoid concurrent overwrites. That is, for embeddings
        and node normalization, these should be different paths.

        cache_reload: a Catalog entry that duplicates `cache`. There only to force
        Kedro to re-load the cache, otherwise it will continue with the files it
        found before the cache miss resolver modified the cache location.

        cache_out: a Catalog entry that points to the same location as `cache`, and
        `cache_reload`, but uses PartitionedAsyncParallelDatasets to append batches
        of resolved misses to the already existing cache.

    Returns:
        A Kedro Pipeline that will enrich the input DataFrame.
    """
=======
    Note:
         ideally the preprocessor is a no-op, a simple pass-through (like
         `lambda x: x`). If you can shape your DataFrame in such a way that it
         doesn't need a custom preprocessor (e.g. by calling your own
         preprocessor in the node just prior to this pipeline), it'll be
         computationally more efficient (meaning this subpipeline will complete
         faster, and thus saves the organization money).

    Args:
        input: Kedro reference to a Spark DataFrame where you want to add a column
            `new_col` to.

        primary_key: Name of the column that should be produced (or passed) by the
            preprocessor function. It is this column of values that will be used to
            check against the cache, or failing that, sent to the `cache_miss_resolver`.

        cache_miss_resolver: Kedro reference to an object having an apply method,
            which is an asynchronous callable that will be used to look up any cache misses.

        api: Kedro parameter to restrict the cache to use results from this
            particular API. You will want to match this with the parameters of
            the `cache_miss_resolver`.

        preprocessor: Kedro reference to a callable that will preprocess the
            `input` such that it has a column `primary_key` which is used in the
            look-up process.

        output: Kedro reference to a dataset that is the input plus this new
            `new_col` containing the results from the enrichment with the cache/API.

        new_col: Name of the column in which the values associated with the
        `primary_key` should appear.

        batch_size: The size of a batch that will be sent to the embedder. Keep in
            mind that concurrent requests may be running, which means the API might be
            getting more batches in parallel, which in turn can  have an affect
            (positive or negative, it depends on the API) on the performance. This
            argument is a determining factor of the size of the files produced by running
            the cache miss resolver.

        cache: Kedro reference to the Spark DataFrame that maps keys to values. The
            keys will be compared to the `primary_key` column of the DataFrame
            resulting from calling the `preprocessor` on the `input`. Aside from the
            key and value column, it also has a third column, named api, linking the
            keys to the API used at the time of the lookup.

        cache_out: A Catalog entry that points to the same location as `cache`,
            but uses PartitionedAsyncParallelDatasets to append batches
            of resolved misses to the already existing cache.

        cache_schema: A parameters entry referencing a PyArrow schema that is
            associated with the cache for this particular cached-lookup.

    Returns:
        Kedro Pipeline.
    """
    cache_misses = f"batch.{source}.cache.misses"
    cache_reload = f"batch.{source}.cache.reload"

>>>>>>> 1684f338
    nodes = [
        ArgoNode(
            name=f"derive_{source}_cache_misses",
            func=derive_cache_misses,
<<<<<<< HEAD
            inputs={"df": input, "cache": cache, "api": api, "primary_key": primary_key, "preprocessor": preprocessor},
=======
            inputs={
                "df": input,
                "cache": cache,
                "api": api,
                "primary_key": primary_key,
                "preprocessor": preprocessor,
                "cache_schema": cache_schema,
            },
>>>>>>> 1684f338
            outputs=cache_misses,
            argo_config=ArgoResourceConfig(
                cpu_request=4,
                cpu_limit=4,
                memory_limit=16,
                memory_request=8,
            ),
        ),
        ArgoNode(
            name=f"resolve_{source}_cache_misses",
            func=cache_miss_resolver_wrapper,
            inputs={
                "df": cache_misses,
                "transformer": cache_miss_resolver,
                "api": api,
                "batch_size": batch_size,
<<<<<<< HEAD
                "value_type": value_type,
                "scope": scope,
=======
                "cache_schema": cache_schema,
>>>>>>> 1684f338
            },
            outputs=cache_out,
            argo_config=ArgoResourceConfig(
                cpu_request=1,
                cpu_limit=2,
                memory_request=64,
                memory_limit=64,
            ),
        ),
        ArgoNode(
            name=f"lookup_{source}_from_cache",
            func=lookup_from_cache,
            inputs={
                "df": input,
                "cache": cache_reload,
                "api": api,
                "primary_key": primary_key,
                "preprocessor": preprocessor,
                "new_col": new_col,
                "lineage_dummy": cache_out,
            },
            outputs=output,
            argo_config=ArgoResourceConfig(ephemeral_storage_limit=1024, memory_limit=128),
        ),
    ]

    return pipeline(nodes)


@inject_object()
def derive_cache_misses(
<<<<<<< HEAD
    df: DataFrame, cache: DataFrame, api: str, primary_key: str, preprocessor: Callable[[DataFrame], DataFrame]
) -> DataFrame:
    report_on_cache_misses(cache, api)
    df = df.limit(1000)
    assert (
        cache.columns == CACHE_COLUMNS
    ), f"The cache's columns does not match {CACHE_COLUMNS}. Note that the order is fixed, so that appends would work correctly."
    cache = limit_cache_to_results_from_api(cache, api=api).select(CACHE_COLUMNS[0])
    return (
        df.transform(preprocessor)
        .select(F.col(primary_key).alias(CACHE_COLUMNS[0]))
        .join(cache, on=CACHE_COLUMNS[0], how="leftanti")
=======
    df: DataFrame,
    cache: DataFrame,
    api: str,
    primary_key: str,
    cache_schema: pa.lib.Schema,
    preprocessor: Callable[[DataFrame], DataFrame],
) -> DataFrame:
    if cache.isEmpty():
        # Replace the Kedro-loaded empty dataframe with meaningless schema by smt useful.
        cache = cache.sparkSession.createDataFrame([], to_spark_schema(cache_schema))
    report_on_cache_misses(cache, api)
    cache = limit_cache_to_results_from_api(cache, api=api).select("key")
    return (
        df.transform(preprocessor)
        .select(F.col(primary_key).alias("key"))
        .join(cache, on="key", how="leftanti")
>>>>>>> 1684f338
        .distinct()
    )


@inject_object()
def cache_miss_resolver_wrapper(
<<<<<<< HEAD
    df: DataFrame, transformer: AttributeEncoder, api: str, batch_size: int, value_type, scope
) -> dict[str, Callable[[], Coroutine[Any, Any, pa.Table]]]:
    # cache_schema=NORM_CACHE_SCHEMA
    cache_schema = load_cache_schema(value_type, scope)
    logger.info(f"schema: {cache_schema}")
    if logger.isEnabledFor(logging.INFO):
        logger.info(json.dumps({"number of cache misses": df.count()}))
    assert (
        df.columns == CACHE_COLUMNS[:1]
    ), f"The cache misses should consist of just one column named '{CACHE_COLUMNS[0]}'"
    documents = (_[0] for _ in df.toLocalIterator(prefetchPartitions=True))
=======
    df: DataFrame, transformer: AttributeEncoder, api: str, batch_size: int, cache_schema: pa.lib.Schema
) -> dict[str, Callable[[], Coroutine[Any, Any, pa.Table]]]:
    if logger.isEnabledFor(logging.INFO):
        logger.info(json.dumps({"number of cache misses": df.count()}))
    documents = (_[0] for _ in df.select("key").toLocalIterator(prefetchPartitions=True))
>>>>>>> 1684f338
    batches = batched(documents, batch_size)

    async def async_delegator(batch: Sequence[str]) -> pa.Table:
        logger.info(f"embedding batch with key: {batch[0]}")
        transformed = await transformer.apply(batch)
        logger.info(f"received embedding for batch with key: {batch[0]}")
        return pa.table([batch, transformed, [api] * len(batch)], schema=cache_schema).to_pandas()

    def prep(
        batches: Iterable[Sequence[T]], api: str
    ) -> Iterator[tuple[str, Callable[[], Coroutine[Any, Any, pa.Table]]]]:
        for index, batch in enumerate(batches):
            head = batch[0]
            logger.info(f"materialized batch {index:>8_} of size {len(batch):_} with {head=}")
            # Create a unique filename per partition, with respect to the API
            key = hashlib.sha256((head + api).encode("utf-8")).hexdigest()
            yield key, partial(async_delegator, batch=batch)

    return {k: v for k, v in prep(batches, api)}


@inject_object()
def lookup_from_cache(
    df: DataFrame,
    cache: DataFrame,
    api: str,
    primary_key: str,
    preprocessor: Callable[[DataFrame], DataFrame],
    new_col: str,
    lineage_dummy: Any,  # required for kedro to keep the lineage: this function should come _after_ cache_miss_resolver_wrapper.
) -> DataFrame:
    report_on_cache_misses(cache, api)
    cache = (
        limit_cache_to_results_from_api(cache, api=api)
<<<<<<< HEAD
        .transform(resolve_cache_duplicates, id_col=CACHE_COLUMNS[0])
        .withColumnsRenamed({CACHE_COLUMNS[0]: primary_key, CACHE_COLUMNS[1]: new_col})
=======
        .transform(resolve_cache_duplicates, id_col="key")
        .withColumnsRenamed({"key": primary_key, "value": new_col})
>>>>>>> 1684f338
    )
    return df.transform(preprocessor).join(cache, how="left", on=primary_key)


def limit_cache_to_results_from_api(df: DataFrame, api: str) -> DataFrame:
    """Filter the cache for results from a particular `api`.

    Note that the reason for filtering for results from the api is that
    you likely don't want to add results from a different API than the one
<<<<<<< HEAD
    you use to resolve cache misses."""
    return df.filter(df[CACHE_COLUMNS[2]] == api).drop(CACHE_COLUMNS[2])
=======
    you use to resolve cache misses.
    """
    return df.filter(df["api"] == api).drop("api")
>>>>>>> 1684f338


def resolve_cache_duplicates(df: DataFrame, id_col: str) -> DataFrame:
    """Return a DataFrame where duplicates have been removed in a non-discriminatory fashion.

<<<<<<< HEAD
    Duplicates are detected by their `id_col`."""
=======
    Duplicates are detected by their `id_col`.
    """
>>>>>>> 1684f338
    keys, distinct_keys = df.agg(F.count("*"), F.count_distinct(id_col)).first()
    if keys != distinct_keys:
        # Warnings can be converted to errors, making them more ideal here.
        warnings.warn(
            "The cache contains duplicate keys. This is likely the result of a "
            "concurrent run and should be prevented. Continuing by non-"
            "discriminatory dropping duplicates…"
        )
        df = df.drop_duplicates([id_col])
    return df


def batched(iterable: Iterable[T], n: int, *, strict: bool = False) -> Iterator[tuple[T]]:
    # Taken from the recipe at https://docs.python.org/3/library/itertools.html#itertools.batched ,
    # which is available by default in Python 3.12
    # batched('ABCDEFG', 3) → ABC DEF G
    if n < 1:
        raise ValueError("batch size must be at least one")
    iterator = iter(iterable)
    while batch := tuple(itertools.islice(iterator, n)):
        if strict and len(batch) != n:
            raise ValueError("batched(): incomplete batch")
        yield batch


@inject_object()
def _transform(dfs: dict[str, Any], transformer, **transformer_kwargs):
    """Function to bucketize input data.

    Args:
        dfs: mapping of paths to df load functions
        encoder: encoder to run
    """

    def _func(dataframe: pd.DataFrame):
        return lambda df=dataframe: transformer.apply(df(), **transformer_kwargs)

    shards = {}
    for path, df in dfs.items():
        # Invoke function to compute embeddings
        shards[path] = _func(df)

    return shards


def _bucketize(df: DataFrame, bucket_size: int, columns: Optional[list[str]] = None) -> pd.DataFrame:
    """Function to bucketize df in given number of buckets.

    Args:
        df: dataframe to bucketize
        bucket_size: size of the buckets
    Returns:
        Dataframe augmented with `bucket` column
    """
    if columns is None:
        columns = []

    # Retrieve number of elements
    num_elements = df.count()
    num_buckets = (num_elements + bucket_size - 1) // bucket_size

    # Construct df to bucketize
    spark_session: SparkSession = SparkSession.builder.getOrCreate()

    # Bucketize df
    buckets = spark_session.createDataFrame(
        data=[(bucket, bucket * bucket_size, (bucket + 1) * bucket_size) for bucket in range(num_buckets)],
        schema=["bucket", "min_range", "max_range"],
    )

    return (
        df.withColumn("row_num", F.row_number().over(Window.orderBy("id")) - F.lit(1))
        .join(buckets, on=[(F.col("row_num") >= (F.col("min_range"))) & (F.col("row_num") < F.col("max_range"))])
        .select("id", *columns, "bucket")
    )


def create_pipeline(
    source: str,
    df: str,
    output: str,
    bucket_size: str,
    transformer: str,
    columns: list[str] = None,
    max_workers: int = 10,
    **transformer_kwargs,
) -> Pipeline:
    """Pipeline to transform dataframe."""
    return pipeline(
        [
            ArgoNode(
                func=_bucketize,
                inputs={
                    key: value
                    for key, value in {"df": df, "bucket_size": bucket_size, "columns": columns}.items()
                    if value is not None
                },
                outputs=f"batch.int.{source}.input_bucketized@spark",
                name=f"bucketize_{source}_input",
                # argo_config=ArgoResourceConfig(
                #    cpu_request=48,
                #    cpu_limit=48,
                #    memory_limit=192,
                #    memory_request=120,
                # ),
            ),
            node(
                func=_transform,
                inputs={
                    "dfs": f"batch.int.{source}.input_bucketized@partitioned",
                    "transformer": transformer,
                    **transformer_kwargs,
                },
                outputs=f"batch.int.{source}.{max_workers}.input_transformed@partitioned",
                name=f"transform_{source}_input",
            ),
            node(
                func=lambda x: x,
                inputs=[f"batch.int.{source}.{max_workers}.input_transformed@spark"],
                outputs=output,
                name=f"extract_{source}_input",
            ),
        ],
        tags=["argowf.fuse", f"argowf.fuse-group.{source}"],
    )


def report_on_cache_misses(df: DataFrame, api: str) -> None:
    if logger.isEnabledFor(logging.INFO):
<<<<<<< HEAD
        rows = sorted(df.filter(df[CACHE_COLUMNS[2]] == api).groupBy(df[CACHE_COLUMNS[1]].isNull()).count().collect())
=======
        rows = sorted(df.filter(df["api"] == api).groupBy("value").count().collect())
>>>>>>> 1684f338
        if len(rows) > 1:
            no_nulls = rows[0][1]  # False sorts before True, so isNull->False comes first
            nulls = rows[1][1]
        elif len(rows) == 1:
            label, value = rows.pop()
            if label is False:
                no_nulls = value
                nulls = 0
            else:
                no_nulls = 0
                nulls = value
        else:
            nulls = 0
            no_nulls = 0
        logger.info(
            json.dumps({"api": api, "cache size": f"{no_nulls+nulls:_}", "non null cache values": f"{no_nulls:_}"})
<<<<<<< HEAD
        )


def pass_through(x):
    return x
=======
        )
>>>>>>> 1684f338
<|MERGE_RESOLUTION|>--- conflicted
+++ resolved
@@ -11,10 +11,7 @@
 from kedro.pipeline import Pipeline, node, pipeline
 from matrix.inject import inject_object
 from matrix.kedro4argo_node import ArgoNode, ArgoResourceConfig
-<<<<<<< HEAD
-=======
 from matrix.pipelines.batch.schemas import to_spark_schema
->>>>>>> 1684f338
 from matrix.pipelines.embeddings.encoders import AttributeEncoder
 from pyspark.sql import DataFrame, SparkSession
 from pyspark.sql import functions as F
@@ -25,28 +22,6 @@
 
 logger = logging.getLogger(__name__)
 
-<<<<<<< HEAD
-CACHE_COLUMNS = ["key", "value", "api"]
-
-DATA_TYPE_MAPPING = {
-    "string": pa.string(),
-    "float32": pa.float32(),
-    "float64": pa.float64(),
-    "int32": pa.int32(),
-    "int64": pa.int64(),
-}
-
-
-def load_cache_schema(value_type, scope) -> pa.schema:
-    value_type = DATA_TYPE_MAPPING[value_type]
-    return pa.schema({"key": pa.string(), "value": pa.list_(value_type), "api": pa.string()}, metadata={"scope": scope})
-
-
-def create_node_embeddings_pipeline() -> Pipeline:
-    return cached_api_enrichment_pipeline(
-        source="embeddings",
-        input="integration.prm.filtered_nodes",
-=======
 
 def create_node_embeddings_pipeline() -> Pipeline:
     source = "embeddings"
@@ -56,26 +31,14 @@
         cache=f"batch.{source}.cache.read",
         cache_out=f"batch.{source}.{workers}.cache.write",
         input="filtering.prm.filtered_nodes",
->>>>>>> 1684f338
         output="embeddings.feat.graph.node_embeddings@spark",
         preprocessor="params:embeddings.node.caching.preprocessor",
         cache_miss_resolver="params:embeddings.node.caching.resolver",
         api="params:embeddings.node.caching.api",
         new_col="params:embeddings.node.caching.target_col",
-<<<<<<< HEAD
-        cache="embeddings.node.cache.read",
-        primary_key="params:embeddings.node.caching.primary_key",
-        batch_size="params:embeddings.node.caching.batch_size",
-        cache_misses="embeddings.node.cache.misses",
-        cache_reload="embeddings.node.cache.reload",
-        cache_out="embeddings.node.cache.write",
-        value_type="params:embeddings.node.caching.cache_schema.value_type",
-        scope="params:embeddings.node.caching.cache_schema.scope",
-=======
         primary_key="params:embeddings.node.caching.primary_key",
         batch_size="params:embeddings.node.caching.batch_size",
         cache_schema="params:embeddings.node.caching.cache_schema",
->>>>>>> 1684f338
     )
 
 
@@ -90,93 +53,15 @@
     new_col: str,
     batch_size: str,
     cache: str,
-<<<<<<< HEAD
-    cache_misses: str,
-    cache_reload: str,
-    cache_out: str,
-    value_type: str,
-    scope: str,
-) -> Pipeline:
-    """
-    Define a Kedro Pipeline to enrich a Spark Dataframe using optionally cached API calls.
-=======
     cache_schema: str,
     cache_out: str,
 ) -> Pipeline:
     """Define a Kedro Pipeline to enrich a Spark Dataframe using optionally cached API calls.
->>>>>>> 1684f338
 
     The advantage to using this is that any identical API calls that have
     been made in other runs will have been cached, so that the enrichment
     process will complete faster.
 
-<<<<<<< HEAD
-    Note: ideally the preprocessor is a no-op, a simple pass-through (like
-    `lambda x: x`). If you can shape your DataFrame in such a way that it
-    doesn't need a custom preprocessor (e.g. by calling your own preprocessor
-    in the node just prior to this pipeline), it'll be computationally more efficient
-    (meaning this subpipeline will complete faster, and thus saves the
-    organization money).
-
-    Args:
-        source: data source name, in node normalization of integration pipeline,
-        there's several data sources, we need to distinguish the node names.
-
-        input: Kedro reference to a Spark DataFrame where you want to add a column
-        `new_col` to.
-
-        primary_key: name of the column that should be produced (or passed) by the
-        preprocessor function. It is this column of values that will be used to
-        check against the cache, or failing that, sent to the cache_miss_resolver.
-
-        cache_miss_resolver: Kedro reference to an object having an apply method,
-        which is an asynchronous callable that will be used to look up any cache misses.
-
-        api: Kedro parameter to restrict the cache to use results from this
-        particular API. You will want to match this with the parameters of
-        the `cache_miss_resolver`.
-
-        preprocessor: Kedro reference to a callable that will preprocess the
-        `input` such that it has a column `primary_key` which is used in the
-        look-up process.
-
-        output: Kedro reference to a dataset that is the input plus this new
-        `new_col` containing the results from the enrichment with the cache/API.
-
-        new_col: name of the column in which the values associated with the
-        `primary_key` should appear.
-
-        batch_size: the size of a batch that will be sent to the embedder. Keep in
-        mind that concurrent requests may be running, which means the API might be
-        getting more batches in parallel, which in turn can  have an affect
-        (positive or negative, it depends on the API) on the performance. This
-        argument is a determining factor of the size of the files produced by running
-        the cache miss resolver.
-
-        cache: Kedro reference to the Spark DataFrame that maps keys to values. The
-        keys will be compared to the `primary_key` column of the DataFrame
-        resulting from calling the `preprocessor` on the `input`. Aside from the
-        key and value column, it also has a third column, named api, linking the
-        keys to the API used at the time of the lookup.
-
-        cache_misses: a Kedro reference to a SparkDataset that is used for
-        temporary results.
-        This should refer to a **unique** storage location particular to the API
-        and the kedro node, to avoid concurrent overwrites. That is, for embeddings
-        and node normalization, these should be different paths.
-
-        cache_reload: a Catalog entry that duplicates `cache`. There only to force
-        Kedro to re-load the cache, otherwise it will continue with the files it
-        found before the cache miss resolver modified the cache location.
-
-        cache_out: a Catalog entry that points to the same location as `cache`, and
-        `cache_reload`, but uses PartitionedAsyncParallelDatasets to append batches
-        of resolved misses to the already existing cache.
-
-    Returns:
-        A Kedro Pipeline that will enrich the input DataFrame.
-    """
-=======
     Note:
          ideally the preprocessor is a no-op, a simple pass-through (like
          `lambda x: x`). If you can shape your DataFrame in such a way that it
@@ -186,6 +71,9 @@
          faster, and thus saves the organization money).
 
     Args:
+        source: Data source name, in node normalization of integration pipeline,
+            there's several data sources, we need to distinguish the node names.
+
         input: Kedro reference to a Spark DataFrame where you want to add a column
             `new_col` to.
 
@@ -231,19 +119,15 @@
             associated with the cache for this particular cached-lookup.
 
     Returns:
-        Kedro Pipeline.
+        A Kedro Pipeline that will enrich the input DataFrame.
     """
     cache_misses = f"batch.{source}.cache.misses"
     cache_reload = f"batch.{source}.cache.reload"
 
->>>>>>> 1684f338
     nodes = [
         ArgoNode(
             name=f"derive_{source}_cache_misses",
             func=derive_cache_misses,
-<<<<<<< HEAD
-            inputs={"df": input, "cache": cache, "api": api, "primary_key": primary_key, "preprocessor": preprocessor},
-=======
             inputs={
                 "df": input,
                 "cache": cache,
@@ -252,7 +136,6 @@
                 "preprocessor": preprocessor,
                 "cache_schema": cache_schema,
             },
->>>>>>> 1684f338
             outputs=cache_misses,
             argo_config=ArgoResourceConfig(
                 cpu_request=4,
@@ -269,12 +152,7 @@
                 "transformer": cache_miss_resolver,
                 "api": api,
                 "batch_size": batch_size,
-<<<<<<< HEAD
-                "value_type": value_type,
-                "scope": scope,
-=======
                 "cache_schema": cache_schema,
->>>>>>> 1684f338
             },
             outputs=cache_out,
             argo_config=ArgoResourceConfig(
@@ -306,20 +184,6 @@
 
 @inject_object()
 def derive_cache_misses(
-<<<<<<< HEAD
-    df: DataFrame, cache: DataFrame, api: str, primary_key: str, preprocessor: Callable[[DataFrame], DataFrame]
-) -> DataFrame:
-    report_on_cache_misses(cache, api)
-    df = df.limit(1000)
-    assert (
-        cache.columns == CACHE_COLUMNS
-    ), f"The cache's columns does not match {CACHE_COLUMNS}. Note that the order is fixed, so that appends would work correctly."
-    cache = limit_cache_to_results_from_api(cache, api=api).select(CACHE_COLUMNS[0])
-    return (
-        df.transform(preprocessor)
-        .select(F.col(primary_key).alias(CACHE_COLUMNS[0]))
-        .join(cache, on=CACHE_COLUMNS[0], how="leftanti")
-=======
     df: DataFrame,
     cache: DataFrame,
     api: str,
@@ -336,32 +200,17 @@
         df.transform(preprocessor)
         .select(F.col(primary_key).alias("key"))
         .join(cache, on="key", how="leftanti")
->>>>>>> 1684f338
         .distinct()
     )
 
 
 @inject_object()
 def cache_miss_resolver_wrapper(
-<<<<<<< HEAD
-    df: DataFrame, transformer: AttributeEncoder, api: str, batch_size: int, value_type, scope
-) -> dict[str, Callable[[], Coroutine[Any, Any, pa.Table]]]:
-    # cache_schema=NORM_CACHE_SCHEMA
-    cache_schema = load_cache_schema(value_type, scope)
-    logger.info(f"schema: {cache_schema}")
-    if logger.isEnabledFor(logging.INFO):
-        logger.info(json.dumps({"number of cache misses": df.count()}))
-    assert (
-        df.columns == CACHE_COLUMNS[:1]
-    ), f"The cache misses should consist of just one column named '{CACHE_COLUMNS[0]}'"
-    documents = (_[0] for _ in df.toLocalIterator(prefetchPartitions=True))
-=======
     df: DataFrame, transformer: AttributeEncoder, api: str, batch_size: int, cache_schema: pa.lib.Schema
 ) -> dict[str, Callable[[], Coroutine[Any, Any, pa.Table]]]:
     if logger.isEnabledFor(logging.INFO):
         logger.info(json.dumps({"number of cache misses": df.count()}))
     documents = (_[0] for _ in df.select("key").toLocalIterator(prefetchPartitions=True))
->>>>>>> 1684f338
     batches = batched(documents, batch_size)
 
     async def async_delegator(batch: Sequence[str]) -> pa.Table:
@@ -396,13 +245,8 @@
     report_on_cache_misses(cache, api)
     cache = (
         limit_cache_to_results_from_api(cache, api=api)
-<<<<<<< HEAD
-        .transform(resolve_cache_duplicates, id_col=CACHE_COLUMNS[0])
-        .withColumnsRenamed({CACHE_COLUMNS[0]: primary_key, CACHE_COLUMNS[1]: new_col})
-=======
         .transform(resolve_cache_duplicates, id_col="key")
         .withColumnsRenamed({"key": primary_key, "value": new_col})
->>>>>>> 1684f338
     )
     return df.transform(preprocessor).join(cache, how="left", on=primary_key)
 
@@ -412,25 +256,16 @@
 
     Note that the reason for filtering for results from the api is that
     you likely don't want to add results from a different API than the one
-<<<<<<< HEAD
-    you use to resolve cache misses."""
-    return df.filter(df[CACHE_COLUMNS[2]] == api).drop(CACHE_COLUMNS[2])
-=======
     you use to resolve cache misses.
     """
     return df.filter(df["api"] == api).drop("api")
->>>>>>> 1684f338
 
 
 def resolve_cache_duplicates(df: DataFrame, id_col: str) -> DataFrame:
     """Return a DataFrame where duplicates have been removed in a non-discriminatory fashion.
 
-<<<<<<< HEAD
-    Duplicates are detected by their `id_col`."""
-=======
     Duplicates are detected by their `id_col`.
     """
->>>>>>> 1684f338
     keys, distinct_keys = df.agg(F.count("*"), F.count_distinct(id_col)).first()
     if keys != distinct_keys:
         # Warnings can be converted to errors, making them more ideal here.
@@ -560,11 +395,7 @@
 
 def report_on_cache_misses(df: DataFrame, api: str) -> None:
     if logger.isEnabledFor(logging.INFO):
-<<<<<<< HEAD
-        rows = sorted(df.filter(df[CACHE_COLUMNS[2]] == api).groupBy(df[CACHE_COLUMNS[1]].isNull()).count().collect())
-=======
         rows = sorted(df.filter(df["api"] == api).groupBy("value").count().collect())
->>>>>>> 1684f338
         if len(rows) > 1:
             no_nulls = rows[0][1]  # False sorts before True, so isNull->False comes first
             nulls = rows[1][1]
@@ -581,12 +412,4 @@
             no_nulls = 0
         logger.info(
             json.dumps({"api": api, "cache size": f"{no_nulls+nulls:_}", "non null cache values": f"{no_nulls:_}"})
-<<<<<<< HEAD
-        )
-
-
-def pass_through(x):
-    return x
-=======
-        )
->>>>>>> 1684f338
+        )