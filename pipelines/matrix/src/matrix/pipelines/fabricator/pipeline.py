import itertools
import random

import networkx as nx
import pandas as pd
from kedro.pipeline import Pipeline, node, pipeline

from matrix.utils.fabrication import fabricate_datasets

from . import nodes


def _create_pairs(
    drug_list: pd.DataFrame,
    disease_list: pd.DataFrame,
    num: int,
    seed: int = 42,
) -> pd.DataFrame:
    """Creates 2 sets of random drug-disease pairs. Ensures no duplicate pairs.

    Args:
        drug_list: Dataframe containing the list of drugs.
        disease_list: Dataframe containing the list of diseases.
        num: Size of each set of random pairs.
        seed: Random seed.

    Returns:
        Two dataframes, each containing 'num' unique drug-disease pairs.
    """
    random.seed(seed)

    # Convert lists to sets of unique ids
    drug_ids = list(drug_list["id"].unique())
    disease_ids = list(disease_list["id"].unique())

    # Check that we have enough pairs
    if not len(drug_ids) * len(disease_ids) >= 2 * num:
        raise ValueError("Drug and disease lists are too small to generate the required number of pairs")

    # Subsample the lists to reduce memory usage
    for entity_list in [drug_ids, disease_ids]:
        if len(entity_list) > 2 * num:
            entity_list = random.sample(entity_list, 2 * num)

    # Create pairs and sample without replacement to ensure no duplicates
    pairs = list(itertools.product(drug_ids, disease_ids))
    df_sample = pd.DataFrame(random.sample(pairs, 2 * num), columns=["source", "target"])

    # Split into positives and negatives
    return df_sample[:num], df_sample[num:]


def remove_overlap(disease_list: pd.DataFrame, drug_list: pd.DataFrame):
    """Function to ensure no overlap between drug and disease lists.

    Due to our generator setup, it's possible our drug and disease sets
    are not disjoint.

    Args:
        drug_list: Dataframe containing the list of drugs.
        disease_list: Dataframe containing the list of diseases.

    Returns:
        Two dataframes, clean drug and disease lists respectively.
    """
    overlap = set(disease_list["id"]).intersection(set(drug_list["id"]))
    overlap_mask_drug = drug_list["id"].isin(overlap)
    overlap_mask_disease = disease_list["id"].isin(overlap)
    drug_list = drug_list[~overlap_mask_drug]
    disease_list = disease_list[~overlap_mask_disease]

    return {"disease_list": disease_list, "drug_list": drug_list}


def generate_paths(edges: pd.DataFrame, positives: pd.DataFrame, negatives: pd.DataFrame):
    def find_path(graph, start, end):
        try:
            # Find the shortest path between start and end
            path = nx.shortest_path(graph, source=start, target=end)
            return [
                {
                    "source": path[i],
                    "target": path[i + 1],
                    "key": graph.get_edge_data(path[i], path[i + 1])["predicate"],
                }
                for i in range(len(path) - 1)
            ]
        except Exception:
            return None

    graph = nx.DiGraph()

    # Fill graph
    for _, row in edges.iterrows():
        graph.add_edge(row["subject"], row["object"], predicate=row["predicate"])

    # Generate paths for GT
    rows = []
    ground_truth = pd.concat([positives, negatives])
    for idx, row in ground_truth.iterrows():
        if path := find_path(graph, row["source"], row["target"]):
            rows.append({"graph": {"_id": str(idx)}, "links": path})

    return rows


def create_pipeline(**kwargs) -> Pipeline:
    """Create fabricator pipeline."""
    return pipeline(
        [
            node(
                func=fabricate_datasets,
                inputs={"fabrication_params": "params:fabricator.rtx_kg2"},
                outputs={
                    "nodes": "ingestion.raw.rtx_kg2.nodes@pandas",
                    "edges": "ingestion.raw.rtx_kg2.edges@pandas",
                    "disease_list": "fabricator.int.disease_list",
                    "drug_list": "fabricator.int.drug_list",
                    "pubmed_ids_mapping": "ingestion.raw.rtx_kg2.curie_to_pmids@pandas",
                },
                name="fabricate_kg2_datasets",
            ),
            node(
                func=nodes.validate_datasets,
                inputs={"nodes": "ingestion.raw.rtx_kg2.nodes@polars", "edges": "ingestion.raw.rtx_kg2.edges@polars"},
                outputs="fabricator.int.rtx_kg2.violations",
                name="validate_fabricated_kg2_datasets",
            ),
            node(
                func=remove_overlap,
                inputs={
                    "disease_list": "fabricator.int.disease_list",
                    "drug_list": "fabricator.int.drug_list",
                },
                outputs={
                    "disease_list": "ingestion.raw.disease_list",
                    "drug_list": "ingestion.raw.drug_list",
                },
            ),
            node(
                func=fabricate_datasets,
                inputs={
                    "fabrication_params": "params:fabricator.clinical_trials.graph",
                    "rtx_nodes": "ingestion.raw.rtx_kg2.nodes@pandas",
                },
                outputs={
                    "nodes": "ingestion.raw.ec_clinical_trails.nodes@pandas",
                    "edges": "ingestion.raw.ec_clinical_trails.edges@pandas",
                },
                name="fabricate_clinical_trails_datasets",
            ),
            node(
                func=fabricate_datasets,
                inputs={
                    "fabrication_params": "params:fabricator.off_label.graph",
                    "rtx_nodes": "ingestion.raw.rtx_kg2.nodes@pandas",
                },
                outputs={
                    "nodes": "ingestion.raw.off_label.nodes@pandas",
                    "edges": "ingestion.raw.off_label.edges@pandas",
                },
                name="fabricate_off_label_datasets",
            ),
            node(
                func=fabricate_datasets,
                inputs={"fabrication_params": "params:fabricator.ec_medical_kg"},
                outputs={
                    "nodes": "ingestion.raw.ec_medical_team.nodes@pandas",
                    "edges": "ingestion.raw.ec_medical_team.edges@pandas",
                },
                name="fabricate_ec_medical_datasets",
            ),
            node(
                func=fabricate_datasets,
                inputs={"fabrication_params": "params:fabricator.robokop"},
                outputs={
                    "nodes": "ingestion.raw.robokop.nodes@pandas",
                    "edges": "ingestion.raw.robokop.edges@pandas",
                },
                name="fabricate_robokop_datasets",
            ),
            node(
                func=nodes.validate_datasets,
                inputs={"nodes": "ingestion.raw.robokop.nodes@polars", "edges": "ingestion.raw.robokop.edges@polars"},
                outputs="fabricator.int.robokop.violations",
                name="validate_fabricated_robokop_datasets",
            ),
            node(
                func=fabricate_datasets,
                inputs={"fabrication_params": "params:fabricator.spoke"},
                outputs={
                    "nodes": "ingestion.raw.spoke.nodes@pandas",
                    "edges": "ingestion.raw.spoke.edges@pandas",
                },
                name="fabricate_spoke_datasets",
            ),
            node(
                func=nodes.validate_datasets,
                inputs={"nodes": "ingestion.raw.spoke.nodes@polars", "edges": "ingestion.raw.spoke.edges@polars"},
                outputs="fabricator.int.spoke.violations",
                name="validate_fabricated_spoke_datasets",
            ),
            node(
                func=fabricate_datasets,
                inputs={"fabrication_params": "params:fabricator.embiology"},
                outputs={
                    "nodes": "ingestion.raw.embiology.nodes@pandas",
                    "edges": "ingestion.raw.embiology.edges@pandas",
                },
                name="fabricate_embiology_datasets",
            ),
            node(
                func=_create_pairs,
                inputs=[
                    "ingestion.raw.drug_list",
                    "ingestion.raw.disease_list",
                    "params:fabricator.ground_truth.num_rows_per_category",
                ],
                outputs=[
                    "ingestion.raw.kgml_xdtd_ground_truth.positives",
                    "ingestion.raw.kgml_xdtd_ground_truth.negatives",
                ],
                name="create_gt_pairs",
            ),
            node(
                func=fabricate_datasets,
                inputs={
<<<<<<< HEAD
                    "fabrication_params": "params:fabricator.ec_gt",
                    "rtx_nodes": "ingestion.raw.rtx_kg2.nodes@pandas",
                },
                outputs={
                    "positive_edges": "ingestion.raw.ec_ground_truth.positives",
                    "negative_edges": "ingestion.raw.ec_ground_truth.negatives",
                },
                name="create_ec_gt_pairs",
=======
                    "fabrication_params": "params:fabricator.orchard",
                    "rtx_nodes": "ingestion.raw.rtx_kg2.nodes@pandas",
                },
                outputs={
                    "edges": "ingestion.raw.orchard.edges@pandas",
                },
                name="fabricate_orchard_datasets",
>>>>>>> 3c5243cd
            ),
            node(
                func=generate_paths,
                inputs=[
                    "ingestion.raw.rtx_kg2.edges@pandas",
                    "ingestion.raw.kgml_xdtd_ground_truth.positives",
                    "ingestion.raw.kgml_xdtd_ground_truth.negatives",
                ],
                outputs="ingestion.raw.drugmech.edges@pandas",
                name="create_drugmech_pairs",
            ),
        ]
    )<|MERGE_RESOLUTION|>--- conflicted
+++ resolved
@@ -225,7 +225,6 @@
             node(
                 func=fabricate_datasets,
                 inputs={
-<<<<<<< HEAD
                     "fabrication_params": "params:fabricator.ec_gt",
                     "rtx_nodes": "ingestion.raw.rtx_kg2.nodes@pandas",
                 },
@@ -234,7 +233,10 @@
                     "negative_edges": "ingestion.raw.ec_ground_truth.negatives",
                 },
                 name="create_ec_gt_pairs",
-=======
+            ),
+            node(
+                func=fabricate_datasets,
+                inputs={
                     "fabrication_params": "params:fabricator.orchard",
                     "rtx_nodes": "ingestion.raw.rtx_kg2.nodes@pandas",
                 },
@@ -242,7 +244,6 @@
                     "edges": "ingestion.raw.orchard.edges@pandas",
                 },
                 name="fabricate_orchard_datasets",
->>>>>>> 3c5243cd
             ),
             node(
                 func=generate_paths,
