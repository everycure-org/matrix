--- conflicted
+++ resolved
@@ -1,3 +1,5 @@
+# NOTE: This file was partially generated using AI assistance.
+
 import itertools
 import random
 
@@ -16,11 +18,7 @@
     num: int,
     seed: int = 42,
 ) -> pd.DataFrame:
-<<<<<<< HEAD
     """Create random drug-disease pairs. Ensures no duplicate pairs.
-=======
-    """Creates 2 sets of random drug-disease pairs. Ensures no duplicate pairs.
->>>>>>> a22a423b
 
     Args:
         drug_list: Dataframe containing the list of drugs.
@@ -31,10 +29,6 @@
     Returns:
         Dataframe containing unique drug-disease pairs.
     """
-<<<<<<< HEAD
-    is_enough_generated = False
-    attempt = 0
-=======
     random.seed(seed)
 
     # Convert lists to sets of unique ids
@@ -56,7 +50,6 @@
 
     # Split into positives and negatives
     return df_sample[:num], df_sample[num:]
->>>>>>> a22a423b
 
 
 def remove_overlap(disease_list: pd.DataFrame, drug_list: pd.DataFrame):
@@ -65,28 +58,6 @@
     Due to our generator setup, it's possible our drug and disease sets
     are not disjoint.
 
-<<<<<<< HEAD
-        # Check that we still have enough fabricated pairs
-        is_enough_generated = len(df) >= 2 * num or attempt > 100
-        attempt += 1
-
-    return df[: 2 * num]
-
-
-def _create_kgml_xdtd_gtpairs(
-    drug_list: pd.DataFrame,
-    disease_list: pd.DataFrame,
-    num: int = 100,
-    seed: int = 42,
-) -> tuple[pd.DataFrame, pd.DataFrame]:
-    """Create 2 sets of random drug-disease pairs. Wrapper for _create_random_pairs.
-
-    Returns:
-        Two dataframes, each containing 'num' unique drug-disease pairs.
-    """
-    df = _create_random_pairs(drug_list, disease_list, num, seed)
-    return df[:num], df[num : 2 * num]
-=======
     Args:
         drug_list: Dataframe containing the list of drugs.
         disease_list: Dataframe containing the list of diseases.
@@ -101,7 +72,6 @@
     disease_list = disease_list[~overlap_mask_disease]
 
     return {"disease_list": disease_list, "drug_list": drug_list}
->>>>>>> a22a423b
 
 
 def _create_ec_gt_pairs(
@@ -115,9 +85,7 @@
     Returns:
         Two dataframes containing unique drug-disease pairs with metadata.
     """
-    df = _create_random_pairs(drug_list, disease_list, num, seed)
-    positives = df[:num]
-    negatives = df[num : 2 * num]
+    positives, negatives = _create_random_pairs(drug_list, disease_list, num, seed)
 
     BOOL_COLS = [
         "is_diagnostic_agent",
@@ -153,6 +121,8 @@
     negatives = negatives.rename(
         columns={"source": "final normalized drug id", "target": "final normalized disease id"}
     )
+    positives["id"] = positives["final normalized drug id"] + "|" + positives["final normalized disease id"]
+    negatives["id"] = negatives["final normalized drug id"] + "|" + negatives["final normalized disease id"]
 
     for col in STRING_COLS:
         negatives[col] = np.random.choice(["string", "dummy"], len(negatives), p=[0.3, 0.7])
@@ -274,9 +244,6 @@
                 name="fabricate_spoke_datasets",
             ),
             node(
-<<<<<<< HEAD
-                func=_create_kgml_xdtd_gtpairs,
-=======
                 func=fabricate_datasets,
                 inputs={"fabrication_params": "params:fabricator.embiology"},
                 outputs={
@@ -286,8 +253,7 @@
                 name="fabricate_embiology_datasets",
             ),
             node(
-                func=_create_pairs,
->>>>>>> a22a423b
+                func=_create_random_pairs,
                 inputs=[
                     "ingestion.raw.drug_list",
                     "ingestion.raw.disease_list",
