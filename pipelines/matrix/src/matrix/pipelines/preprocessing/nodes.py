--- conflicted
+++ resolved
@@ -80,11 +80,7 @@
     # Flag the number of duplicate IDs
     is_unique = df["normalized_curie"].groupby(df["normalized_curie"]).transform("count") == 1
     if not is_unique.all():
-<<<<<<< HEAD
-        logger.warning(f"{(~is_unique).sum()} EC medical nodes have been removed due to duplicate IDs.")
-=======
         logger.warning(f"{(~is_unique).sum()} EC medical nodes are duplicated.")
->>>>>>> a85e74aa
     return df
 
 
