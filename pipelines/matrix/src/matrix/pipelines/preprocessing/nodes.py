--- conflicted
+++ resolved
@@ -26,14 +26,7 @@
 
     if not name or pd.isna(name):
         return {}
-<<<<<<< HEAD
-
-    result = requests.get(
-        f"https://name-resolution-sri.renci.org/lookup?string={name}&autocomplete=True&highlighting=False&offset=0&limit=1"
-    )
-=======
     result = requests.get(url.format(name=name))
->>>>>>> 6ef5e1ea
     if len(result.json()) != 0:
         element = result.json()[0]
         print({col: element.get(col) for col in cols_to_get})
@@ -94,7 +87,6 @@
     return res
 
 
-<<<<<<< HEAD
 def add_source_and_target_to_clinical_trails(df: pd.DataFrame) -> pd.DataFrame:
     """Resolve names to curies for source and target columns in clinical trials data.
 
@@ -105,12 +97,6 @@
     drug_data = df["drug_name"].apply(resolve_name, cols_to_get=["curie"])
     disease_data = df["disease_name"].apply(resolve_name, cols_to_get=["curie"])
 
-=======
-def add_source_and_target_to_clinical_trails(df: pd.DataFrame, resolver_url: str) -> pd.DataFrame:
-    # Normalize the name
-    drug_data = df["drug_name"].apply(resolve_name, cols_to_get=["curie"], url=resolver_url)
-    disease_data = df["disease_name"].apply(resolve_name, cols_to_get=["curie"], url=resolver_url)
->>>>>>> 6ef5e1ea
     # Concat dfs
     drug_df = pd.DataFrame(drug_data.tolist()).rename(columns={"curie": "drug_curie"})
     disease_df = pd.DataFrame(disease_data.tolist()).rename(columns={"curie": "disease_curie"})
