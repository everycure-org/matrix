from kedro.pipeline import Pipeline, pipeline
from matrix.kedro4argo_node import argo_node


from .tagging import generate_tags

from . import nodes


# NOTE: This pipeline in highly preliminary and used for ingestion of the
# medical data provided in Google Sheets __ONLY__.
def create_pipeline(**kwargs) -> Pipeline:
    """Create integration pipeline."""
    return pipeline(
        [
<<<<<<< HEAD
            # -------------------------------------------------------------------------
            # EC Medical Team ingestion and enrichment
            # -------------------------------------------------------------------------
            node(
                func=nodes.process_medical_nodes,
                inputs=["preprocessing.raw.nodes"],
=======
            # Normalize nodes
            argo_node(
                func=nodes.create_int_nodes,
                inputs={
                    "nodes": "preprocessing.raw.nodes",
                    "name_resolver": "params:preprocessing.translator.name_resolver",
                    "endpoint": "params:preprocessing.translator.normalizer",
                    "conflate": "params:integration.nodenorm.conflate",
                    "drug_chemical_conflate": "params:integration.nodenorm.drug_chemical_conflate",
                    "batch_size": "params:integration.nodenorm.batch_size",
                    "parallelism": "params:integration.nodenorm.parallelism",
                },
>>>>>>> 42a72eec
                outputs="preprocessing.int.nodes",
                name="normalize_ec_medical_team_nodes",
                tags=["ec-medical-kg"],
            ),
<<<<<<< HEAD
            node(
                func=nodes.process_medical_edges,
=======
            argo_node(
                func=nodes.create_int_edges,
>>>>>>> 42a72eec
                inputs=[
                    "preprocessing.int.nodes",
                    "preprocessing.raw.edges",
                ],
                outputs="preprocessing.int.edges",
                name="create_int_ec_medical_team_edges",
                tags=["ec-medical-kg"],
            ),
<<<<<<< HEAD
            node(
                func=lambda x, y: [x, y],
=======
            argo_node(
                func=nodes.create_prm_edges,
                inputs=[
                    "preprocessing.int.edges",
                ],
                outputs="ingestion.raw.ec_medical_team.edges@pandas",
                name="create_prm_ec_medical_team_edges",
                tags=["ec-medical-kg"],
            ),
            argo_node(
                func=nodes.create_prm_nodes,
>>>>>>> 42a72eec
                inputs=[
                    "preprocessing.int.nodes",
                    "preprocessing.int.edges",
                ],
                outputs=["ingestion.raw.ec_medical_team.nodes@pandas", "ingestion.raw.ec_medical_team.edges@pandas"],
                name="produce_medical_kg",
                tags=["ec-medical-kg"],
            ),
            # TODO: Parse dataframe, add source/target curie using name normalizer and
            # in ingestion logic, extract nodes df back from edges
            # NOTE: Take raw clinical trial data and map the "name" to "curie" using the synonymizer
<<<<<<< HEAD
            # -------------------------------------------------------------------------
            # EC Clinical Trials ingestion and enrichment
            # -------------------------------------------------------------------------
            node(
                func=nodes.add_source_and_target_to_clinical_trails,
=======
            argo_node(
                func=nodes.map_name_to_curie,
>>>>>>> 42a72eec
                inputs={
                    "df": "preprocessing.raw.clinical_trials_data",
                },
                outputs="preprocessing.int.mapped_clinical_trials_data",
                name="mapped_clinical_trials_data",
                tags=["ec-clinical-trials-data"],
            ),
            # NOTE: Clean up the clinical trial data and write it to the GCS bucket
            argo_node(
                func=nodes.clean_clinical_trial_data,
                inputs=[
                    "preprocessing.int.mapped_clinical_trials_data",
                ],
                outputs=[
                    "ingestion.raw.ec_clinical_trails.nodes@pandas",
                    "ingestion.raw.ec_clinical_trails.edges@pandas",
                ],
                name="clean_clinical_trial_data",
                tags=["ec-clinical-trials-data"],
            ),
<<<<<<< HEAD
            # -------------------------------------------------------------------------
            # Drug List ingestion
            # -------------------------------------------------------------------------
            node(
                func=lambda x: [x, x],
                inputs=["preprocessing.raw.drug_list"],
                outputs=["ingestion.raw.drug_list.nodes@pandas", "ingestion.reporting.drug_list"],
                name="write_drug_list",
                tags=["drug-list"],
            ),
            # -------------------------------------------------------------------------
            # Disease List ingestion and enrichment
            # -------------------------------------------------------------------------
            node(
                func=generate_tags,
=======
            argo_node(
                func=nodes.clean_drug_list,
                inputs={
                    "drug_df": "preprocessing.raw.drug_list",
                    "endpoint": "params:preprocessing.translator.normalizer",
                    "conflate": "params:integration.nodenorm.conflate",
                    "drug_chemical_conflate": "params:integration.nodenorm.drug_chemical_conflate",
                    "batch_size": "params:integration.nodenorm.batch_size",
                    "parallelism": "params:integration.nodenorm.parallelism",
                },
                outputs="ingestion.raw.drug_list@pandas",
                name="resolve_drug_list",
                tags=["drug-list"],
            ),
            argo_node(
                func=lambda x: x,
                inputs="ingestion.raw.drug_list@pandas",
                outputs="ingestion.reporting.drug_list",
                name="write_drug_list_to_gsheets",
            ),
            # FUTURE: Remove this node once we have a new disease list with tags
            argo_node(
                func=nodes.enrich_disease_list,
>>>>>>> 42a72eec
                inputs=[
                    "preprocessing.raw.disease_list",
                    "params:preprocessing.enrichment.model",
                    "params:preprocessing.enrichment.tags",
                ],
                outputs="ingestion.raw.disease_list.nodes@pandas",
                name="enrich_disease_list",
                tags=["disease-list"],
            ),
<<<<<<< HEAD
            node(
=======
            argo_node(
                func=nodes.clean_disease_list,
                inputs={
                    "disease_df": "preprocessing.raw.enriched_disease_list",
                    "endpoint": "params:preprocessing.translator.normalizer",
                    "conflate": "params:integration.nodenorm.conflate",
                    "drug_chemical_conflate": "params:integration.nodenorm.drug_chemical_conflate",
                    "batch_size": "params:integration.nodenorm.batch_size",
                    "parallelism": "params:integration.nodenorm.parallelism",
                },
                outputs="ingestion.raw.disease_list@pandas",
                name="resolve_disease_list",
                tags=["disease-list"],
            ),
            argo_node(
>>>>>>> 42a72eec
                func=lambda x: x,
                inputs="ingestion.raw.disease_list.nodes@pandas",
                outputs="ingestion.reporting.disease_list",
                name="write_disease_list_to_gsheets",
                tags=["disease-list"],
            ),
<<<<<<< HEAD
            # -------------------------------------------------------------------------
            # Ground Truth ingestion and preprocessing
            # -------------------------------------------------------------------------
            node(
                func=nodes.create_gt,
=======
            argo_node(
                func=nodes.clean_input_sheet,
                inputs={
                    "input_df": "preprocessing.raw.infer_sheet",
                    "endpoint": "params:preprocessing.translator.normalizer",
                    "conflate": "params:integration.nodenorm.conflate",
                    "drug_chemical_conflate": "params:integration.nodenorm.drug_chemical_conflate",
                    "batch_size": "params:integration.nodenorm.batch_size",
                    "parallelism": "params:integration.nodenorm.parallelism",
                },
                outputs="inference.raw.normalized_inputs",
                name="clean_input_sheet",
                tags=["inference-input"],
            ),
            argo_node(
                func=nodes.clean_gt_data,
>>>>>>> 42a72eec
                inputs={
                    "pos_df": "preprocessing.raw.ground_truth.positives",
                    "neg_df": "preprocessing.raw.ground_truth.negatives",
                },
                outputs="preprocessing.int.ground_truth.combined",
                name="create_gt_dataframe",
                tags=["ground-truth"],
            ),
            node(
                func=nodes.create_gt_nodes_edges,
                inputs="preprocessing.int.ground_truth.combined",
                outputs=["preprocessing.int.ground_truth.nodes@pandas", "preprocessing.int.ground_truth.edges@pandas"],
                name="create_nodes_and_edges",
                tags=["ground-truth"],
            ),
            node(
                func=lambda x, y: [x, y],
                inputs=[
                    "preprocessing.int.ground_truth.nodes@pandas",
                    "preprocessing.int.ground_truth.edges@pandas",
                ],
                outputs=["ingestion.raw.ground_truth.nodes@pandas", "ingestion.raw.ground_truth.edges@pandas"],
                name="produce_ground_truth_kg",
                tags=["ground-truth"],
            ),
        ]
    )<|MERGE_RESOLUTION|>--- conflicted
+++ resolved
@@ -1,4 +1,4 @@
-from kedro.pipeline import Pipeline, pipeline
+from kedro.pipeline import Pipeline, pipeline, node
 from matrix.kedro4argo_node import argo_node
 
 
@@ -13,38 +13,18 @@
     """Create integration pipeline."""
     return pipeline(
         [
-<<<<<<< HEAD
             # -------------------------------------------------------------------------
             # EC Medical Team ingestion and enrichment
             # -------------------------------------------------------------------------
             node(
                 func=nodes.process_medical_nodes,
                 inputs=["preprocessing.raw.nodes"],
-=======
-            # Normalize nodes
-            argo_node(
-                func=nodes.create_int_nodes,
-                inputs={
-                    "nodes": "preprocessing.raw.nodes",
-                    "name_resolver": "params:preprocessing.translator.name_resolver",
-                    "endpoint": "params:preprocessing.translator.normalizer",
-                    "conflate": "params:integration.nodenorm.conflate",
-                    "drug_chemical_conflate": "params:integration.nodenorm.drug_chemical_conflate",
-                    "batch_size": "params:integration.nodenorm.batch_size",
-                    "parallelism": "params:integration.nodenorm.parallelism",
-                },
->>>>>>> 42a72eec
                 outputs="preprocessing.int.nodes",
                 name="normalize_ec_medical_team_nodes",
                 tags=["ec-medical-kg"],
             ),
-<<<<<<< HEAD
             node(
                 func=nodes.process_medical_edges,
-=======
-            argo_node(
-                func=nodes.create_int_edges,
->>>>>>> 42a72eec
                 inputs=[
                     "preprocessing.int.nodes",
                     "preprocessing.raw.edges",
@@ -53,22 +33,8 @@
                 name="create_int_ec_medical_team_edges",
                 tags=["ec-medical-kg"],
             ),
-<<<<<<< HEAD
             node(
                 func=lambda x, y: [x, y],
-=======
-            argo_node(
-                func=nodes.create_prm_edges,
-                inputs=[
-                    "preprocessing.int.edges",
-                ],
-                outputs="ingestion.raw.ec_medical_team.edges@pandas",
-                name="create_prm_ec_medical_team_edges",
-                tags=["ec-medical-kg"],
-            ),
-            argo_node(
-                func=nodes.create_prm_nodes,
->>>>>>> 42a72eec
                 inputs=[
                     "preprocessing.int.nodes",
                     "preprocessing.int.edges",
@@ -77,19 +43,11 @@
                 name="produce_medical_kg",
                 tags=["ec-medical-kg"],
             ),
-            # TODO: Parse dataframe, add source/target curie using name normalizer and
-            # in ingestion logic, extract nodes df back from edges
-            # NOTE: Take raw clinical trial data and map the "name" to "curie" using the synonymizer
-<<<<<<< HEAD
             # -------------------------------------------------------------------------
             # EC Clinical Trials ingestion and enrichment
             # -------------------------------------------------------------------------
             node(
                 func=nodes.add_source_and_target_to_clinical_trails,
-=======
-            argo_node(
-                func=nodes.map_name_to_curie,
->>>>>>> 42a72eec
                 inputs={
                     "df": "preprocessing.raw.clinical_trials_data",
                 },
@@ -110,7 +68,6 @@
                 name="clean_clinical_trial_data",
                 tags=["ec-clinical-trials-data"],
             ),
-<<<<<<< HEAD
             # -------------------------------------------------------------------------
             # Drug List ingestion
             # -------------------------------------------------------------------------
@@ -126,31 +83,6 @@
             # -------------------------------------------------------------------------
             node(
                 func=generate_tags,
-=======
-            argo_node(
-                func=nodes.clean_drug_list,
-                inputs={
-                    "drug_df": "preprocessing.raw.drug_list",
-                    "endpoint": "params:preprocessing.translator.normalizer",
-                    "conflate": "params:integration.nodenorm.conflate",
-                    "drug_chemical_conflate": "params:integration.nodenorm.drug_chemical_conflate",
-                    "batch_size": "params:integration.nodenorm.batch_size",
-                    "parallelism": "params:integration.nodenorm.parallelism",
-                },
-                outputs="ingestion.raw.drug_list@pandas",
-                name="resolve_drug_list",
-                tags=["drug-list"],
-            ),
-            argo_node(
-                func=lambda x: x,
-                inputs="ingestion.raw.drug_list@pandas",
-                outputs="ingestion.reporting.drug_list",
-                name="write_drug_list_to_gsheets",
-            ),
-            # FUTURE: Remove this node once we have a new disease list with tags
-            argo_node(
-                func=nodes.enrich_disease_list,
->>>>>>> 42a72eec
                 inputs=[
                     "preprocessing.raw.disease_list",
                     "params:preprocessing.enrichment.model",
@@ -160,55 +92,18 @@
                 name="enrich_disease_list",
                 tags=["disease-list"],
             ),
-<<<<<<< HEAD
             node(
-=======
-            argo_node(
-                func=nodes.clean_disease_list,
-                inputs={
-                    "disease_df": "preprocessing.raw.enriched_disease_list",
-                    "endpoint": "params:preprocessing.translator.normalizer",
-                    "conflate": "params:integration.nodenorm.conflate",
-                    "drug_chemical_conflate": "params:integration.nodenorm.drug_chemical_conflate",
-                    "batch_size": "params:integration.nodenorm.batch_size",
-                    "parallelism": "params:integration.nodenorm.parallelism",
-                },
-                outputs="ingestion.raw.disease_list@pandas",
-                name="resolve_disease_list",
-                tags=["disease-list"],
-            ),
-            argo_node(
->>>>>>> 42a72eec
                 func=lambda x: x,
                 inputs="ingestion.raw.disease_list.nodes@pandas",
                 outputs="ingestion.reporting.disease_list",
                 name="write_disease_list_to_gsheets",
                 tags=["disease-list"],
             ),
-<<<<<<< HEAD
             # -------------------------------------------------------------------------
             # Ground Truth ingestion and preprocessing
             # -------------------------------------------------------------------------
             node(
                 func=nodes.create_gt,
-=======
-            argo_node(
-                func=nodes.clean_input_sheet,
-                inputs={
-                    "input_df": "preprocessing.raw.infer_sheet",
-                    "endpoint": "params:preprocessing.translator.normalizer",
-                    "conflate": "params:integration.nodenorm.conflate",
-                    "drug_chemical_conflate": "params:integration.nodenorm.drug_chemical_conflate",
-                    "batch_size": "params:integration.nodenorm.batch_size",
-                    "parallelism": "params:integration.nodenorm.parallelism",
-                },
-                outputs="inference.raw.normalized_inputs",
-                name="clean_input_sheet",
-                tags=["inference-input"],
-            ),
-            argo_node(
-                func=nodes.clean_gt_data,
->>>>>>> 42a72eec
                 inputs={
                     "pos_df": "preprocessing.raw.ground_truth.positives",
                     "neg_df": "preprocessing.raw.ground_truth.negatives",
