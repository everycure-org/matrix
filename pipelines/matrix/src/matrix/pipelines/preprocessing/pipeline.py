<<<<<<< HEAD
from kedro.pipeline import Pipeline, pipeline
from matrix.kedro4argo_node import ArgoResourceConfig, argo_node
=======
from kedro.pipeline import Pipeline, pipeline, node
>>>>>>> e9ef2b2e

from . import nodes


# NOTE: This pipeline in highly preliminary and used for ingestion of the
# medical data provided in Google Sheets __ONLY__.
def create_pipeline(**kwargs) -> Pipeline:
    """Create integration pipeline."""
    return pipeline(
        [
            # Normalize nodes
            node(
                func=nodes.create_int_nodes,
                inputs={
                    "nodes": "preprocessing.raw.nodes",
                    "name_resolver": "params:preprocessing.translator.name_resolver",
                    "endpoint": "params:preprocessing.translator.normalizer",
                    "conflate": "params:integration.nodenorm.conflate",
                    "drug_chemical_conflate": "params:integration.nodenorm.drug_chemical_conflate",
                    "batch_size": "params:integration.nodenorm.batch_size",
                    "parallelism": "params:integration.nodenorm.parallelism",
                },
                outputs="preprocessing.int.nodes",
                name="normalize_ec_medical_team_nodes",
                tags=["ec-medical-kg"],
            ),
            node(
                func=nodes.create_int_edges,
                inputs=[
                    "preprocessing.int.nodes",
                    "preprocessing.raw.edges",
                ],
                outputs="preprocessing.int.edges",
                name="create_int_ec_medical_team_edges",
                tags=["ec-medical-kg"],
            ),
            node(
                func=nodes.create_prm_edges,
                inputs=[
                    "preprocessing.int.edges",
                ],
                outputs="ingestion.raw.ec_medical_team.edges@pandas",
                name="create_prm_ec_medical_team_edges",
                tags=["ec-medical-kg"],
            ),
            node(
                func=nodes.create_prm_nodes,
                inputs=[
                    "preprocessing.int.nodes",
                ],
                outputs="ingestion.raw.ec_medical_team.nodes@pandas",
                name="create_prm_ec_medical_team_nodes",
                tags=["ec-medical-kg"],
            ),
            # NOTE: Take raw clinical trial data and map the "name" to "curie" using the synonymizer
            node(
                func=nodes.map_name_to_curie,
                inputs={
                    "df": "preprocessing.raw.clinical_trials_data",
                    "name_resolver": "params:preprocessing.translator.name_resolver",
                    "endpoint": "params:preprocessing.translator.normalizer",
                    "drug_types": "params:modelling.drug_types",
                    "disease_types": "params:modelling.disease_types",
                    "conflate": "params:integration.nodenorm.conflate",
                    "drug_chemical_conflate": "params:integration.nodenorm.drug_chemical_conflate",
                    "batch_size": "params:integration.nodenorm.batch_size",
                    "parallelism": "params:integration.nodenorm.parallelism",
                },
                outputs="preprocessing.int.mapped_clinical_trials_data",
                name="mapped_clinical_trials_data",
                tags=["ec-clinical-trials-data"],
            ),
            # NOTE: Clean up the clinical trial data and write it to the GCS bucket
            node(
                func=nodes.clean_clinical_trial_data,
                inputs=[
                    "preprocessing.int.mapped_clinical_trials_data",
                ],
                outputs="ingestion.raw.clinical_trials_data",
                name="clean_clinical_trial_data",
                tags=["ec-clinical-trials-data"],
            ),
            node(
                func=nodes.clean_drug_list,
                inputs={
                    "drug_df": "preprocessing.raw.drug_list",
                    "endpoint": "params:preprocessing.translator.normalizer",
                    "conflate": "params:integration.nodenorm.conflate",
                    "drug_chemical_conflate": "params:integration.nodenorm.drug_chemical_conflate",
                    "batch_size": "params:integration.nodenorm.batch_size",
                    "parallelism": "params:integration.nodenorm.parallelism",
                },
                outputs="ingestion.raw.drug_list@pandas",
                name="resolve_drug_list",
                tags=["drug-list"],
            ),
            node(
                func=lambda x: x,
                inputs="ingestion.raw.drug_list@pandas",
                outputs="ingestion.reporting.drug_list",
                name="write_drug_list_to_gsheets",
            ),
            # FUTURE: Remove this node once we have a new disease list with tags
            node(
                func=nodes.enrich_disease_list,
                inputs=[
                    "preprocessing.raw.disease_list",
                    "params:preprocessing.enrichment_tags",
                ],
                outputs="preprocessing.raw.enriched_disease_list",
                name="enrich_disease_list",
                tags=["disease-list"],
            ),
            node(
                func=nodes.clean_disease_list,
                inputs={
                    "disease_df": "preprocessing.raw.enriched_disease_list",
                    "endpoint": "params:preprocessing.translator.normalizer",
                    "conflate": "params:integration.nodenorm.conflate",
                    "drug_chemical_conflate": "params:integration.nodenorm.drug_chemical_conflate",
                    "batch_size": "params:integration.nodenorm.batch_size",
                    "parallelism": "params:integration.nodenorm.parallelism",
                },
                outputs="ingestion.raw.disease_list@pandas",
                name="resolve_disease_list",
                tags=["disease-list"],
            ),
            node(
                func=lambda x: x,
                inputs="ingestion.raw.disease_list@pandas",
                outputs="ingestion.reporting.disease_list",
                name="write_disease_list_to_gsheets",
            ),
            node(
                func=nodes.clean_input_sheet,
                inputs={
                    "input_df": "preprocessing.raw.infer_sheet",
                    "endpoint": "params:preprocessing.translator.normalizer",
                    "conflate": "params:integration.nodenorm.conflate",
                    "drug_chemical_conflate": "params:integration.nodenorm.drug_chemical_conflate",
                    "batch_size": "params:integration.nodenorm.batch_size",
                    "parallelism": "params:integration.nodenorm.parallelism",
                },
                outputs="inference.raw.normalized_inputs",
                name="clean_input_sheet",
                tags=["inference-input"],
            ),
            argo_node(
                func=nodes.clean_gt_data,
                inputs={
                    "pos_df": "preprocessing.raw.ground_truth.positives",
                    "neg_df": "preprocessing.raw.ground_truth.negatives",
                    "endpoint": "params:preprocessing.translator.normalizer",
                    "conflate": "params:integration.nodenorm.conflate",
                    "drug_chemical_conflate": "params:integration.nodenorm.drug_chemical_conflate",
                    "batch_size": "params:integration.nodenorm.batch_size",
                    "parallelism": "params:integration.nodenorm.parallelism",
                },
                outputs=["modelling.raw.ground_truth.positives@pandas", "modelling.raw.ground_truth.negatives@pandas"],
                name="resolve_gt",
                tags=["ground-truth"],
            ),
        ]
    )<|MERGE_RESOLUTION|>--- conflicted
+++ resolved
@@ -1,9 +1,5 @@
-<<<<<<< HEAD
 from kedro.pipeline import Pipeline, pipeline
-from matrix.kedro4argo_node import ArgoResourceConfig, argo_node
-=======
-from kedro.pipeline import Pipeline, pipeline, node
->>>>>>> e9ef2b2e
+from matrix.kedro4argo_node import argo_node
 
 from . import nodes
 
