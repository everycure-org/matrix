<<<<<<< HEAD
from kedro.pipeline import Pipeline, pipeline
from matrix.kedro4argo_node import ArgoResourceConfig, argo_node
=======
from kedro.pipeline import Pipeline, pipeline, node
>>>>>>> ac141eaf

from . import nodes


# NOTE: This pipeline in highly preliminary and used for ingestion of the
# medical data provided in Google Sheets __ONLY__.
def create_pipeline(**kwargs) -> Pipeline:
    """Create integration pipeline."""
    return pipeline(
        [
            # Normalize nodes
            node(
                func=nodes.create_int_nodes,
                inputs={
                    "nodes": "preprocessing.raw.nodes",
                    "name_resolver": "params:preprocessing.translator.name_resolver",
                    "endpoint": "params:preprocessing.translator.normalizer",
                    "conflate": "params:integration.nodenorm.conflate",
                    "drug_chemical_conflate": "params:integration.nodenorm.drug_chemical_conflate",
                    "batch_size": "params:integration.nodenorm.batch_size",
                    "parallelism": "params:integration.nodenorm.parallelism",
                },
                outputs="preprocessing.int.nodes",
                name="normalize_ec_medical_team_nodes",
                tags=["ec-medical-kg"],
            ),
            node(
                func=nodes.create_int_edges,
                inputs=[
                    "preprocessing.int.nodes",
                    "preprocessing.raw.edges",
                ],
                outputs="preprocessing.int.edges",
                name="create_int_ec_medical_team_edges",
                tags=["ec-medical-kg"],
            ),
            node(
                func=nodes.create_prm_edges,
                inputs=[
                    "preprocessing.int.edges",
                ],
                outputs="ingestion.raw.ec_medical_team.edges@pandas",
                name="create_prm_ec_medical_team_edges",
                tags=["ec-medical-kg"],
            ),
            node(
                func=nodes.create_prm_nodes,
                inputs=[
                    "preprocessing.int.nodes",
                ],
                outputs="ingestion.raw.ec_medical_team.nodes@pandas",
                name="create_prm_ec_medical_team_nodes",
                tags=["ec-medical-kg"],
            ),
            # NOTE: Take raw clinical trial data and map the "name" to "curie" using the synonymizer
            node(
                func=nodes.map_name_to_curie,
                inputs={
                    "df": "preprocessing.raw.clinical_trials_data",
                    "name_resolver": "params:preprocessing.translator.name_resolver",
                    "endpoint": "params:preprocessing.translator.normalizer",
                    "drug_types": "params:modelling.drug_types",
                    "disease_types": "params:modelling.disease_types",
                    "conflate": "params:integration.nodenorm.conflate",
                    "drug_chemical_conflate": "params:integration.nodenorm.drug_chemical_conflate",
                    "batch_size": "params:integration.nodenorm.batch_size",
                    "parallelism": "params:integration.nodenorm.parallelism",
                },
                outputs="preprocessing.int.mapped_clinical_trials_data",
                name="mapped_clinical_trials_data",
                tags=["ec-clinical-trials-data"],
            ),
            # NOTE: Clean up the clinical trial data and write it to the GCS bucket
            node(
                func=nodes.clean_clinical_trial_data,
                inputs=[
                    "preprocessing.int.mapped_clinical_trials_data",
                ],
                outputs="ingestion.raw.clinical_trials_data",
                name="clean_clinical_trial_data",
                tags=["ec-clinical-trials-data"],
            ),
            node(
                func=nodes.clean_drug_list,
                inputs={
                    "drug_df": "preprocessing.raw.drug_list",
                    "endpoint": "params:preprocessing.translator.normalizer",
                    "conflate": "params:integration.nodenorm.conflate",
                    "drug_chemical_conflate": "params:integration.nodenorm.drug_chemical_conflate",
                    "batch_size": "params:integration.nodenorm.batch_size",
                    "parallelism": "params:integration.nodenorm.parallelism",
                },
                outputs="ingestion.raw.drug_list@pandas",
                name="resolve_drug_list",
                tags=["drug-list"],
            ),
            node(
                func=lambda x: x,
                inputs="ingestion.raw.drug_list@pandas",
                outputs="ingestion.reporting.drug_list",
                name="write_drug_list_to_gsheets",
            ),
            # FUTURE: Remove this node once we have a new disease list with tags
            node(
                func=nodes.enrich_disease_list,
                inputs=[
                    "preprocessing.raw.disease_list",
                    "params:preprocessing.enrichment_tags",
                ],
                outputs="preprocessing.raw.enriched_disease_list",
                name="enrich_disease_list",
                tags=["disease-list"],
            ),
            node(
                func=nodes.clean_disease_list,
                inputs={
                    "disease_df": "preprocessing.raw.enriched_disease_list",
                    "endpoint": "params:preprocessing.translator.normalizer",
                    "conflate": "params:integration.nodenorm.conflate",
                    "drug_chemical_conflate": "params:integration.nodenorm.drug_chemical_conflate",
                    "batch_size": "params:integration.nodenorm.batch_size",
                    "parallelism": "params:integration.nodenorm.parallelism",
                },
                outputs="ingestion.raw.disease_list@pandas",
                name="resolve_disease_list",
                tags=["disease-list"],
            ),
            node(
                func=lambda x: x,
                inputs="ingestion.raw.disease_list@pandas",
                outputs="ingestion.reporting.disease_list",
                name="write_disease_list_to_gsheets",
            ),
            node(
                func=nodes.clean_input_sheet,
                inputs={
                    "input_df": "preprocessing.raw.infer_sheet",
                    "endpoint": "params:preprocessing.translator.normalizer",
                    "conflate": "params:integration.nodenorm.conflate",
                    "drug_chemical_conflate": "params:integration.nodenorm.drug_chemical_conflate",
                    "batch_size": "params:integration.nodenorm.batch_size",
                    "parallelism": "params:integration.nodenorm.parallelism",
                },
                outputs="inference.raw.normalized_inputs",
                name="clean_input_sheet",
                tags=["inference-input"],
            ),
            argo_node(
                func=nodes.clean_gt_data,
                inputs={
                    "gt_df": "preprocessing.raw.ground_truth.combined",
                    "endpoint": "params:preprocessing.translator.normalizer",
                    "conflate": "params:integration.nodenorm.conflate",
                    "drug_chemical_conflate": "params:integration.nodenorm.drug_chemical_conflate",
                    "batch_size": "params:integration.nodenorm.batch_size",
                    "parallelism": "params:integration.nodenorm.parallelism",
                },
                outputs="ingestion.raw.ground_truth.combined@pandas",
                name="resolve_gt",
                tags=["ground-truth"],
                argo_config=preprocessing_argo_node_config,
            ),
            argo_node(
                func=lambda x: x,
                inputs="ingestion.raw.ground_truth.combined@pandas",
                outputs="ingestion.reporting.combined_gt",
                name="write_ground_truth_to_gsheets",
                tags=["ground-truth"],
                argo_config=preprocessing_argo_node_config,
            ),
        ]
    )<|MERGE_RESOLUTION|>--- conflicted
+++ resolved
@@ -1,9 +1,4 @@
-<<<<<<< HEAD
-from kedro.pipeline import Pipeline, pipeline
-from matrix.kedro4argo_node import ArgoResourceConfig, argo_node
-=======
 from kedro.pipeline import Pipeline, pipeline, node
->>>>>>> ac141eaf
 
 from . import nodes
 
@@ -151,7 +146,7 @@
                 name="clean_input_sheet",
                 tags=["inference-input"],
             ),
-            argo_node(
+            node(
                 func=nodes.clean_gt_data,
                 inputs={
                     "gt_df": "preprocessing.raw.ground_truth.combined",
@@ -164,15 +159,13 @@
                 outputs="ingestion.raw.ground_truth.combined@pandas",
                 name="resolve_gt",
                 tags=["ground-truth"],
-                argo_config=preprocessing_argo_node_config,
             ),
-            argo_node(
+            node(
                 func=lambda x: x,
                 inputs="ingestion.raw.ground_truth.combined@pandas",
                 outputs="ingestion.reporting.combined_gt",
                 name="write_ground_truth_to_gsheets",
                 tags=["ground-truth"],
-                argo_config=preprocessing_argo_node_config,
             ),
         ]
     )