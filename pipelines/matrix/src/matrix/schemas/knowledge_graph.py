from typing import List, Type

import pandera
from pandera.pyspark import Field
import pyspark.sql.functions as F
import pyspark.sql.types as T

import pyspark

<<<<<<< HEAD

def cols_for_schema(schema_obj: pandera.pyspark.DataFrameModel) -> List[str]:
=======
def cols_for_schema(schema_obj: Type[DataFrameModel]) -> List[str]:
>>>>>>> 3a7e7602
    """Convenience function that returns the columns of a schema.

    The function returns all the columns of the passed model. This is convenient for
    selecting the columns of a schema in a pipeline using pyspark which then drops all
    other columns.
    """
    return list(schema_obj.to_schema().columns.keys())


class KGEdgeSchema(pandera.pyspark.DataFrameModel):
    """Schema for a knowledge graph edges as exposed by the Data API."""

    # fmt: off
    subject:                     T.StringType()            = Field(nullable = False) # type: ignore
    predicate:                   T.StringType()            = Field(nullable = False) # type: ignore
    object:                      T.StringType()            = Field(nullable = False) # type: ignore
    knowledge_level:             T.StringType()            = Field(nullable = True) # type: ignore
    primary_knowledge_source:    T.StringType()            = Field(nullable = True) # type: ignore
    aggregator_knowledge_source: T.ArrayType(T.StringType()) = Field(nullable = True) # type: ignore
    publications:                T.ArrayType(T.StringType()) = Field(nullable = True) # type: ignore
    subject_aspect_qualifier:    T.StringType()            = Field(nullable = True) # type: ignore
    subject_direction_qualifier: T.StringType()            = Field(nullable = True) # type: ignore
    object_aspect_qualifier:     T.StringType()            = Field(nullable = True) # type: ignore
    object_direction_qualifier:  T.StringType()            = Field(nullable = True) # type: ignore
    # We manually set this for every KG we ingest
    upstream_data_source:          T.ArrayType(T.StringType()) = Field(nullable = False) # type: ignore
    # fmt: on

    class Config:  # noqa: D106
        coerce = True
        strict = False

    @classmethod
    def group_edges_by_id(cls, concatenated_edges_df: pyspark.sql.DataFrame) -> pyspark.sql.DataFrame:
        return (
            concatenated_edges_df.groupBy(["subject", "predicate", "object"])
            .agg(
                F.flatten(F.collect_set("upstream_data_source")).alias("upstream_data_source"),
                # TODO: we shouldn't just take the first one but collect these values from multiple upstream sources
                F.first("knowledge_level").alias("knowledge_level"),
                F.first("subject_aspect_qualifier").alias("subject_aspect_qualifier"),
                F.first("subject_direction_qualifier").alias("subject_direction_qualifier"),
                F.first("object_direction_qualifier").alias("object_direction_qualifier"),
                F.first("object_aspect_qualifier").alias("object_aspect_qualifier"),
                F.first("primary_knowledge_source").alias("primary_knowledge_source"),
                F.flatten(F.collect_set("aggregator_knowledge_source")).alias("aggregator_knowledge_source"),
                F.flatten(F.collect_set("publications")).alias("publications"),
            )
            .select(*cols_for_schema(KGEdgeSchema))
        )


class KGNodeSchema(pandera.pyspark.DataFrameModel):
    """Schema for a knowledge graph nodes as exposed by the Data API."""

    # fmt: off
    id:                                T.StringType()            = Field(nullable=False) # type: ignore
    name:                              T.StringType()            = Field(nullable=True) # type: ignore #TODO should this be nullable?
    category:                          T.StringType()            = Field(nullable=False) # type: ignore
    description:                       T.StringType()            = Field(nullable=True) # type: ignore
    equivalent_identifiers:            T.ArrayType(T.StringType()) = Field(nullable=True) # type: ignore
    all_categories:                    T.ArrayType(T.StringType()) = Field(nullable=True) # type: ignore
    publications:                      T.ArrayType(T.StringType()) = Field(nullable=True) # type: ignore
    labels:                            T.ArrayType(T.StringType()) = Field(nullable=True) # type: ignore
    international_resource_identifier: T.StringType()            = Field(nullable=True) # type: ignore
    # We manually set this for every KG we ingest
    upstream_data_source:                T.ArrayType(T.StringType()) = Field(nullable=False) # type: ignore
    #upstream_kg_node_ids:                MapType(StringType(), StringType()) = pa.Field(nullable=True)
    # fmt: on

    class Config:  # noqa: D106
        coerce = True
        strict = True

    @classmethod
    def group_nodes_by_id(cls, nodes_df: pyspark.sql.DataFrame) -> pyspark.sql.DataFrame:
        """Utility function to group nodes by id.

        This should be used after the IDs are normalized so we can combine node properties from
        multiple upstream KGs.

        """
        # FUTURE: We should improve selection of name and description currently
        # selecting the first non-null, which might not be as desired.
        # fmt: off
        return (
            nodes_df.groupBy("id")
            .agg(
                F.first("name").alias("name"),
                F.first("category").alias("category"),
                F.first("description").alias("description"),
                F.first("international_resource_identifier").alias("international_resource_identifier"),
                F.flatten(F.collect_set("equivalent_identifiers")).alias("equivalent_identifiers"),
                F.flatten(F.collect_set("all_categories")).alias("all_categories"),
                F.flatten(F.collect_set("labels")).alias("labels"),
                F.flatten(F.collect_set("publications")).alias("publications"),
                F.flatten(F.collect_set("upstream_data_source")).alias("upstream_data_source"),
            )
            .select(*cols_for_schema(KGNodeSchema))
        )<|MERGE_RESOLUTION|>--- conflicted
+++ resolved
@@ -7,12 +7,8 @@
 
 import pyspark
 
-<<<<<<< HEAD
 
-def cols_for_schema(schema_obj: pandera.pyspark.DataFrameModel) -> List[str]:
-=======
-def cols_for_schema(schema_obj: Type[DataFrameModel]) -> List[str]:
->>>>>>> 3a7e7602
+def cols_for_schema(schema_obj: Type[pandera.pyspark.DataFrameModel]) -> List[str]:
     """Convenience function that returns the columns of a schema.
 
     The function returns all the columns of the passed model. This is convenient for
