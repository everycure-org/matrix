from typing import List, Type

import pandera.pyspark as pa
from pandera.pyspark import Field
import pyspark.sql.functions as F
import pyspark.sql.types as T

from pyspark.sql import DataFrame


def cols_for_schema(schema_obj: Type[pa.DataFrameModel]) -> List[str]:
    """Convenience function that returns the columns of a schema.

    The function returns all the columns of the passed model. This is convenient for
    selecting the columns of a schema in a pipeline using pyspark which then drops all
    other columns.
    """
    return list(schema_obj.to_schema().columns.keys())


<<<<<<< HEAD
class EdgeSchema(DataFrameModel):
    # fmt: off
    subject:                     StringType()            = pa.Field(nullable = False)
    object:                      StringType()            = pa.Field(nullable = False)
    # fmt: on


class KGEdgeSchema(EdgeSchema):
    """Schema for a knowledge graph edges as exposed by the Data API."""

    # fmt: off
    subject:                     StringType()            = pa.Field(nullable = False)
    predicate:                   StringType()            = pa.Field(nullable = False)
    knowledge_level:             StringType()            = pa.Field(nullable = True)
    primary_knowledge_source:    StringType()            = pa.Field(nullable = True)
    aggregator_knowledge_source: ArrayType(StringType()) = pa.Field(nullable = True)
    publications:                ArrayType(StringType()) = pa.Field(nullable = True)
    subject_aspect_qualifier:    StringType()            = pa.Field(nullable = True)
    subject_direction_qualifier: StringType()            = pa.Field(nullable = True)
    object_aspect_qualifier:     StringType()            = pa.Field(nullable = True)
    object_direction_qualifier:  StringType()            = pa.Field(nullable = True)
=======
class KGEdgeSchema(pa.DataFrameModel):
    """Schema for a knowledge graph edges as exposed by the Data API."""

    # fmt: off
    subject:                     T.StringType            = Field(nullable = False)
    predicate:                   T.StringType            = Field(nullable = False)
    object:                      T.StringType            = Field(nullable = False)
    knowledge_level:             T.StringType            = Field(nullable = True)
    primary_knowledge_source:    T.StringType            = Field(nullable = True)
    aggregator_knowledge_source: T.ArrayType(T.StringType()) = Field(nullable = True) # type: ignore
    publications:                T.ArrayType(T.StringType()) = Field(nullable = True) # type: ignore
    subject_aspect_qualifier:    T.StringType            = Field(nullable = True)
    subject_direction_qualifier: T.StringType            = Field(nullable = True)
    object_aspect_qualifier:     T.StringType            = Field(nullable = True)
    object_direction_qualifier:  T.StringType            = Field(nullable = True)
>>>>>>> 410915a8
    # We manually set this for every KG we ingest
    upstream_data_source:          T.ArrayType(T.StringType()) # type: ignore
    # fmt: on

    class Config:  # noqa: D106
        coerce = True
        strict = False

    @classmethod
    def group_edges_by_id(cls, concatenated_edges_df: DataFrame) -> DataFrame:
        return (
            concatenated_edges_df.groupBy(["subject", "predicate", "object"])
            .agg(
                F.flatten(F.collect_set("upstream_data_source")).alias("upstream_data_source"),
                # TODO: we shouldn't just take the first one but collect these values from multiple upstream sources
                F.first("knowledge_level", ignorenulls=True).alias("knowledge_level"),
                F.first("subject_aspect_qualifier", ignorenulls=True).alias("subject_aspect_qualifier"),
                F.first("subject_direction_qualifier", ignorenulls=True).alias("subject_direction_qualifier"),
                F.first("object_direction_qualifier", ignorenulls=True).alias("object_direction_qualifier"),
                F.first("object_aspect_qualifier", ignorenulls=True).alias("object_aspect_qualifier"),
                F.first("primary_knowledge_source", ignorenulls=True).alias("primary_knowledge_source"),
                F.flatten(F.collect_set("aggregator_knowledge_source")).alias("aggregator_knowledge_source"),
                F.flatten(F.collect_set("publications")).alias("publications"),
            )
            .select(*cols_for_schema(KGEdgeSchema))
        )


<<<<<<< HEAD
class NodeSchema(DataFrameModel):
    # fmt: off
    id:                                StringType()            = pa.Field(nullable=False)
    # fmt: on


class KGNodeSchema(DataFrameModel):
=======
class KGNodeSchema(pa.DataFrameModel):
>>>>>>> 410915a8
    """Schema for a knowledge graph nodes as exposed by the Data API."""

    # fmt: off
    id:                                T.StringType            = Field(nullable=False)
    name:                              T.StringType            = Field(nullable=True)
    category:                          T.StringType            = Field(nullable=False)
    description:                       T.StringType            = Field(nullable=True)
    equivalent_identifiers:            T.ArrayType(T.StringType()) = Field(nullable=True) # type: ignore
    all_categories:                    T.ArrayType(T.StringType()) = Field(nullable=True) # type: ignore
    publications:                      T.ArrayType(T.StringType()) = Field(nullable=True) # type: ignore
    labels:                            T.ArrayType(T.StringType()) = Field(nullable=True) # type: ignore
    international_resource_identifier: T.StringType            = Field(nullable=True)
    # We manually set this for every KG we ingest
    upstream_data_source:                T.ArrayType(T.StringType()) = Field(nullable=False) # type: ignore
    #upstream_kg_node_ids:                MapType(StringType(), StringType()) = pa.Field(nullable=True)
    # fmt: on

    class Config:  # noqa: D106
        coerce = True
        strict = True

    @classmethod
    def group_nodes_by_id(cls, nodes_df: DataFrame) -> DataFrame:
        """Utility function to group nodes by id.

        This should be used after the IDs are normalized so we can combine node properties from
        multiple upstream KGs.

        """
        # FUTURE: We should improve selection of name and description currently
        # selecting the first non-null, which might not be as desired.
        # fmt: off
        return (
            nodes_df.groupBy("id")
            .agg(
                F.first("name", ignorenulls=True).alias("name"),
                F.first("category", ignorenulls=True).alias("category"),
                F.first("description", ignorenulls=True).alias("description"),
                F.first("international_resource_identifier", ignorenulls=True).alias("international_resource_identifier"),
                F.flatten(F.collect_set("equivalent_identifiers")).alias("equivalent_identifiers"),
                F.flatten(F.collect_set("all_categories")).alias("all_categories"),
                F.flatten(F.collect_set("labels")).alias("labels"),
                F.flatten(F.collect_set("publications")).alias("publications"),
                F.flatten(F.collect_set("upstream_data_source")).alias("upstream_data_source"),
            )
            .select(*cols_for_schema(KGNodeSchema))
        )<|MERGE_RESOLUTION|>--- conflicted
+++ resolved
@@ -4,7 +4,7 @@
 from pandera.pyspark import Field
 import pyspark.sql.functions as F
 import pyspark.sql.types as T
-
+from pyspark.sql.types import StringType, ArrayType
 from pyspark.sql import DataFrame
 
 
@@ -18,8 +18,7 @@
     return list(schema_obj.to_schema().columns.keys())
 
 
-<<<<<<< HEAD
-class EdgeSchema(DataFrameModel):
+class EdgeSchema(pa.DataFrameModel):
     # fmt: off
     subject:                     StringType()            = pa.Field(nullable = False)
     object:                      StringType()            = pa.Field(nullable = False)
@@ -40,23 +39,6 @@
     subject_direction_qualifier: StringType()            = pa.Field(nullable = True)
     object_aspect_qualifier:     StringType()            = pa.Field(nullable = True)
     object_direction_qualifier:  StringType()            = pa.Field(nullable = True)
-=======
-class KGEdgeSchema(pa.DataFrameModel):
-    """Schema for a knowledge graph edges as exposed by the Data API."""
-
-    # fmt: off
-    subject:                     T.StringType            = Field(nullable = False)
-    predicate:                   T.StringType            = Field(nullable = False)
-    object:                      T.StringType            = Field(nullable = False)
-    knowledge_level:             T.StringType            = Field(nullable = True)
-    primary_knowledge_source:    T.StringType            = Field(nullable = True)
-    aggregator_knowledge_source: T.ArrayType(T.StringType()) = Field(nullable = True) # type: ignore
-    publications:                T.ArrayType(T.StringType()) = Field(nullable = True) # type: ignore
-    subject_aspect_qualifier:    T.StringType            = Field(nullable = True)
-    subject_direction_qualifier: T.StringType            = Field(nullable = True)
-    object_aspect_qualifier:     T.StringType            = Field(nullable = True)
-    object_direction_qualifier:  T.StringType            = Field(nullable = True)
->>>>>>> 410915a8
     # We manually set this for every KG we ingest
     upstream_data_source:          T.ArrayType(T.StringType()) # type: ignore
     # fmt: on
@@ -85,17 +67,13 @@
         )
 
 
-<<<<<<< HEAD
-class NodeSchema(DataFrameModel):
+class NodeSchema(pa.DataFrameModel):
     # fmt: off
     id:                                StringType()            = pa.Field(nullable=False)
     # fmt: on
 
 
-class KGNodeSchema(DataFrameModel):
-=======
 class KGNodeSchema(pa.DataFrameModel):
->>>>>>> 410915a8
     """Schema for a knowledge graph nodes as exposed by the Data API."""
 
     # fmt: off
