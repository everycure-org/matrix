--- conflicted
+++ resolved
@@ -5,11 +5,6 @@
 import pyspark.sql as ps
 import pyspark.sql.functions as F
 import pyspark.sql.types as T
-<<<<<<< HEAD
-from pyspark.sql.types import StringType, ArrayType
-from pyspark.sql import DataFrame
-=======
->>>>>>> 82a9e8d4
 
 
 def cols_for_schema(schema_obj: Type[pa.DataFrameModel]) -> List[str]:
@@ -24,8 +19,8 @@
 
 class EdgeSchema(pa.DataFrameModel):
     # fmt: off
-    subject:                     StringType()            = pa.Field(nullable = False)
-    object:                      StringType()            = pa.Field(nullable = False)
+    subject:                     T.StringType()            = pa.Field(nullable = False)
+    object:                      T.StringType()            = pa.Field(nullable = False)
     # fmt: on
 
 
@@ -33,16 +28,16 @@
     """Schema for a knowledge graph edges as exposed by the Data API."""
 
     # fmt: off
-    subject:                     StringType()            = pa.Field(nullable = False)
-    predicate:                   StringType()            = pa.Field(nullable = False)
-    knowledge_level:             StringType()            = pa.Field(nullable = True)
-    primary_knowledge_source:    StringType()            = pa.Field(nullable = True)
-    aggregator_knowledge_source: ArrayType(StringType()) = pa.Field(nullable = True)
-    publications:                ArrayType(StringType()) = pa.Field(nullable = True)
-    subject_aspect_qualifier:    StringType()            = pa.Field(nullable = True)
-    subject_direction_qualifier: StringType()            = pa.Field(nullable = True)
-    object_aspect_qualifier:     StringType()            = pa.Field(nullable = True)
-    object_direction_qualifier:  StringType()            = pa.Field(nullable = True)
+    subject:                     T.StringType()            = pa.Field(nullable = False)
+    predicate:                   T.StringType()            = pa.Field(nullable = False)
+    knowledge_level:             T.StringType()            = pa.Field(nullable = True)
+    primary_knowledge_source:    T.StringType()            = pa.Field(nullable = True)
+    aggregator_knowledge_source: T.ArrayType(T.StringType()) = pa.Field(nullable = True)
+    publications:                T.ArrayType(T.StringType()) = pa.Field(nullable = True)
+    subject_aspect_qualifier:    T.StringType()            = pa.Field(nullable = True)
+    subject_direction_qualifier: T.StringType()            = pa.Field(nullable = True)
+    object_aspect_qualifier:     T.StringType()            = pa.Field(nullable = True)
+    object_direction_qualifier:  T.StringType()            = pa.Field(nullable = True)
     # We manually set this for every KG we ingest
     upstream_data_source:          T.ArrayType(T.StringType()) # type: ignore
     # fmt: on
@@ -73,7 +68,7 @@
 
 class NodeSchema(pa.DataFrameModel):
     # fmt: off
-    id:                                StringType()            = pa.Field(nullable=False)
+    id:                                T.StringType()            = pa.Field(nullable=False)
     # fmt: on
 
 
