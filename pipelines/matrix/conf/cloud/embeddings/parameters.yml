embeddings.topological_estimator:
<<<<<<< HEAD
    # FUTURE workflow should set number of cores as env variable and we pick up here. `nproc`
    concurrency: 48
=======
    # NOTE: Grabs num CPUs from env, this is supplied by Argo
    concurrency: ${oc.env:NUM_CPU, 16}
>>>>>>> b1777181
<|MERGE_RESOLUTION|>--- conflicted
+++ resolved
@@ -1,8 +1,3 @@
 embeddings.topological_estimator:
-<<<<<<< HEAD
-    # FUTURE workflow should set number of cores as env variable and we pick up here. `nproc`
-    concurrency: 48
-=======
     # NOTE: Grabs num CPUs from env, this is supplied by Argo
-    concurrency: ${oc.env:NUM_CPU, 16}
->>>>>>> b1777181
+    concurrency: ${oc.env:NUM_CPU, 16}