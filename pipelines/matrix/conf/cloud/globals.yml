--- conflicted
+++ resolved
@@ -1,14 +1,7 @@
 run_name: ${oc.env:RUN_NAME}
 
 versions:
-<<<<<<< HEAD
-  release: ${oc.env:RELEASE_VERSION, v0.2.4-rc.2}
-=======
-  release: v0.2.4-rtx-only
->>>>>>> af374e42
-  
-gcs_bucket: gs://${oc.env:GCP_BUCKET}
-gcp_project: ${oc.env:GCP_PROJECT_ID}
+  release: ${oc.env:RELEASE_VERSION, v0.2.4-rtx-only}
 
 release_folder_name: ${oc.env:RELEASE_FOLDER_NAME, releases}
 # NOTE if you're submitting to the cloud, 
