--- conflicted
+++ resolved
@@ -24,17 +24,10 @@
   embeddings:         ${root_dir}/datasets/embeddings
 
   # Run-based
-<<<<<<< HEAD
-  modelling:          ${gcs_bucket}/kedro/data/releases/${versions.release}/runs/${run_name}/datasets/modelling
-  evaluation:         ${gcs_bucket}/kedro/data/releases/${versions.release}/runs/${run_name}/datasets/evaluation
-  matrix_generation:  ${gcs_bucket}/kedro/data/releases/${versions.release}/runs/${run_name}/datasets/matrix_generation
-  inference:          ${gcs_bucket}/kedro/data/releases/${versions.release}/runs/${run_name}/datasets/inference
-
-  # NOTE: Ensure to use k8s emphemeral storage
-  tmp:           /tmp
-=======
   modelling:          ${root_dir}/datasets/modelling
   evaluation:         ${root_dir}/datasets/evaluation
   matrix_generation:  ${root_dir}/datasets/matrix_generation
   inference:          ${root_dir}/datasets/inference
->>>>>>> ea52a1df
+
+  # Tmp. directory using k8s emph. storage
+  tmp:           /tmp