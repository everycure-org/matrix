--- conflicted
+++ resolved
@@ -11,25 +11,6 @@
   raw:                gs://mtrx-us-central1-hub-dev-storage/kedro/data/01_raw
   ingestion:          ${gcs_bucket}/kedro/data/ingestion
 
-<<<<<<< HEAD
-  # TODO Need to re-work our approach between what is a "run" and what is a "release"
-  raw: gs://mtrx-us-central1-hub-dev-storage/kedro/data/01_raw
-
-  # fabricator: gs://mtrx-us-central1-hub-dev-storage/kedro/fabricator
-
-  # Release-based
-  ingestion: gs://mtrx-us-central1-hub-dev-storage/kedro/ingestion # THIS PAHT
-  integration: ${gcs_bucket}/kedro/releases/${release_name}/integration
-  embeddings: ${gcs_bucket}/kedro/releases/release/${release_name}/embeddings
-
-  # Run-based
-  modelling: ${gcs_bucket}/kedro/modelling/release/${release_name}/runs/${run_name}
-  evaluation: ${gcs_bucket}/kedro/evaluation/release/${release_name}/runs/${run_name}
-  matrix_generation: ${gcs_bucket}/kedro/matrix_generation/release/${release_name}runs/${run_name}
-  inference: ${gcs_bucket}/kedro/inference/release/${release_name}/runs/${run_name}
-
-  tmp: ${gcs_bucket}/kedro/tmp
-=======
   # Release-based
   integration:        ${gcs_bucket}/kedro/data/releases/${versions.release}/datasets/integration
   embeddings:         ${gcs_bucket}/kedro/data/releases/${versions.release}/datasets/embeddings
@@ -40,5 +21,4 @@
   matrix_generation:  ${gcs_bucket}/kedro/data/releases/${versions.release}/runs/${run_name}/datasets/matrix_generation
   inference:          ${gcs_bucket}/kedro/data/releases/${versions.release}/runs/${run_name}/datasets/inference
 
-  tmp:                ${gcs_bucket}/kedro/data/tmp
->>>>>>> 3c841d22
+  tmp:                ${gcs_bucket}/kedro/data/tmp