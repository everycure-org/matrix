--- conflicted
+++ resolved
@@ -20,16 +20,10 @@
   kg_raw:             ${gcs_bucket}/data/01_RAW
 
   # Release-based
-<<<<<<< HEAD
-  ingestion:          ${root_dir}/datasets/ingestion
-  integration:        ${root_dir}/datasets/integration
-  embeddings:         ${root_dir}/datasets/embeddings
-  release:            ${root_dir}/datasets/release
-=======
   ingestion:          ${release_dir}/datasets/ingestion
   integration:        ${release_dir}/datasets/integration
   embeddings:         ${release_dir}/datasets/embeddings
->>>>>>> ac141eaf
+  release:            ${release_dir}/datasets/release
 
   # Run-based
   modelling:          ${run_dir}/datasets/modelling
