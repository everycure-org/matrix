--- conflicted
+++ resolved
@@ -39,14 +39,11 @@
     level: INFO
   matrix:
     level: INFO
-<<<<<<< HEAD
   matrix.pipelines.preprocessing.nodes:
     level: DEBUG
   matrix.pipelines.filtering.nodes:
     level: WARNING
-=======
   matrix.pipelines.batch.pipeline:
     level: WARNING
   matrix.hooks:
-    level: INFO
->>>>>>> 60a4b257
+    level: INFO