fabricator.ground_truth:
  num_rows_per_category: 100

fabricator.rtx_kg2:
  nodes:
    num_rows: 500
    columns:
      id:
        type: generate_unique_id
        prefixes:
          - "RTX"
        delimiter: ":"
      name:
        type: generate_unique_id
        prefixes:
          - name
        delimiter: "_"
        inject_nulls:
          probability: 0.2
      all_names:string[]:
        type: faker
        provider: name
      category:
        type: generate_values
        sample_values:
          - biolink:Drug
          - biolink:Disease
          - biolink:Gene
          - biolink:ChemicalSubstance
          - biolink:Protein
      all_categories:
        type: row_apply
        input_columns: [ "nodes.category" ]
        row_func: matrix_fabricator.generators.get_ancestors_for_category_delimited
        row_func_kwargs:
          delimiter: "|"
        resize: True
        seed: 590590
      iri:
        type: faker
        provider: url
      description:
        type: generate_unique_id
        prefixes:
          - description
        delimiter: "_"
      equivalent_curies:
        type: generate_random_arrays
        delimiter: "|"
        sample_values:
          - "CHEMBL:CHEMBL25"
          - "DRUGBANK:DB00316"
          - "HGNC:1177"
          - "UNIPROT:P00533"
          - "NCBIGene:1956"
          - "MESH:D009369"
          - "OMIM:114480"
          - "UMLS:C0017636"
          - "DOID:14330"
          - "CL:0000236"
          - "MONDO:0005148"
      publications:
        type: generate_random_arrays
        delimiter: "|"
        sample_values:
          - "PMID:12345678"
          - "DOI:10.1234/example.5678"
      international_resource_identifier:
        type: faker
        provider: url
      :LABEL:
        type: generate_values
        sample_values:
          - biolink:ThingWithTaxon
          - biolink:BiologicalProcess
          - biolink:NamedThing
          - biolink:OntologyClass
      date_discovered:
        type: generate_dates
        start_dt: 2010-01-01
        end_dt: 2020-01-01
        freq: M

  edges:
    num_rows: 5000
    columns:
      subject:
        type: copy_column
        source_column: "nodes.id"
        sample:
          num_rows: "@edges.num_rows"
          seed: 590590
      object:
        type: copy_column
        source_column: "nodes.id"
        sample:
          num_rows: "@edges.num_rows"
          seed: 49494
      predicate:
        type: generate_values
        sample_values:
          - biolink:treats
          - biolink:interacts_with
          - biolink:affects
          - biolink:subclass_of
          - biolink:is_nearby_variant_of
          - biolink:ChemicalToChemicalDerivationAssociation
      knowledge_level:
        type: generate_values
        sample_values:
          - prediction
          - knowledge_assertion
      agent_type:
        type: generate_values
        sample_values:
          - computational_model
          - manual_agent
      aggregator_knowledge_source:
        type: generate_random_arrays
        delimiter: "|"
        sample_values:
          - infores:semmeddb
          - infores:gtex
          - infores:ubergraph
          - infores:snpeff
      primary_knowledge_source:
        type: faker
        provider: name
      publications:
        type: generate_random_arrays
        delimiter: "|"
        sample_values:
          - "PMID:12345678"
          - "DOI:10.1234/example.5678"
      subject_aspect_qualifier:
        type: faker
        provider: word
      subject_direction_qualifier:
        type: generate_values
        sample_values:
          - "increased"
          - "decreased"
      object_aspect_qualifier:
        type: faker
        provider: word
      object_direction_qualifier:
        type: generate_values
        sample_values:
          - "increased"
          - "decreased"

  pubmed_ids_mapping:
    num_rows: 50
    columns:
      curie:
        type: copy_column
        source_column: "nodes.id"
        sample:
          num_rows: "@pubmed_ids_mapping.num_rows"
          seed: 590590
      pmids:
        type: generate_random_arrays
        to_json: True
        sample_values:
          - 12345678
          - 678
          - 195959
          - 5059595

  drug_list:
    num_rows: 100
    columns:
      id:
        type: copy_column
        source_column: "nodes.id"
        sample:
          num_rows: "@drug_list.num_rows"
          seed: 6850
      name:
        type: copy_column
        source_column: "nodes.name"
        sample:
          num_rows: "@drug_list.num_rows"
          seed: 6850
      default_med_view_filter_to_exclude:
        type: generate_values
        sample_values:
          - True
          - False
      is_combination_therapy:
        type: generate_values
        sample_values:
          - True
          - False
      approved_japan:
        type: generate_values
        sample_values:
          - True
          - False
      marketing_status_europe:
        type: generate_values
        sample_values:
          - "APPROVED"
          - "WITHDRAWN"
          - "PENDING"
      approved_eu:
        type: generate_values
        sample_values:
          - True
          - False
      marketing_status_usa:
        type: generate_values
        sample_values:
          - "APPROVED"
          - "WITHDRAWN"
          - "PENDING"
      approved_usa:
        type: generate_values
        sample_values:
          - True
          - False
      approved_russia:
        type: generate_values
        sample_values:
          - True
          - False
      approved_india:
        type: generate_values
        sample_values:
          - True
          - False
      is_metallic_salt:
        type: generate_values
        sample_values:
          - True
          - False
      is_steroid:
        type: generate_values
        sample_values:
          - True
          - False
      is_antimicrobial:
        type: generate_values
        sample_values:
          - True
          - False
      is_chemotherapy:
        type: generate_values
        sample_values:
          - True
          - False
      is_glucose_regulator:
        type: generate_values
        sample_values:
          - True
          - False
      is_vaccine_or_antigen:
        type: generate_values
        sample_values:
          - True
          - False
      is_no_therapeutic_value:
        type: generate_values
        sample_values:
          - True
          - False
      atc_main:
        type: faker
        provider: word
      atc_level1:
        type: faker
        provider: word
      atc_level2:
        type: faker
        provider: word
      atc_level3:
        type: faker
        provider: word
      atc_level4:
        type: faker
        provider: word
      atc_level5:
        type: faker
        provider: word
      l1_label:
        type: faker
        provider: word
      l2_label:
        type: faker
        provider: word
      atc_l3_drug_type:
        type: faker
        provider: word
      atc_l4_drug_class:
        type: faker
        provider: word
      l5_label:
        type: faker
        provider: word
      is_psychiatric_drug:
        type: generate_values
        sample_values:
          - True
          - False

  disease_list:
    num_rows: 100
    columns:
      id:
        type: copy_column
        source_column: "nodes.id"
        sample:
          num_rows: "@disease_list.num_rows"
          seed: 65690
      name:
        type: copy_column
        source_column: "nodes.name"
        sample:
          num_rows: "@disease_list.num_rows"
          seed: 65690
      default_med_view_filter_to_exclude:
        type: generate_values
        sample_values:
          - True
          - False
      contains_nonactionaable_prefix:
        type: generate_values
        sample_values:
          - True
          - False
      contains_itis:
        type: generate_values
        sample_values:
          - True
          - False
      is_malignant_cancer:
        type: generate_values
        sample_values:
          - True
          - False
      is_benign_tumour:
        type: generate_values
        sample_values:
          - True
          - False
      is_infectious_disease:
        type: generate_values
        sample_values:
          - True
          - False
      is_psychiatric_disease:
        type: generate_values
        sample_values:
          - True
          - False
      is_glucose_dysfunction:
        type: generate_values
        sample_values:
          - True
          - False
      unmet_medical_need:
        type: generate_values
        sample_values:
          - "LOW"
          - "MEDIUM"
          - "HIGH"
      prevalence:
        type: generate_values
        sample_values:
          - "RARE"
          - "UNCOMMON"
          - "COMMON"

fabricator.clinical_trials:
  pos_cols:
    - significantly_better
    - non_significantly_better
  neg_cols:
    - significantly_worse
    - non_significantly_worse
  graph:
    nodes:
      num_rows: 50
      columns:
        curie:
          type: copy_column
          source_column: rtx_nodes.id
          sample:
            num_rows: "@nodes.num_rows"
            seed: 40599
        name:
          type: copy_column
          source_column: rtx_nodes.name
          sample:
            num_rows: "@nodes.num_rows"
            seed: 40599

    edges:
      num_rows: 10
      columns:
        drug_curie:
          type: copy_column
          source_column: nodes.curie
          sample:
            num_rows: "@edges.num_rows"
            seed: 40599
        drug_name:
          type: copy_column
          source_column: nodes.name
          sample:
            num_rows: "@edges.num_rows"
            seed: 40599
        disease_curie:
          type: copy_column
          source_column: nodes.curie
          sample:
            num_rows: "@edges.num_rows"
            seed: 30599
        disease_name:
          type: copy_column
          source_column: nodes.name
          sample:
            num_rows: "@edges.num_rows"
            seed: 30599
        # 1. Generate a single outcome category first
        _outcome:
          type: generate_values
          sample_values:
            - sig_better
            - non_sig_better
            - non_sig_worse
            - sig_worse

        # 2. Derive binary flags from the outcome category
        significantly_better:
          type: row_apply
          input_columns: ["edges._outcome"]
          row_func: "lambda outcome: 1 if outcome == 'sig_better' else 0"
          resize: True
          seed: 50001
        non_significantly_better:
          type: row_apply
          input_columns: ["edges._outcome"]
          row_func: "lambda outcome: 1 if outcome == 'non_sig_better' else 0"
          resize: True
          seed: 50002
        non_significantly_worse:
          type: row_apply
          input_columns: ["edges._outcome"]
          row_func: "lambda outcome: 1 if outcome == 'non_sig_worse' else 0"
          resize: True
          seed: 50003
        significantly_worse:
          type: row_apply
          input_columns: ["edges._outcome"]
          row_func: "lambda outcome: 1 if outcome == 'sig_worse' else 0"
          resize: True
          seed: 50004

fabricator.off_label:
  graph:
    nodes:
      num_rows: 50
      columns:
        curie:
          type: copy_column
          source_column: rtx_nodes.id
          sample:
            num_rows: "@nodes.num_rows"
            seed: 40589
        name:
          type: copy_column
          source_column: rtx_nodes.name
          sample:
            num_rows: "@nodes.num_rows"
            seed: 40589

    edges:
      num_rows: 100
      columns:
        curie_drug:
          type: copy_column
          source_column: nodes.curie
          sample:
            num_rows: "@edges.num_rows"
            seed: 40599
        drug_name:
          type: copy_column
          source_column: nodes.name
          sample:
            num_rows: "@edges.num_rows"
            seed: 40599
        disease_name:
          type: copy_column
          source_column: nodes.name
          sample:
            num_rows: "@edges.num_rows"
            seed: 30599
        curie_disease:
          type: copy_column
          source_column: nodes.curie
          sample:
            num_rows: "@edges.num_rows"
            seed: 30599
        relation:
          type: generate_values
          sample_values:
            - off-label use

fabricator.orchard:
  edges:
    num_rows: 200
    columns:
      drug_kg_node_id:
        type: copy_column
        source_column: rtx_nodes.id
        sample:
          num_rows: "@edges.num_rows"
          seed: 40399
      disease_kg_node_id:
        type: copy_column
        source_column: rtx_nodes.id
        sample:
          num_rows: "@edges.num_rows"
          seed: 30399
      last_update:
        type: generate_dates
        start_dt: 2020-01-01
        end_dt: 2022-12-31
        freq: D
        date_format: "%Y-%m-%d %H:%M:%S"
      latest_status:
        type: generate_values
        sample_values:
          - "ARCHIVED"
          - "TRIAGE"
          - "DEEP_DIVE"
          - "SAB_ENDORSED"
          - "MEDICAL_REVIEW"
          - "UNKNOWN"
        inject_nulls:
          probability: 0.1
      latest_source:
        type: generate_values
        sample_values:
          - "CROWDSOURCED"
          - "MATRIX"
          - "UNKNOWN"
      latest_directionality:
        type: generate_values
        sample_values:
          - "POSITIVE"
          - "NEGATIVE"
          - "MIXED"
          - "UNKNOWN"
          - "MIXED"
        inject_nulls:
          probability: 0.5
      latest_reason:
        type: generate_values
        sample_values:
          - "POOR_BIOMEDICAL_RATIONALE"
          - "POOR_STRATEGIC_RATIONALE"
          - "POOR_BIOMEDICAL_AND_STRATEGIC_RATIONALE"
        inject_nulls:
          probability: 0.5

fabricator.robokop:
  nodes:
    columns:
      id:
        type: generate_unique_id
        prefixes:
          - CHEBI
          - GO
          - MONDO
          - NCBIGene
        delimiter: ':'
      name:string:
        type: generate_values
        sample_values:
          - BTF3P10
          - CG12307
          - CG14931
          - CG14932
          - CG4983
          - CG6614
          - FAM78A
          - FHIP2A
          - IFNG
          - Oprd1
          - PPP1R14B
          - PTPN1
          - RSPH4A
          - Rivaroxaban
          - Vha100-5
          - hepatitis
          - kek2
          - nhr-137
          - nucleocytoplasmic transport
          - spag4
      category:
        type: generate_values
        sample_values:
          - biolink:Gene|biolink:GeneOrGeneProduct|biolink:GenomicEntity|biolink:ChemicalEntityOrGeneOrGeneProduct|biolink:PhysicalEssence|biolink:OntologyClass|biolink:BiologicalEntity|biolink:ThingWithTaxon|biolink:NamedThing|biolink:PhysicalEssenceOrOccurrent|biolink:MacromolecularMachineMixin
          - biolink:Gene|biolink:GeneOrGeneProduct|biolink:GenomicEntity|biolink:ChemicalEntityOrGeneOrGeneProduct|biolink:PhysicalEssence|biolink:OntologyClass|biolink:BiologicalEntity|biolink:ThingWithTaxon|biolink:NamedThing|biolink:PhysicalEssenceOrOccurrent|biolink:MacromolecularMachineMixin|biolink:Protein|biolink:GeneProductMixin|biolink:Polypeptide|biolink:ChemicalEntityOrProteinOrPolypeptide
          - biolink:NamedThing|biolink:BiologicalEntity|biolink:Disease|biolink:ThingWithTaxon|biolink:DiseaseOrPhenotypicFeature
          - biolink:NamedThing|biolink:BiologicalEntity|biolink:PhysicalEssenceOrOccurrent|biolink:BiologicalProcess|biolink:BiologicalProcessOrActivity|biolink:ThingWithTaxon|biolink:OntologyClass|biolink:Occurrent
          - biolink:NamedThing|biolink:Gene|biolink:PhysicalEssence|biolink:BiologicalEntity|biolink:GenomicEntity|biolink:Polypeptide|biolink:MacromolecularMachineMixin|biolink:PhysicalEssenceOrOccurrent|biolink:OntologyClass|biolink:ChemicalEntityOrProteinOrPolypeptide|biolink:ChemicalEntityOrGeneOrGeneProduct|biolink:GeneOrGeneProduct|biolink:ThingWithTaxon|biolink:GeneProductMixin|biolink:Protein
          - biolink:NamedThing|biolink:Gene|biolink:PhysicalEssence|biolink:GenomicEntity|biolink:BiologicalEntity|biolink:Polypeptide|biolink:Protein|biolink:MacromolecularMachineMixin|biolink:PhysicalEssenceOrOccurrent|biolink:ChemicalEntityOrProteinOrPolypeptide|biolink:ChemicalEntityOrGeneOrGeneProduct|biolink:GeneOrGeneProduct|biolink:ThingWithTaxon|biolink:GeneProductMixin|biolink:OntologyClass
          - biolink:NamedThing|biolink:PhysicalEssence|biolink:MolecularMixture|biolink:ChemicalEntity|biolink:SmallMolecule|biolink:PhysicalEssenceOrOccurrent|biolink:ChemicalEntityOrProteinOrPolypeptide|biolink:ChemicalEntityOrGeneOrGeneProduct|biolink:MolecularEntity|biolink:ChemicalMixture|biolink:OntologyClass|biolink:Drug|biolink:ChemicalOrDrugOrTreatment
      equivalent_identifiers:
        type: generate_values
        sample_values:
          - ENSEMBL:ENSP00000310117_3|ENSEMBL:ENSG00000173457|ENSEMBL:ENSP00000310117|UniProtKB:Q96C90|PR:Q96C90|NCBIGene:26472|OMIM:601140|UMLS:C1418632|HGNC:9057
          - ENSEMBL:FBgn0015400|UniProtKB:Q9VKG1|FB:FBgn0015400|NCBIGene:34582
          - FB:FBgn0032368|UniProtKB:Q9VKG2|ENSEMBL:FBgn0032368|NCBIGene:34581
          - GO:0006913
          - HGNC:5438|ENSEMBL:ENSG00000111537|UMLS:C1334085|ENSEMBL:ENSP00000229135|UniProtKB:A0A7R8GUN6|OMIM:147570|PR:P01579|UMLS:C0021745|NCBIGene:3458|UMLS:C3493224|ENSEMBL:ENSP00000229135_3|UniProtKB:P01579
          - MEDDRA:10019790|MESH:D006505|DOID:2237|MEDDRA:10078239|NCIT:C3095|MEDDRA:10019759|UMLS:C0149519|MEDDRA:10019717|MEDDRA:10029715|ICD9:571_4|MEDDRA:10009103|UMLS:C0019158|ICD9:570|UMLS:C0001308|SNOMEDCT:128241005|HP:0012115|ICD10:K73.9|MEDDRA:10019789|SNOMEDCT:41889008|SNOMEDCT:197268000|MONDO:0002251|MEDDRA:10019802|medgen:5515|ICD9:571.41
          - NCBIGene:183865|WormBase:WBGene00003727|UniProtKB:B3WFU1|UniProtKB:B3WFU2|UniProtKB:G5EEX1
          - NCBIGene:345829|HGNC:38570|UMLS:C3146700
          - NCBIGene:34583|ENSEMBL:FBgn0032369|FB:FBgn0032369|UniProtKB:Q9VKG0|UniProtKB:X2J5P7
          - NCBIGene:34584|ENSEMBL:FBgn0032370|FB:FBgn0032370|UniProtKB:Q9VKF9
          - NCBIGene:34585|ENSEMBL:FBgn0032371|FB:FBgn0032371|UniProtKB:Q9VKF8
          - NCBIGene:34587|ENSEMBL:FBgn0032373|FB:FBgn0032373|UniProtKB:Q9VKF6
          - NCBIGene:34588|ENSEMBL:FBgn0032374|FB:FBgn0032374|UniProtKB:M9PCR1|UniProtKB:Q9VKF5
          - NCBIGene:34589|ENSEMBL:FBgn0032375|FB:FBgn0032375|UniProtKB:E1JHF9|UniProtKB:Q9VKF4
          - RXCUI:1114200|UNII:9NDF7JZ4M3|RXCUI:1232082|PUBCHEM_COMPOUND:9875401|UMLS:C3248000|UMLS:C5564384|DRUGBANK:DB06228|RXCUI:1114201|UMLS:C5564383|RXCUI:2588066|CHEBI:68579|RXCUI:1114202|RXCUI:1232088|UMLS:C4731645|UMLS:C5561608|RXCUI:2589629|UMLS:C3874968|CAS:1429742-50-6|RXCUI:1232085|RXCUI:1186305|UMLS:C3248002|UMLS:C3162460|UMLS:C3248001|RXCUI:2059014|RXCUI:1232086|UMLS:C3248006|RXCUI:2589628|RXCUI:1114195|UMLS:C3247999|RXCUI:1114197|RXCUI:2589624|RXCUI:1157969|UMLS:C5564381|RXCUI:1549683|RXCUI:1232083|UMLS:C3240061|RXCUI:2589626|GTOPDB:6388|RXCUI:2059017|RXCUI:2589630|RXCUI:1157968|RXCUI:2059015|RXCUI:1114199|UMLS:C3248004|UMLS:C4731644|INCHIKEY:KGFYHTZWPPHNLQ-AWEZNQCLSA-N|CAS:366789-02-8|UMLS:C3248005|UMLS:C3159309|UMLS:C3162457|RXCUI:1232081|UMLS:C5564386|RXCUI:2588062|RXCUI:1186304|RXCUI:2059016|UMLS:C3162458|UMLS:C3240060|UMLS:C3248003|UMLS:C3212386|UMLS:C5563756|DrugCentral:4182|RXCUI:1549682|RXCUI:1114196|UMLS:C3162459|UMLS:C3212385|UMLS:C4731646|RXCUI:2589625|CHEMBL.COMPOUND:CHEMBL198362|RXCUI:1232087|MESH:D000069552|UMLS:C3162455|UMLS:C5564382|UMLS:C1739768|RXCUI:1114198|UMLS:C5564385|UMLS:C3162456|RXCUI:1232084
          - UMLS:C1335281|HGNC:9642|ENSEMBL:ENSP00000437732|UniProtKB:B4DSN5|UniProtKB:A8K3M3|OMIM:176885|ENSEMBL:ENSG00000196396|UniProtKB:P18031|ENSEMBL:ENSP00000437732_1|ENSEMBL:ENSP00000360683|ENSEMBL:ENSP00000360683.3|UMLS:C1335056|PR:P18031|NCBIGene:5770
          - UMLS:C1427608|UniProtKB:B3KTA9|UMLS:C3851814|ENSEMBL:ENSG00000111834|PR:Q5TD94|UniProtKB:Q5TD94|HGNC:21558|OMIM:612647|NCBIGene:345895
          - UMLS:C1825150|ENSEMBL:ENSP00000516028|ENSEMBL:ENSP00000361345_3|NCBIGene:286336|ENSEMBL:ENSP00000361345|ENSEMBL:ENSP00000516028.1|PR:Q5JUQ0|UniProtKB:Q8N2W3|UniProtKB:Q5JUQ0|HGNC:25465|ENSEMBL:ENSG00000126882
          - UniProtKB:P32300|PR:P32300|ENSEMBL:ENSMUSP00000050077_2|ENSEMBL:ENSMUSP00000050077|ENSEMBL:ENSMUSG00000050511|MGI:97438|UniProtKB:Q8BLP9|NCBIGene:18386|UniProtKB:A2AD37
          - UniProtKB:Q5W0V3|NCBIGene:57700|UMLS:C1428835|HGNC:29320|ENSEMBL:ENSG00000151553|PR:Q5W0V3|OMIM:617312
      information_content:float:
        type: generate_values
        sample_values:
          - 70
          - 73
          - 90
          - 95
          - 100
      description:string:
        type: generate_values
        sample_values:
          - A delta-type opioid receptor that is encoded in the genome of mouse_
          - A monocarboxylic acid amide obtained by formal condensation of the
            carboxy group of 5-chlorothiophene-2-carboxylic acid with the amino
            group of
            4-{4-[(5S)-5-(aminomethyl)-2-oxo-1,3-oxazolidin-3-yl]phenyl}morpholin-3-one_
            An anticoagulant used for prophylaxis of venous thromboembolism in
            patients with knee or hip replacement surgery.
          - A protein FAM78A that is encoded in the genome of human_
          - A protein phosphatase 1 regulatory subunit 14B that is encoded in the
            genome of human_
          - A radial spoke head protein 4 homolog A that is encoded in the genome of
            human_
          - A tyrosine-protein phosphatase non-receptor type 1 that is encoded in
            the genome of human_
          - An FHF complex subunit HOOK interacting protein 2A that is encoded in
            the genome of human_
          - An active inflammatory process affecting the liver for more than six
            months_ Causes include viral infections, autoimmune disorders, drugs,
            and metabolic disorders.
          - An interferon gamma that is encoded in the genome of human_
          - The directed movement of molecules between the nucleus and the
            cytoplasm_
      cd_formula:string:
        type: generate_values
        sample_values:
          - C19H18ClN3O5S
      cd_molweight:float:
        type: generate_values
        sample_values:
          - 435.88
      clogp:float:
        type: generate_values
        sample_values:
          - 2.39
      alogs:float:
        type: generate_values
        sample_values:
          - -4.64
      tpsa:float:
        type: generate_values
        sample_values:
          - 88.18
      lipinski:int:
        type: generate_values
        sample_values:
          - 0
      mrdef:string:
        type: generate_values
        sample_values:
          - A morpholine and thiophene derivative that functions as a FACTOR XA
            INHIBITOR and is used in the treatment and prevention of DEEP-VEIN
            THROMBOSIS and PULMONARY EMBOLISM_  It is also used for the prevention
            of STROKE and systemic embolization in patients with non-valvular ATRIAL
            FIBRILLATION, and for the prevention of atherothrombotic events in
            patients after an ACUTE CORONARY SYNDROME.
      arom_c:int:
        type: generate_values
        sample_values:
          - 10
      sp3_c:int:
        type: generate_values
        sample_values:
          - 6
      sp2_c:int:
        type: generate_values
        sample_values:
          - 3
      sp_c:int:
        type: generate_values
        sample_values:
          - 0
      halogen:int:
        type: generate_values
        sample_values:
          - 1
      hetero_sp2_c:int:
        type: generate_values
        sample_values:
          - 3
      rotb:int:
        type: generate_values
        sample_values:
          - 5
      o_n:int:
        type: generate_values
        sample_values:
          - 8
      oh_nh:int:
        type: generate_values
        sample_values:
          - 1
      smiles:string:
        type: generate_values
        sample_values:
          - ClC1=CC=C(S1)C(=O)NC[C@H]1CN(C(=O)O1)C1=CC=C(C=C1)N1CCOCC1=O
      rgb:int:
        type: generate_values
        sample_values:
          - 25
      status:string:
        type: generate_values
        sample_values:
          - ONP
      fda_labels:int:
        type: generate_values
        sample_values:
          - 6
      definition:string:
        type: generate_values
        sample_values:
          - ''
      url:string:
        type: generate_values
        sample_values:
          - https://www_ebi.ac.uk/ols/ontologies/doid/terms?obo_id=DOID:2237
      locus_group:string:
        type: generate_values
        sample_values:
          - protein-coding gene
      symbol:string:
        type: generate_values
        sample_values:
          - FHIP2A
          - IFNG
          - PPP1R14B
          - PTPN1
          - RSPH4A
      location:string:
        type: generate_values
        sample_values:
          - 10q25_3
          - 11q13_1
          - 12q15
          - 20q13_13
          - 6q22_1
      taxon:string:
        type: generate_values
        sample_values:
          - NCBITaxon10090
          - NCBITaxon6239
          - NCBITaxon7227
          - NCBITaxon:9606
      NCBITaxon:string:
        type: generate_values
        sample_values:
          - 10090
          - 10116
          - 36237
    num_rows: 100
  edges:
    columns:
      subject:
        type: copy_column
        source_column: nodes.id
        seed: 590590
        sample:
          num_rows: '@edges.num_rows'
      predicate:
        type: generate_values
        sample_values:
          - biolink:actively_involved_in
          - biolink:affects
          - biolink:coexpressed_with
          - biolink:contributes_to
          - biolink:directly_physically_interacts_with
          - biolink:physically_interacts_with
          - biolink:subclass_of
      object:
        type: copy_column
        source_column: nodes.id
        seed: 590590
        sample:
          num_rows: '@edges.num_rows'
      ligand:string:
        type: generate_values
        sample_values:
          - PUBCHEM_COMPOUND:44274699
          - PUBCHEM_COMPOUND:46831096
      protein:string:
        type: generate_values
        sample_values:
          - UniProtKB:P18031
          - UniProtKB:P32300
      affinity_parameter:string:
        type: generate_values
        sample_values:
          - pIC50
      supporting_affinities:float[]:
        type: generate_values
        sample_values:
          - 5.72
          - 6.89
      publications:string[]:
        type: generate_values
        sample_values:
          - PMC:5156547|PMC:2730547|PMC:5003057
          - PMID:10753467
          - PMID:20476738
          - PMID:30806640
      knowledge_level:
        type: generate_values
        sample_values:
          - knowledge_assertion
          - logical_entailment
          - prediction
          - statistical_association
          - observation
          - not_provided
      agent_type:
        type: generate_values
        sample_values:
          - manual_agent
          - automated_agent
          - data_analysis_pipeline
          - computational_model
          - text_mining_agent
          - image_processing_agent
          - manual_validation_of_automated_agent
          - not_provided
      affinity:float:
        type: generate_values
        sample_values:
          - 5.72
          - 6.89
      primary_knowledge_source:
        type: generate_values
        sample_values:
          - infores:bindingdb
          - infores:hetionet
          - infores:intact
          - infores:string
          - infores:text-mining-provider-targeted
          - infores:ubergraph
      object_aspect_qualifier:string:
        type: generate_values
        sample_values:
          - activity
      object_direction_qualifier:string:
        type: generate_values
        sample_values:
          - decreased
      qualified_predicate:string:
        type: generate_values
        sample_values:
          - biolink:causes
      Coexpression:string:
        type: generate_values
        sample_values:
          - 121
          - 180
      Coexpression_transferred:string:
        type: generate_values
        sample_values:
          - 0
          - 53
      Experiments:string:
        type: generate_values
        sample_values:
          - 0
          - 193
          - 292
      Experiments_transferred:string:
        type: generate_values
        sample_values:
          - 0
          - 57
      Database:string:
        type: generate_values
        sample_values:
          - 0
      Database_transferred:string:
        type: generate_values
        sample_values:
          - 0
      Textmining:string:
        type: generate_values
        sample_values:
          - 0
      Textmining_transferred:string:
        type: generate_values
        sample_values:
          - 0
          - 50
      Cooccurance:string:
        type: generate_values
        sample_values:
          - 0
      Combined_score:string:
        type: generate_values
        sample_values:
          - 154
          - 179
          - 193
          - 292
      species_context_qualifier:string:
        type: generate_values
        sample_values:
          - NCBITaxon:9606
      hetio_source:string[]:
        type: generate_values
        sample_values:
          - NCBI gene2go
      tmkp_confidence_score:float:
        type: generate_values
        sample_values:
          - 0.6128887859621844
      sentences:string:
        type: generate_values
        sample_values:
          - 'Aside from bleeding, some of the additional side effects of rivaroxaban include
          the following: dizziness (6%), peripheral edema (6%), hypersensitivity reactions
          or rash (2%), syncope (2%), and though more rare, thrombocytopenia, agranulocytosis,
          hepatitis, pruritis, and Stevens?Johnson syndrome_|NA|In the third patient,
          rivaroxaban was stopped after 23 d, when hepatitis B with seroconversion was
          diagnosed; the patient died of acute liver failure, mostly due to fatal hepatitis
          B infection, 48 d after starting treatment.|NA|Non-hemorrhagic adverse effects
          of rivaroxaban in the EINSTEIN-EXT study were upper abdominal pain, dyspepsia,
          sinusitis, tooth ache, UTI, back pain and fatigue (all less than 5%) whereas
          post marketing voluntary reporting of adverse effects include anaphylaxis,
          angioedema, Stevens-Johnson syndrome, agranulocytosis, jaundice and hepatitis.|NA'
      tmkp_ids:string[]:
        type: generate_values
        sample_values:
          - tmkp:21709dfe811f66a9f620d41080651d41e3d1d379af32db099f3d5a7b494bb6cb|tmkp:fd2d3e43f75ceac886f3de1b65395369865a1648efc1371ea27bc5b724668584|tmkp:a62f721434da7ccccc0aee9c2709dc7e571c1caea24237d2ce5dee0cb76a9958
      detection_method:string:
        type: generate_values
        sample_values:
          - MI:0892
      Homology:string:
        type: generate_values
        sample_values:
          - 0
      pubchem_assay_ids:string[]:
        type: generate_values
        sample_values:
          - ''
      patent_ids:string[]:
        type: generate_values
        sample_values:
          - ''
      aggregator_knowledge_source:
        type: generate_values
        sample_values:
          - infores:robokop-kg
      id:string:
        type: generate_values
        sample_values:
          - ''
      original_subject:string:
        type: generate_values
        sample_values:
          - ''
      category:string[]:
        type: generate_values
        sample_values:
          - ''
      provided_by:string[]:
        type: generate_values
        sample_values:
          - ''
      disease_context_qualifier:string:
        type: generate_values
        sample_values:
          - ''
      frequency_qualifier:string:
        type: generate_values
        sample_values:
          - ''
      has_evidence:string[]:
        type: generate_values
        sample_values:
          - ''
      negated:string:
        type: generate_values
        sample_values:
          - ''
      original_object:string:
        type: generate_values
        sample_values:
          - ''
      score:float:
        type: generate_values
        sample_values:
          - ''
      FAERS_llr:float:
        type: generate_values
        sample_values:
          - ''
      description:string[]:
        type: generate_values
        sample_values:
          - ''
      NCBITaxon:string:
        type: generate_values
        sample_values:
          - ''
      Fusion:string:
        type: generate_values
        sample_values:
          - ''
      has_count:string:
        type: generate_values
        sample_values:
          - ''
      has_percentage:string:
        type: generate_values
        sample_values:
          - ''
      has_quotient:string:
        type: generate_values
        sample_values:
          - ''
      has_total:string:
        type: generate_values
        sample_values:
          - ''
      qualifiers:string[]:
        type: generate_values
        sample_values:
          - ''
      stage_qualifier:string:
        type: generate_values
        sample_values:
          - ''
      primaryTarget:boolean:
        type: generate_values
        sample_values:
          - ''
      endogenous:boolean:
        type: generate_values
        sample_values:
          - ''
      anatomical_context_qualifier:string:
        type: generate_values
        sample_values:
          - ''
      phosphorylation_sites:string[]:
        type: generate_values
        sample_values:
          - ''
      onset_qualifier:string:
        type: generate_values
        sample_values:
          - ''
      object_specialization_qualifier:string:
        type: generate_values
        sample_values:
          - ''
      drugmechdb_path_id:string[]:
        type: generate_values
        sample_values:
          - ''
      complex_context:string[]:
        type: generate_values
        sample_values:
          - ''
      sex_qualifier:string:
        type: generate_values
        sample_values:
          - ''
      object_part_qualifier:string:
        type: generate_values
        sample_values:
          - ''
      subject_part_qualifier:string:
        type: generate_values
        sample_values:
          - ''
    num_rows: 100

fabricator.primekg:
  nodes:
    columns:
      category:
        type: generate_values
        sample_values:
          - biolink:BiologicalProcess
          - biolink:Disease
          - biolink:Gene
          - biolink:GrossAnatomicalStructure
          - biolink:SmallMolecule
      name:
        type: generate_values
        sample_values:
          - Acefylline
          - BCL2L1
          - CANX
          - CBY1
          - Cevimeline
          - Colchicine
          - GCG
          - MAP2K6
          - MPDZ
          - Oxolinic acid
          - TEAD2
          - cerebellar cortex
          - cervix epithelium
          - female gonad
          - liver
          - malignant colon neoplasm
          - midbrain
          - ovary
          - peptidyl-L-cysteine S-palmitoylation
          - peptidyl-S-diacylglycerol-L-cysteine biosynthetic process from peptidyl-cysteine
          - spinal cord
      id:
        type: generate_unique_id
        prefixes:
          - "PRIMEKG"
      description:
        type: generate_values
        sample_values:
          - Cevimeline is a parasympathomimetic agent that act as an agonist at the muscarinic acetylcholine receptors M1 and M3. It is indicated by the Food and Drug Administration for the treatment of dry mouth associated with Sjögren's syndrome.
          - First approved by the FDA in 1961, colchicine is an alkaloid drug commonly used in the management of gout, a condition associated with the painful deposition of urate crystals in the joints. It is derived from a plant belonging to the Lily family, known as Colchicum autumnale, or "autumn crocus". Other than its use in gout, colchicine has been approved for managing exacerbations of Familial Mediterranean Fever (FMF), a hereditary autoinflammatory condition.
      half_life:
        type: generate_values
        sample_values:
          - After several doses of 0.6 mg twice daily, the average elimination half-life of colchicine ranges from 26.6 to 31.2 hours. Another reference measures that the elimination half-life ranges from 20 to 40 hours.
          - The half-life is 5 &plusmn; 1 hours
      indication:
        type: generate_values
        sample_values:
          - Colchicine is indicated for the prophylaxis and treatment of gout flares. It is also indicated in Familial Mediterranean fever (FMF) in children and adults of 4 years of age and older. It is important to note that this medication is not a pain reliever to be used for other painful conditions. Consider analgesics for this purpose. Some off-label uses of colchicine include the treatment of the manifestations of Behcet's syndrome, pericarditis, and postpericardiotomy syndrome.
          - For the treatment of symptoms of dry mouth in patients with Sj&ouml;gren's Syndrome.
      mechanism_of_action:
        type: generate_values
        sample_values:
          - Muscarinic agonists such as cevimeline bind and activate the muscarinic M1 and M3 receptors. The M1 receptors are common in secretory glands (exocrine glands such as salivary and sweat glands), and their activation results in an increase in secretion from the secretory glands. The M3 receptors are found on smooth muscles and in many glands which help to stimulate secretion in salivary glands, and their activation generally results in smooth muscle contraction and increased glandular secretions. Therefore, as saliva excretion is increased, the symptoms of dry mouth are relieved.
          - 'The exact mechanism of action of colchicine has not been fully established, however likely occurs via the downstream inhibition of inflammation caused by tubulin disruption. Studies have implied that that colchicine causes disruption of the inflammasome complex that is present in both monocytes and neutrophils, which normally leads to the activation of interleukin-1, an important mediator of inflammation. In addition to the above actions, colchicine acts to interfere with pathways including neutrophil adhesion and recruitment, superoxide production, the RhoA/Rho effector kinase (ROCK) pathway, as well as a type of nuclear factor κΒ (NF-κΒ) pathway, reducing inflammation. '
      protein_binding:
        type: generate_values
        sample_values:
          - < 20%
          - The plasma protein binding for colchicine is low to moderate, at 39 ± 5%, and it is mainly bound to albumin.
      pharmacodynamics:
        type: generate_values
        sample_values:
          - Cevimeline is a cholinergic agonist which binds to muscarinic receptors. Muscarinic agonists in sufficient dosage can increase secretion of exocrine glands, such as salivary and sweat glands and increase tone of the smooth muscle in the gastrointestinal and urinary tracts.
          - Colchicine reduces the pain resulting from gout and reduces flares of Familial Mediterranean fever by interfering with inflammatory pathways. This drug has a narrow therapeutic index.
      state:
        type: generate_values
        sample_values:
          - Cevimeline is a solid.
          - Colchicine is a solid.
      atc_1:
        type: generate_values
        sample_values:
          - Acefylline is anatomically related to respiratory system.
          - Cevimeline is anatomically related to nervous system.
          - Colchicine is anatomically related to musculo-skeletal system.
          - Oxolinic acid is anatomically related to antiinfectives for systemic use.
      atc_2:
        type: generate_values
        sample_values:
          - Acefylline is in the therapeutic group of drugs for obstructive airway diseases.
          - Cevimeline is in the therapeutic group of other nervous system drugs.
          - Colchicine is in the therapeutic group of antigout preparations.
          - Oxolinic acid is in the therapeutic group of antibacterials for systemic use.
      atc_3:
        type: generate_values
        sample_values:
          - Acefylline is pharmacologically related to other systemic drugs for obstructive airway diseases.
          - Cevimeline is pharmacologically related to parasympathomimetics.
          - Colchicine is pharmacologically related to antigout preparations.
          - Oxolinic acid is pharmacologically related to quinolone antibacterials.
      atc_4:
        type: generate_values
        sample_values:
          - The chemical and functional group of  is other parasympathomimetics.
          - The chemical and functional group of  is other quinolones.
          - The chemical and functional group of  is preparations with no effect on uric acid metabolism.
          - The chemical and functional group of  is xanthines.
      drug_category:
        type: generate_values
        sample_values:
          - Acefylline is part of Alkaloids ; Cytochrome P-450 CYP1A2 Substrates ; Cytochrome P-450 Substrates ; Drugs for Obstructive Airway Diseases ; Heterocyclic Compounds, Fused-Ring ; Purines ; Purinones ; Xanthine derivatives.
          - Cevimeline is part of Autonomic Agents ; Cholinergic Agents ; Cholinergic Agonists ; Cholinergic Receptor Agonist ; Cytochrome P-450 CYP2D6 Substrates ; Cytochrome P-450 CYP3A Substrates ; Cytochrome P-450 CYP3A4 Substrates ; Cytochrome P-450 Substrates ; Drugs that are Mainly Renally Excreted ; Muscarinic Agonists ; Nervous System ; Neurotransmitter Agents ; Parasympathomimetics ; Peripheral Nervous System Agents ; Sulfur Compounds.
          - Colchicine is part of Agents Causing Muscle Toxicity ; Alkaloids ; Antigout Preparations ; Antimitotic Agents ; Cytochrome P-450 CYP2B6 Inhibitors ; Cytochrome P-450 CYP2B6 Inhibitors (strength unknown) ; Cytochrome P-450 CYP2C8 Inhibitors ; Cytochrome P-450 CYP2C8 Inhibitors (strength unknown) ; Cytochrome P-450 CYP2E1 Inducers ; Cytochrome P-450 CYP2E1 Inducers (strength unknown) ; Cytochrome P-450 CYP3A Inducers ; Cytochrome P-450 CYP3A Inhibitors ; Cytochrome P-450 CYP3A Substrates ; Cytochrome P-450 CYP3A4 Inducers ; Cytochrome P-450 CYP3A4 Inducers (strength unknown) ; Cytochrome P-450 CYP3A4 Inhibitors ; Cytochrome P-450 CYP3A4 Inhibitors (strength unknown) ; Cytochrome P-450 CYP3A4 Substrates ; Cytochrome P-450 Enzyme Inducers ; Cytochrome P-450 Enzyme Inhibitors ; Cytochrome P-450 Substrates ; Drugs that are Mainly Renally Excreted ; Experimental Unapproved Treatments for COVID-19 ; Immunosuppressive Agents ; Mitosis Modulators ; Musculo-Skeletal System ; P-glycoprotein inducers ; P-glycoprotein substrates ; Preparations With No Effect on Uric Acid Metabolism ; Tubulin Modulators.
          - Oxolinic acid is part of 4-Quinolones ; Anti-Bacterial Agents ; Anti-Infective Agents ; Anti-Infective Agents, Urinary ; Antibacterials for Systemic Use ; Antiinfectives for Systemic Use ; Antineoplastic Agents ; Cytochrome P-450 CYP1A2 Inhibitors ; Cytochrome P-450 CYP1A2 Inhibitors (strength unknown) ; Cytochrome P-450 Enzyme Inhibitors ; Enzyme Inhibitors ; Fluoroquinolones ; Heterocyclic Compounds, Fused-Ring ; Potential QTc-Prolonging Agents ; QTc Prolonging Agents ; Quinolines ; Quinolones ; Renal Agents ; Topoisomerase II Inhibitors ; Topoisomerase Inhibitors.
      group:
        type: generate_values
        sample_values:
          - Acefylline is experimental.
          - Cevimeline is approved.
          - Colchicine is approved.
          - Oxolinic acid is experimental.
      pathway:
        type: generate_values
        sample_values:
          - ''
      molecular_weight:
        type: generate_values
        sample_values:
          - The molecular weight is 199.31.
          - The molecular weight is 238.2.
          - The molecular weight is 261.23.
          - The molecular weight is 399.44.
      tpsa:
        type: generate_values
        sample_values:
          - Acefylline has a topological polar surface area of 95.74.
          - Cevimeline has a topological polar surface area of 12.47.
          - Colchicine has a topological polar surface area of 83.09.
          - Oxolinic acid has a topological polar surface area of 76.07.
      clogp:
        type: generate_values
        sample_values:
          - The log p value of  is -0.66.
          - The log p value of  is 1.14.
          - The log p value of  is 1.2.
          - The log p value of  is 1.65.
      mondo_id:
        type: generate_values
        sample_values:
          - '21063'
      mondo_name:
        type: generate_values
        sample_values:
          - malignant colon neoplasm
      group_id_bert:
        type: generate_values
        sample_values:
          - ''
      group_name_bert:
        type: generate_values
        sample_values:
          - ''
      mondo_definition:
        type: generate_values
        sample_values:
          - A primary or metastatic malignant neoplasm that affects the colon. Representative examples include carcinoma, lymphoma, and sarcoma.
      orphanet_prevalence:
        type: generate_values
        sample_values:
          - ''
      orphanet_epidemiology:
        type: generate_values
        sample_values:
          - ''
      orphanet_clinical_description:
        type: generate_values
        sample_values:
          - ''
      orphanet_management_and_treatment:
        type: generate_values
        sample_values:
          - ''
      mayo_symptoms:
        type: generate_values
        sample_values:
          - ''
      mayo_causes:
        type: generate_values
        sample_values:
          - ''
      mayo_risk_factors:
        type: generate_values
        sample_values:
          - ''
      mayo_complications:
        type: generate_values
        sample_values:
          - ''
      mayo_prevention:
        type: generate_values
        sample_values:
          - ''
      mayo_see_doc:
        type: generate_values
        sample_values:
          - ''
    num_rows: 100
  edges:
    columns:
      predicate:
        type: generate_values
        sample_values:
          - biolink:associated_with
          - biolink:directly_physically_interacts_with
          - biolink:expressed_in
          - biolink:superclass_of
      knowledge_level:
        type: generate_values
        sample_values:
          - knowledge_assertion
          - logical_entailment
          - prediction
          - statistical_association
          - observation
          - not_provided
      agent_type:
        type: generate_values
        sample_values:
          - manual_agent
          - automated_agent
          - data_analysis_pipeline
          - computational_model
          - text_mining_agent
          - image_processing_agent
          - manual_validation_of_automated_agent
          - not_provided
      primary_knowledge_source:
        type: generate_values
        sample_values:
          - infores:primekg
      aggregator_knowledge_source:
        type: generate_values
        sample_values:
          - ''
      original_subject:
        type: generate_values
        sample_values:
          - ''
      original_object:
        type: generate_values
        sample_values:
          - ''
      negated:
        type: generate_values
        sample_values:
          - ''
      publications:
        type: generate_values
        sample_values:
          - ''
      subject_aspect_qualifier:
        type: generate_values
        sample_values:
          - ''
      subject_direction_qualifier:
        type: generate_values
        sample_values:
          - knowledge_assertion
          - logical_entailment
          - prediction
          - statistical_association
          - observation
          - not_provided
      object_aspect_qualifier:
        type: generate_values
        sample_values:
          - ''
      object_direction_qualifier:
        type: generate_values
        sample_values:
          - knowledge_assertion
          - logical_entailment
          - prediction
          - statistical_association
          - observation
          - not_provided
      upstream_data_source:
        type: generate_values
        sample_values:
          - ''
      subject:
        type: copy_column
        source_column: nodes.id
        seed: 590590
        sample:
          num_rows: '@edges.num_rows'
      object:
        type: copy_column
        source_column: nodes.id
        seed: 590590
        sample:
          num_rows: '@edges.num_rows'
    num_rows: 100


fabricator.ec_medical_kg:
  nodes:
    num_rows: 30
    columns:
      normalized_curie:
        type: generate_unique_id
        prefixes:
          - ec_medical_node_
        id_length: 20
      label:
        type: faker
        provider: name
      description:
        type: faker
        provider: sentence
      type:
        type: generate_values
        sample_values:
          - biolink:Drug
          - biolink:Disease
          - biolink:Gene
          - biolink:ChemicalSubstance
          - biolink:Protein
      types:
        type: row_apply
        input_columns: [ "nodes.type" ]
        row_func: matrix_fabricator.generators.get_ancestors_for_category_delimited
        row_func_kwargs:
          delimiter: "\u01c2"
        resize: True
        seed: 590590

  edges:
    num_rows: 10
    columns:
      SourceId:
        type: copy_column
        source_column: "nodes.normalized_curie"
        sample:
          num_rows: "@edges.num_rows"
          seed: 340590

      TargetId:
        type: copy_column
        source_column: "nodes.normalized_curie"
        sample:
          num_rows: "@edges.num_rows"
          seed: 57000

      Label:
        type: generate_values
        sample_values:
          - treats
          - interacts_with
      knowledge_source:
         type: faker
         provider: name

fabricator.spoke:
  nodes:
    columns:
      id:
        type: generate_unique_id
        prefixes:
          - UNIPROT
          - pfam
        delimiter: ':'
      name:
        type: generate_values
        sample_values:
          - 7 transmembrane receptor (Secretin family)
          - A0A024R2N2_HUMAN
          - A0A024R6U7_HUMAN
          - A0A024R9X9_HUMAN
          - A0A024RC03_HUMAN
          - A0A024RCW9_HUMAN
          - A0A024RD26_HUMAN
          - A0A087WWT7_HUMAN
          - A0A087WYZ5_HUMAN
          - A0A090N7T4_HUMAN
      category:
        type: generate_values
        sample_values:
          - "biolink:GeneGroupingMixin\x1Fbiolink:ChemicalEntityOrGeneOrGeneProduct\x1F\
          biolink:BiologicalEntity\x1Fbiolink:ThingWithTaxon\x1Fbiolink:NamedThing\x1F\
          biolink:Entity"
          - "biolink:GeneProductMixin\x1Fbiolink:Polypeptide\x1Fbiolink:ChemicalEntityOrGeneOrGeneProduct\x1F\
          biolink:ChemicalEntityOrProteinOrPolypeptide\x1Fbiolink:BiologicalEntity\x1F\
          biolink:ThingWithTaxon\x1Fbiolink:NamedThing\x1Fbiolink:Entity\x1Fbiolink:GeneOrGeneProduct\x1F\
          biolink:MacromolecularMachineMixin"
      source:
        type: generate_values
        sample_values:
          - UniProt
      bto:
        type: generate_values
        sample_values:
          - ''
      mesh_id:
        type: generate_values
        sample_values:
          - ''
      license:
        type: generate_values
        sample_values:
          - CC BY-NC 3_0
      description:
        type: generate_values
        sample_values:
          - ADGRG1 C-terminal fragment (ADGRG1 N-terminal fragment) (Adhesion
            G-protein coupled receptor G1) (G-protein coupled receptor 56) (GPR56
            C-terminal fragment) (GPR56 N-terminal fragment) (GPR56 extracellular
            subunit) (GPR56 seven-transmembrane subunit) (GPR56 subunit alpha)
            (GPR56 subunit beta)
          - Adhesion G-protein-coupled receptor D1
          - Adhesion G-protein-coupled receptor D2
          - Corticotropin releasing hormone receptor 1, isoform CRA_b
          - Corticotropin releasing hormone receptor 2 (Corticotropin releasing
            hormone receptor 2, isoform CRA_d)
          - G protein-coupled receptor 116, isoform CRA_a
          - G protein-coupled receptor 64, isoform CRA_a
          - Glucagon-like peptide 1 receptor, isoform CRA_a
          - Vasoactive intestinal peptide receptor 1, isoform CRA_b
      url:
        type: generate_values
        sample_values:
          - ''
      vestige:
        type: generate_values
        sample_values:
          - 'False'
      synonyms:
        type: generate_values
        sample_values:
          - ''
      hybrid_node_name:
        type: generate_values
        sample_values:
          - ''
      aliases:
        type: generate_values
        sample_values:
          - ''
      reaction:
        type: generate_values
        sample_values:
          - ''
      class:
        type: generate_values
        sample_values:
          - ''
      subclass:
        type: generate_values
        sample_values:
          - ''
      subsubclass:
        type: generate_values
        sample_values:
          - ''
      serial:
        type: generate_values
        sample_values:
          - ''
      subset_list:
        type: generate_values
        sample_values:
          - ''
      obsolete:
        type: generate_values
        sample_values:
          - ''
      ensembl:
        type: generate_values
        sample_values:
          - ''
      chromosome:
        type: generate_values
        sample_values:
          - ''
      chembl_id:
        type: generate_values
        sample_values:
          - 'Null'
      accession:
        type: generate_values
        sample_values:
          - ''
      sources:
        type: generate_values
        sample_values:
          - '["Pfam"]'
      pre_mirna:
        type: generate_values
        sample_values:
          - ''
      reference:
        type: generate_values
        sample_values:
          - ''
      level:
        type: generate_values
        sample_values:
          - ''
      representative_strain:
        type: generate_values
        sample_values:
          - ''
      genome_size:
        type: generate_values
        sample_values:
          - ''
      strain:
        type: generate_values
        sample_values:
          - ''
      isolation_country:
        type: generate_values
        sample_values:
          - ''
      host_name:
        type: generate_values
        sample_values:
          - ''
      host_is_human:
        type: generate_values
        sample_values:
          - ''
      isolation_source:
        type: generate_values
        sample_values:
          - ''
      genbank_accessions:
        type: generate_values
        sample_values:
          - ''
      collection_date:
        type: generate_values
        sample_values:
          - ''
      usa_isolation_country:
        type: generate_values
        sample_values:
          - ''
      host_health:
        type: generate_values
        sample_values:
          - ''
      host_age:
        type: generate_values
        sample_values:
          - ''
      host_is_chicken:
        type: generate_values
        sample_values:
          - ''
      host_gender:
        type: generate_values
        sample_values:
          - ''
      host_is_pig:
        type: generate_values
        sample_values:
          - ''
      has_amr_phenotype:
        type: generate_values
        sample_values:
          - ''
      gram_stain:
        type: generate_values
        sample_values:
          - ''
      oxygen_requirement:
        type: generate_values
        sample_values:
          - ''
      temperature_range:
        type: generate_values
        sample_values:
          - ''
      motility:
        type: generate_values
        sample_values:
          - ''
      salinity:
        type: generate_values
        sample_values:
          - ''
      sporulation:
        type: generate_values
        sample_values:
          - ''
      host_is_cow:
        type: generate_values
        sample_values:
          - ''
      serovar:
        type: generate_values
        sample_values:
          - ''
      biovar:
        type: generate_values
        sample_values:
          - ''
      pathovar:
        type: generate_values
        sample_values:
          - ''
      disease:
        type: generate_values
        sample_values:
          - ''
      org_name:
        type: generate_values
        sample_values:
          - Homo sapiens (Human)
      reviewed:
        type: generate_values
        sample_values:
          - Unreviewed, From TrEMBL
      EC:
        type: generate_values
        sample_values:
          - '[]'
      org_ncbi_id:
        type: generate_values
        sample_values:
          - 9606
      gene:
        type: generate_values
        sample_values:
          - '["ADGRD1"]'
          - '["ADGRD2"]'
          - '["CRHR1"]'
          - '["CRHR2"]'
          - '["GLP1R"]'
          - '["GPR116"]'
          - '["GPR56"]'
          - '["GPR64"]'
          - '["VIPR1"]'
      polyprotein:
        type: generate_values
        sample_values:
          - ''
      isoform:
        type: generate_values
        sample_values:
          - ''
      entryName:
        type: generate_values
        sample_values:
          - 7tm_2
      reactome_id:
        type: generate_values
        sample_values:
          - ''
      version:
        type: generate_values
        sample_values:
          - ''
      ICD10:
        type: generate_values
        sample_values:
          - ''
      SNOMEDCT:
        type: generate_values
        sample_values:
          - ''
      EFO:
        type: generate_values
        sample_values:
          - ''
      ICD9:
        type: generate_values
        sample_values:
          - ''
      Allele_ID:
        type: generate_values
        sample_values:
          - ''
      frequency_Latin_American_1:
        type: generate_values
        sample_values:
          - ''
      frequency_European:
        type: generate_values
        sample_values:
          - ''
      frequency_East_Asian:
        type: generate_values
        sample_values:
          - ''
      frequency_Asian:
        type: generate_values
        sample_values:
          - ''
      frequency_African_Others:
        type: generate_values
        sample_values:
          - ''
      frequency_African_American:
        type: generate_values
        sample_values:
          - ''
      frequency_African:
        type: generate_values
        sample_values:
          - ''
      position:
        type: generate_values
        sample_values:
          - ''
      frequency_Total:
        type: generate_values
        sample_values:
          - ''
      frequency_South_Asian:
        type: generate_values
        sample_values:
          - ''
      frequency_Other_Asian:
        type: generate_values
        sample_values:
          - ''
      alternative_allele:
        type: generate_values
        sample_values:
          - ''
      frequency_Other:
        type: generate_values
        sample_values:
          - ''
      Variant_Chromosome:
        type: generate_values
        sample_values:
          - ''
      frequency_Latin_American_2:
        type: generate_values
        sample_values:
          - ''
      reference_allele:
        type: generate_values
        sample_values:
          - ''
    num_rows: 100
  edges:
    columns:
      subject:
        type: copy_column
        source_column: nodes.id
        seed: 590590
        sample:
          num_rows: '@edges.num_rows'
      predicate:
        type: generate_values
        sample_values:
          - biolink:part_of
      object:
        type: copy_column
        source_column: nodes.id
        seed: 590590
        sample:
          num_rows: '@edges.num_rows'
      source:
        type: generate_values
        sample_values:
          - ''
      category:
        type: generate_values
        sample_values:
          - ''
      sources:
        type: generate_values
        sample_values:
          - '["InterPro"]'
      license:
        type: generate_values
        sample_values:
          - ''
      distribution:
        type: generate_values
        sample_values:
          - ''
      ntpm:
        type: generate_values
        sample_values:
          - ''
      group:
        type: generate_values
        sample_values:
          - ''
      specific_ntpm:
        type: generate_values
        sample_values:
          - ''
      specificity_score:
        type: generate_values
        sample_values:
          - ''
      protein_is_a_cellMArker:
        type: generate_values
        sample_values:
          - ''
      level:
        type: generate_values
        sample_values:
          - ''
      reliability:
        type: generate_values
        sample_values:
          - ''
      marker:
        type: generate_values
        sample_values:
          - ''
      cell:
        type: generate_values
        sample_values:
          - ''
      gene_id:
        type: generate_values
        sample_values:
          - ''
      condition:
        type: generate_values
        sample_values:
          - ''
      species:
        type: generate_values
        sample_values:
          - ''
      tissue:
        type: generate_values
        sample_values:
          - ''
      cooccurrence_score:
        type: generate_values
        sample_values:
          - ''
      fusion_score:
        type: generate_values
        sample_values:
          - ''
      coexpression_score:
        type: generate_values
        sample_values:
          - ''
      exp_score:
        type: generate_values
        sample_values:
          - ''
      experiments_score:
        type: generate_values
        sample_values:
          - ''
      neighborhood_score:
        type: generate_values
        sample_values:
          - ''
      databases_score:
        type: generate_values
        sample_values:
          - ''
      score:
        type: generate_values
        sample_values:
          - ''
      textmining_score:
        type: generate_values
        sample_values:
          - ''
      confidence:
        type: generate_values
        sample_values:
          - ''
      is_directed:
        type: generate_values
        sample_values:
          - ''
      p_ni:
        type: generate_values
        sample_values:
          - ''
      p_wrong:
        type: generate_values
        sample_values:
          - ''
      p_int:
        type: generate_values
        sample_values:
          - ''
      domainInteraction:
        type: generate_values
        sample_values:
          - ''
      pubmedIDs:
        type: generate_values
        sample_values:
          - ''
      miscores:
        type: generate_values
        sample_values:
          - ''
      roleA:
        type: generate_values
        sample_values:
          - ''
      types:
        type: generate_values
        sample_values:
          - ''
      roleB:
        type: generate_values
        sample_values:
          - ''
      methods:
        type: generate_values
        sample_values:
          - ''
      article_id:
        type: generate_values
        sample_values:
          - ''
      method:
        type: generate_values
        sample_values:
          - ''
      PMID:
        type: generate_values
        sample_values:
          - ''
      p_value:
        type: generate_values
        sample_values:
          - ''
      log2fc:
        type: generate_values
        sample_values:
          - ''
      fdr:
        type: generate_values
        sample_values:
          - ''
      direction:
        type: generate_values
        sample_values:
          - ''
      Variant_Score:
        type: generate_values
        sample_values:
          - ''
      unbiased:
        type: generate_values
        sample_values:
          - ''
      evidence:
        type: generate_values
        sample_values:
          - ''
      vestige:
        type: generate_values
        sample_values:
          - ''
      version:
        type: generate_values
        sample_values:
          - ''
      zscore:
        type: generate_values
        sample_values:
          - ''
      gene_1_type:
        type: generate_values
        sample_values:
          - ''
      p_value_permuted:
        type: generate_values
        sample_values:
          - ''
      tissue_id:
        type: generate_values
        sample_values:
          - ''
      beta:
        type: generate_values
        sample_values:
          - ''
      alternative_allele:
        type: generate_values
        sample_values:
          - ''
      study:
        type: generate_values
        sample_values:
          - ''
      reference_allele:
        type: generate_values
        sample_values:
          - ''
      prediction_score:
        type: generate_values
        sample_values:
          - ''
    num_rows: 100

fabricator.embiology:
  nodes:
    num_rows: 500
    columns:
      id:
        type: generate_unique_id
        prefixes:
          - "EMBLG"
        delimiter: ":"
        id_length: 9
      name:
        type: generate_unique_id
        prefixes:
         - name_
        inject_nulls:
          probability: 0.2
      category:
        type: generate_values
        sample_values:
          - biolink:Drug
          - biolink:Disease
          - biolink:Gene
          - biolink:ChemicalSubstance
          - biolink:Protein
      all_categories:
        type: row_apply
        input_columns: [ "nodes.category" ]
        row_func: matrix_fabricator.generators.get_ancestors_for_category_delimited
        row_func_kwargs:
          delimiter: "|"
        resize: True
        seed: 590790
      equivalent_identifiers:
        type: generate_random_arrays
        delimiter: "|"
        sample_values:
          - NCBITaxon:2
          - UMLS:C0004611
          - MESH:D001419
          - HGVS:NG_029620.1:g.16582A>G
          - HGVS:CM000669.1:g.149423729A>G
          - ROBO_VARIANT:HG38|7|149726637|149726638|A|G
          - HGVS:CM000669.2:g.149726638A>G
          - HGVS:NC_000007.12:g.149054662A>G
      original_id:
        type: generate_unique_id
      nodetype:
        type: generate_values
        sample_values:
          - SmallMol
          - GeneticVariant
          - Disease
          - SemanticConcept
          - Virus


  edges:
    num_rows: 2000
    columns:
      subject:
        type: copy_column
        source_column: "nodes.id"
        sample:
          num_rows: "@edges.num_rows"
          seed: 590790
      object:
        type: copy_column
        source_column: "nodes.id"
        sample:
          num_rows: "@edges.num_rows"
          seed: 49294
      predicate:
        type: generate_values
        sample_values:
          - biolink:treats
          - biolink:interacts_with
          - biolink:affects
          - biolink:subclass_of
          - biolink:disrupts
          - biolink:produces
          - biolink:subclass_of
      original_id:
        type: generate_unique_id
      original_subject:
        type: generate_unique_id
      original_object:
        type: generate_unique_id
      controltype:
        type: generate_values
        sample_values:
          - MemberOf
          - Regulation
          - FunctionalAssociation
          - CellExpression
          - Binding
          - MemberOf
          - Expression
          - ClinicalTrial
          - DirectRegulation
          - QuantitativeChange
          - MolTransport
          - MolSynthesis
          - Biomarker
          - StateChange
          - miRNAEffect
          - ProtModification
          - ChemicalReaction
          - PromoterBinding
        seed: 39294
      ontology:
        type: generate_values
        sample_values:
          - Gene Ontology
        inject_nulls:
          probability: 0.8
        seed: 39294
      relationship:
        type: generate_values
        sample_values:
          - is-a
        inject_nulls:
          probability: 0.8
        seed: 39294
      effect:
        type: generate_values
        sample_values:
          - positive
          - negative
        inject_nulls:
          probability: 0.8
        seed: 39294
      mechanism:
        type: generate_values
        sample_values:
          - resistance
          - sumoylation
          - desumoylation
        inject_nulls:
          probability: 0.8
        seed: 39294
      num_references:
        type: faker
        provider: pyint
        provider_args:
          min_value: 1
          max_value: 1000
      num_sentences:
        type: faker
        provider: pyint
        provider_args:
          min_value: 1
          max_value: 1000
      publications:
        type: generate_random_arrays
        delimiter: "|"
        sample_values:
          - "PMID:12345678"
          - "DOI:10.1234/example.5678"

fabricator.ec_gt:
    positive_edges:
      num_rows: 50
      columns:
        "final normalized drug id":
          type: copy_column
          source_column: rtx_nodes.id
          sample:
            num_rows: "@positive_edges.num_rows"
            seed: 40399
        "final normalized drug label":
          type: copy_column
          source_column: rtx_nodes.name
          sample:
            num_rows: "@positive_edges.num_rows"
            seed: 40399
        "final normalized disease id":
          type: copy_column
          source_column: rtx_nodes.id
          sample:
            num_rows: "@positive_edges.num_rows"
            seed: 40389
        "final normalized disease label":
          type: copy_column
          source_column: rtx_nodes.name
          sample:
            num_rows: "@positive_edges.num_rows"
            seed: 40389
        "drug|disease":
          type: row_apply
          input_columns: [ "final normalized drug id", "final normalized disease id" ]
          row_func: "lambda row: f'{row[\"final normalized drug id\"]}|{row[\"final normalized disease id\"]}'"
          resize: True
          seed: 40189
        "FDA":
          type: generate_values
          sample_values:
            - 1.0
            - Null
        "EMA":
          type: generate_values
          sample_values:
            - 1.0
            - Null
        "PMA":
          type: generate_values
          sample_values:
            - 1.0
            - Null
    negative_edges:
      num_rows: 50
      columns:
        "active ingredients":
          type: copy_column
          source_column: rtx_nodes.name
          sample:
            num_rows: "@negative_edges.num_rows"
            seed: 40399
        "final normalized disease id":
          type: copy_column
          source_column: rtx_nodes.id
          sample:
            num_rows: "@negative_edges.num_rows"
            seed: 40189
        "final normalized disease label":
          type: copy_column
          source_column: rtx_nodes.name
          sample:
            num_rows: "@negative_edges.num_rows"
            seed: 40189
        "final normalized drug id":
          type: copy_column
          source_column: rtx_nodes.id
          sample:
            num_rows: "@negative_edges.num_rows"
            seed: 40199
        "final normalized drug label":
          type: copy_column
          source_column: rtx_nodes.name
          sample:
            num_rows: "@negative_edges.num_rows"
            seed: 40199
        "drug|disease":
          type: row_apply
          input_columns: ["negative_edges.active ingredients", "negative_edges.final normalized disease id"]
          row_func: "lambda row: f'{row[\"final normalized drug id\"]}|{row[\"final normalized disease id\"]}'"
          resize: True
          seed: 40189
        "is_allergen":
          type: generate_values
          sample_values:
            - True
            - False
        "is_diagnostic_agent":
          type: generate_values
          sample_values:
            - True
            - False

fabricator.drugbank_gt:
    positive_edges:
      num_rows: 50
      columns:
        "treated_condition":
          type: copy_column
          source_column: rtx_nodes.name
          sample:
            num_rows: "@positive_edges.num_rows"
            seed: 30399
        "assoc_condition":
          type: copy_column
          source_column: rtx_nodes.name
          sample:
            num_rows: "@positive_edges.num_rows"
            seed: 30398
        "primary_drug":
          type: copy_column
          source_column: rtx_nodes.name
          sample:
            num_rows: "@positive_edges.num_rows"
            seed: 40399
        "primary_drug_id":
          type: generate_unique_id
          prefixes:
            - "DB"
          delimiter: ":"
        "secondary_drug":
          type: copy_column
          source_column: rtx_nodes.name
          sample:
            num_rows: "@positive_edges.num_rows"
            seed: 40199
        "secondary_drug_id":
          type: generate_unique_id
          prefixes:
            - "DB"
          delimiter: ":"
        "condition_id":
          type: generate_unique_id
          prefixes:
            - "DB_CONDITION"
          delimiter: ":"
          id_length: 18
        "primary_drug_id_norm":
          type: copy_column
          source_column: rtx_nodes.id
          sample:
            num_rows: "@positive_edges.num_rows"
            seed: 40399
        "secondary_drug_id_norm":
          type: copy_column
          source_column: rtx_nodes.id
          sample:
            num_rows: "@positive_edges.num_rows"
            seed: 40199
        "condition_id_norm":
          type: copy_column
          source_column: rtx_nodes.id
          sample:
            num_rows: "@positive_edges.num_rows"
            seed: 40399
    negative_edges:
      num_rows: 50
      columns:
        "primary_drug_name":
          type: copy_column
          source_column: rtx_nodes.name
          sample:
            num_rows: "@positive_edges.num_rows"
            seed: 40399
        "primary_drug_id":
          type: generate_unique_id
          prefixes:
            - "DB"
          delimiter: ":"
        "secondary_drug_name":
          type: copy_column
          source_column: rtx_nodes.name
          sample:
            num_rows: "@positive_edges.num_rows"
            seed: 40399
        "secondary_drug_id":
          type: generate_unique_id
          prefixes:
            - "DB"
          delimiter: ":"
        "condition_name":
          type: copy_column
          source_column: rtx_nodes.name
          sample:
            num_rows: "@positive_edges.num_rows"
            seed: 30399
        "condition_id":
          type: generate_unique_id
          prefixes:
            - "DB_CONDITION"
          delimiter: ":"
          id_length: 18
        "drug_id_norm":
          type: copy_column
          source_column: rtx_nodes.id
          sample:
            num_rows: "@positive_edges.num_rows"
            seed: 40399
        "primary_drug_id_norm":
          type: copy_column
          source_column: rtx_nodes.id
          sample:
            num_rows: "@positive_edges.num_rows"
            seed: 40399
        "secondary_drug_id_norm":
          type: copy_column
          source_column: rtx_nodes.id
          sample:
            num_rows: "@positive_edges.num_rows"
            seed: 40199
        "condition_id_norm":
          type: copy_column
          source_column: rtx_nodes.id
          sample:
            num_rows: "@positive_edges.num_rows"
            seed: 20399

<<<<<<< HEAD

fabricator.run_comparison:
  matrix_size: 150
  skew_good_model: 20
  skew_bad_model: 2
  test_set_proportion: 0.1
=======
fabricator.document_kg.infores_catalog:
  information_resources:
    num_rows: 20
    columns:
      id:
        type: generate_unique_id
        prefixes:
          - "infores:"
        id_length: 10
      status:
        type: generate_values
        sample_values:
          - "released"
          - "deprecated"
          - "modified"
      name:
        type: faker
        provider: company
      xref:
        type: generate_random_arrays
        delimiter: "|"
        sample_values:
          - "https://example.org"
          - "https://pubmed.ncbi.nlm.nih.gov"
          - "https://www.ncbi.nlm.nih.gov"
      synonym:
        type: generate_random_arrays
        delimiter: "|"
        sample_values:
          - "Alternative Name 1"
          - "Alternative Name 2"
        inject_nulls:
          probability: 0.5
      description:
        type: faker
        provider: sentence
        inject_nulls:
          probability: 0.3
      knowledge_level:
        type: generate_values
        sample_values:
          - "knowledge_assertion"
          - "statistical_association"
          - "prediction"
          - "logical_entailment"
        inject_nulls:
          probability: 0.2
      agent_type:
        type: generate_values
        sample_values:
          - "manual_agent"
          - "computational_model"
          - "not_provided"
          - "automated_agent"
        inject_nulls:
          probability: 0.2
      consumed_by:
        type: generate_random_arrays
        delimiter: "|"
        sample_values:
          - "infores:rtx-kg2"
          - "infores:robokop"
          - "infores:spoken"
        inject_nulls:
          probability: 0.7
      consumes:
        type: generate_random_arrays
        delimiter: "|"
        sample_values:
          - "infores:semmeddb"
          - "infores:gtex"
          - "infores:ubergraph"
        inject_nulls:
          probability: 0.7

fabricator.document_kg.reusabledata:
  data:
    num_rows: 25
    columns:
      id:
        type: generate_unique_id
        prefixes:
          - ""
        id_length: 8
      source:
        type: faker
        provider: company
      source-link:
        type: faker
        provider: url
      status:
        type: generate_values
        sample_values:
          - "complete"
          - "active"
          - "inactive"
          - "deprecated"
      description:
        type: faker
        provider: paragraph
      data-field:
        type: generate_values
        sample_values:
          - "biology"
          - "chemistry"
          - "medicine"
          - "bioinformatics"
      data-type:
        type: generate_values
        sample_values:
          - "MOD"
          - "database"
          - "knowledge_graph"
          - "ontology"
      data-categories:
        type: generate_random_arrays
        delimiter: "|"
        sample_values:
          - "functional annotation"
          - "disease-gene association"
          - "protein interaction"
          - "pathway data"
      last-curated:
        type: generate_dates
        start_dt: 2020-01-01
        end_dt: 2024-01-01
        freq: M
        date_format: "%Y-%m-%d"
        inject_nulls:
          probability: 0.3
      license:
        type: generate_values
        sample_values:
          - "CC-BY-4.0"
          - "CC0"
          - "MIT"
          - "Apache-2.0"
          - "Custom"
      license-type:
        type: generate_values
        sample_values:
          - "copyleft"
          - "copycenter"
          - "copyright"
          - "open"
      license-link:
        type: faker
        provider: url
        inject_nulls:
          probability: 0.2
      grade-automatic:
        type: faker
        provider: pydecimal
        provider_args:
          left_digits: 1
          right_digits: 1
          positive: True
          min_value: 1.0
          max_value: 5.0

fabricator.document_kg.kgregistry:
  resources:
    num_rows: 15
    columns:
      activity_status:
        type: generate_values
        sample_values:
          - "active"
          - "inactive"
          - "deprecated"
      category:
        type: generate_values
        sample_values:
          - "DataSource"
          - "Aggregator"
          - "KnowledgeGraph"
          - "Tool"
      id:
        type: faker
        provider: uuid4
      infores_id:
        type: faker
        provider: uuid4
      name:
        type: faker
        provider: company
      description:
        type: faker
        provider: paragraph
      homepage_url:
        type: faker
        provider: url
      domains:
        type: generate_random_arrays
        delimiter: "|"
        sample_values:
          - "biomedicine"
          - "chemistry"
          - "genomics"
          - "pharmacology"

fabricator.document_kg.matrix_curated_pks:
  data:
    num_rows: 30
    columns:
      primary_knowledge_source:
        type: generate_values
        sample_values:
          - "infores:semmeddb"
          - "infores:gtex"
          - "infores:ubergraph"
          - "infores:snpeff"
          - "infores:rtx-kg2"
          - "infores:robokop"
      license_standard:
        type: generate_values
        sample_values:
          - "CC-BY-4.0"
          - "CC0"
          - "MIT"
          - "Custom"
        inject_nulls:
          probability: 0.2
      license_restriction:
        type: generate_values
        sample_values:
          - "none"
          - "attribution"
          - "academic_only"
        inject_nulls:
          probability: 0.3

fabricator.document_kg.matrix_reviews_pks:
  data:
    num_rows: 25
    columns:
      primary_knowledge_source:
        type: generate_values
        sample_values:
          - "infores:semmeddb"
          - "infores:gtex"
          - "infores:ubergraph"
          - "infores:snpeff"
          - "infores:rtx-kg2"
          - "infores:robokop"
      noise_penalty_adjustment:
        type: faker
        provider: pydecimal
        provider_args:
          left_digits: 1
          right_digits: 2
          positive: False
          min_value: -1.0
          max_value: 1.0
        inject_nulls:
          probability: 0.3
      noise_penalty_adjustment_comment:
        type: faker
        provider: sentence
        inject_nulls:
          probability: 0.5

fabricator.document_kg.mapping_reusabledata_infores:
  mappings:
    num_rows: 20
    columns:
      subject_id:
        type: generate_unique_id
        prefixes:
          - "reusabledata:"
        id_length: 15
      predicate_id:
        type: generate_values
        sample_values:
          - "skos:exactMatch"
      object_id:
        type: generate_unique_id
        prefixes:
          - "infores:"
        id_length: 12
      mapping_justification:
        type: generate_values
        sample_values:
          - "semapv:LexicalMatching"
      confidence:
        type: faker
        provider: pydecimal
        provider_args:
          left_digits: 1
          right_digits: 2
          positive: True
          min_value: 0.8
          max_value: 1.0
      comment:
        type: faker
        provider: sentence

fabricator.document_kg.mapping_kgregistry_infores:
  mappings:
    num_rows: 15
    columns:
      subject_id:
        type: generate_unique_id
        prefixes:
          - "kgregistry:"
        id_length: 15
      predicate_id:
        type: generate_values
        sample_values:
          - "skos:exactMatch"
      object_id:
        type: generate_unique_id
        prefixes:
          - "infores:"
        id_length: 12
      mapping_justification:
        type: generate_values
        sample_values:
          - "semapv:LexicalMatching"
      confidence:
        type: faker
        provider: pydecimal
        provider_args:
          left_digits: 1
          right_digits: 2
          positive: True
          min_value: 0.8
          max_value: 1.0
      comment:
        type: faker
        provider: sentence
>>>>>>> 5aaf47f3
<|MERGE_RESOLUTION|>--- conflicted
+++ resolved
@@ -2499,14 +2499,14 @@
             num_rows: "@positive_edges.num_rows"
             seed: 20399
 
-<<<<<<< HEAD
 
 fabricator.run_comparison:
   matrix_size: 150
   skew_good_model: 20
   skew_bad_model: 2
   test_set_proportion: 0.1
-=======
+
+
 fabricator.document_kg.infores_catalog:
   information_resources:
     num_rows: 20
@@ -2838,4 +2838,3 @@
       comment:
         type: faker
         provider: sentence
->>>>>>> 5aaf47f3
