fabricator.rtx_kg2:
  nodes:
    num_rows: 150
    columns:
      id:
        type: generate_unique_id
        prefix: rtx_kg_node_

      name:
        type: faker
        provider: name
      category:
        type: generate_values
        sample_values:
          - biolink:Drug
          - biolink:Disease
      all_names:
        type: faker
        provider: name
      all_categories:
        type: generate_values
        sample_values:
          - biolink:Drug
          - biolink:Disease
          - biolink:Gene
          - biolink:ChemicalSubstance
          - biolink:Protein
          - biolink:SmallMolecule
      iri:
        type: faker
        provider: url
      description:
        type: faker
        provider: sentence
      equivalent_curies:
        type: faker
        provider: name
      publications:
        type: faker
        provider: name
      label:
        type: faker
        provider: name
      date_discovered:
        type: generate_dates
        start_dt: 2010-01-01
        end_dt: 2020-01-01
        freq: M

  edges:
    num_rows: 500
    columns:
      # NOTE: This is a rather complex syntax, but is results in a "subject"
      # column that contains random values from the nodes table defined above.
      subject:
        type: row_apply
        list_of_values: [nodes.id]
        row_func: "lambda *args: args[0]"
        resize: True
        seed: 590590
      # NOTE: This is a rather complex syntax, but is results in an "object"
      # column that contains random values from the nodes table defined above.
      object:
        type: row_apply
        list_of_values: [nodes.id]
        row_func: "lambda *args: args[0]"
        resize: True
        seed: 49494
      predicate:
        type: generate_values
        sample_values:
          - biolink:treats
          - biolink:interacts_with
      knowledge_source:
        type: faker
        provider: name

<<<<<<< HEAD
=======
  clinical_trials:
    num_rows: 200
    columns:
      drug_kg_curie:
        type: row_apply
        list_of_values: [nodes.id, nodes.name]
        row_func: "lambda *args: args[0]"
        resize: True
        seed: 40599
      drug_name:
        type: row_apply
        list_of_values: [nodes.id, nodes.name]
        row_func: "lambda *args: args[1]"
        resize: True
        seed: 40599
      disease_kg_curie:
        type: row_apply
        list_of_values: [nodes.id]
        row_func: "lambda *args: args[0]"
        resize: True
        seed: 30599
      disease_name:
        type: row_apply
        list_of_values: [nodes.id, nodes.name]
        row_func: "lambda *args: args[1]"
        resize: True
        seed: 30599
      significantly_better:
        type: generate_values
        sample_values: [1, 0]
      non_significantly_better:
        type: generate_values
        sample_values: [1, 0]
      non_significantly_worse:
        type: generate_values
        sample_values: [1, 0]
      significantly_worse:
        type: generate_values
        sample_values: [1, 0]

>>>>>>> ebefdc0a
fabricator.robokop:
  # robokop nodes definition
  nodes:
    num_rows: 150
    columns:
      id:
        type: generate_unique_id
        prefix: "CAID:"
      name:
        type: generate_unique_id
        prefix: "rs"
      category:
        type: generate_random_arrays
        delimiter: "\x1F"
        sample_values:
            - biolink:Entity
            - biolink:ThingWithTaxon
            - biolink:BiologicalEntity
            - biolink:SequenceVariant
            - biolink:NamedThing
            - biolink:OntologyClass
            - biolink:PhysicalEssence
            - biolink:PhysicalEssenceOrOccurrent
            - biolink:GenomicEntity
            - biolink:OrganismTaxon
      description:
        type: faker
        provider: sentence
      equivalent_identifiers:
        type: generate_random_arrays
        delimiter: "\x1F"
        sample_values:
          - NCBITaxon:2
          - UMLS:C0004611
          - MESH:D001419
          - HGVS:NG_029620.1:g.16582A>G
          - HGVS:CM000669.1:g.149423729A>G
          - ROBO_VARIANT:HG38|7|149726637|149726638|A|G
          - HGVS:CM000669.2:g.149726638A>G
          - HGVS:NC_000007.12:g.149054662A>G
      information_content:
        type: faker
        provider: pydecimal
        provider_args:
          left_digits: 3
          right_digits: 2
          positive: True
          min_value: 0
          max_value: 100

  # robokop edges definition
  edges:
    num_rows: 500
    columns:
      # NOTE: This is a rather complex syntax, but is results in a "subject"
      # column that contains random values from the nodes table defined above.
      subject:
        type: row_apply
        list_of_values: [ nodes.id ]
        row_func: "lambda *args: args[0]"
        resize: True
        seed: 590590
      predicate:
        type: generate_values
        sample_values:
          - biolink:treats
          - biolink:interacts_with
      # NOTE: This is a rather complex syntax, but is results in an "object"
      # column that contains random values from the nodes table defined above.
      object:
        type: row_apply
        list_of_values: [ nodes.id ]
        row_func: "lambda *args: args[0]"
        resize: True
        seed: 49494

fabricator.ec_medical_kg:
  nodes:
    num_rows: 10
    columns:
      id: 
        type: generate_unique_id
        prefix: ec_medical_node_
    
      name:
        type: faker
        provider: name

      description:
        type: faker
        provider: sentence

      category:
        type: generate_values
        sample_values:
          - biolink:Drug
          - biolink:Disease

  edges:
    num_rows: 50
    columns:
      subject:
        type: row_apply
        list_of_values: [nodes.id]
        row_func: "lambda *args: args[0]"
        resize: True
        seed: 340590
      
      object:
        type: row_apply
        list_of_values: [nodes.id]
        row_func: "lambda *args: args[0]"
        resize: True
        seed: 57000
      
      predicate:
        type: generate_values
        sample_values:
          - biolink:treats
          - biolink:interacts_with
      
      knowledge_source:
        type: faker
        provider: name<|MERGE_RESOLUTION|>--- conflicted
+++ resolved
@@ -75,8 +75,6 @@
         type: faker
         provider: name
 
-<<<<<<< HEAD
-=======
   clinical_trials:
     num_rows: 200
     columns:
@@ -117,7 +115,6 @@
         type: generate_values
         sample_values: [1, 0]
 
->>>>>>> ebefdc0a
 fabricator.robokop:
   # robokop nodes definition
   nodes:
