_neo4j_ds: &_neo4j_ds
  type: matrix.datasets.neo4j.Neo4JSparkDataset
  database: analytics
  url: ${globals:neo4j.host}
  credentials: neo4j_credentials
  save_args:
    mode: "overwrite"
  metadata:
    kedro-viz:
      layer: embeddings

_spark_parquet_ds: &_spark_parquet
  type: matrix.datasets.gcp.LazySparkDataset
  file_format: parquet
  save_args:
    mode: overwrite
  metadata:
    kedro-viz:
      layer: embeddings
      
# -------------------------------------------------------------------------
# Datasets
# -------------------------------------------------------------------------

embeddings.feat.graph.node_embeddings@spark:
  <<: *_spark_parquet
  filepath: ${globals:paths.tmp}/feat/tmp_nodes_with_embeddings

embeddings.feat.graph.pca_node_embeddings:
  <<: *_spark_parquet
  filepath: ${globals:paths.embeddings}/feat/tmp_nodes_with_pca_embeddings

embeddings.feat.graph.edges_for_topological:
  <<: *_spark_parquet
  filepath: ${globals:paths.embeddings}/feat/edges_for_topological
  
# NOTE: Needs renaming
embeddings.tmp.input_nodes:
  <<: [*_neo4j_ds]
  save_args:
    # NOTE: Neo4j nodes can have multiple labels. We're adding _all_ nodes in a global
    # `entity` label on which we generate a unique constraint. This has the side-effect
    # that an index is created which allows for quick edge inserts down the line.
    # https://neo4j.com/docs/cypher-manual/current/constraints/
    mode: overwrite
    script: >
      CREATE CONSTRAINT IF NOT EXISTS FOR (n:Entity) REQUIRE n.id IS UNIQUE;
    query: > 
      CREATE (n:Entity {id: event.id, pca_embedding: event.pca_embedding})
      WITH event, n
      CALL apoc.create.addLabels(n, event.labels) YIELD node
      RETURN node

# NOTE: Needs renaming
embeddings.tmp.input_edges:
  <<: [*_neo4j_ds]
  save_args:
    # NOTE: The `match:Entity` ensures that the index we created above is leveraged
    # while inserting edges, thereby speeding up the process massively.
    query: >
      MATCH (subject:Entity {id: event.subject}), (object:Entity {id: event.object})
      WITH subject, object, event
      CALL apoc.create.relationship(subject, event.label, {}, object) YIELD rel
      RETURN rel

embeddings.models.topological:
  # we do not actually do anything with this DS, thus it's a dummy
  # https://github.com/kedro-org/kedro/discussions/3758
  filepath: ${globals:paths.embeddings}/models/topological_result.yml
  type:  yaml.YAMLDataset

# NOTE: Dummy catalog entry to enforce Kedro dependency
# between embedding and modelling pipeline.
embeddings.model_output.topological:
  <<: *_neo4j_ds
  save_args:
    # Dummy Query that never gets written to because we use GDS to execute the write-back of graphsage
    persist: false
  load_args:
    # NOTE: Using the `query` reader option highly impacts performance, hence resorting to `labels`.
    # https://neo4j.com/docs/spark/current/read/options/
    partitions: 16 # Should increase parallelism
    labels: ":Entity" # avoids query which drastically increases performance

embeddings.feat.nodes:
  <<: *_spark_parquet
  filepath: ${globals:paths.embeddings}/feat/nodes_with_embeddings

embeddings.reporting.loss:
  type: kedro_datasets.matplotlib.MatplotlibWriter
  filepath: ${globals:paths.embeddings}/reporting/convergence_plot.png

embeddings.reporting.topological_pca:
  <<: *_spark_parquet
  filepath: ${globals:paths.embeddings}/reporting/topological_pca

embeddings.reporting.topological_pca_plot:
  type: kedro_datasets.matplotlib.MatplotlibWriter
  filepath: ${globals:paths.embeddings}/reporting/pca_plot.png


# cache:
<<<<<<< HEAD
embeddings.cache.read: &cache_in
  type: matrix.datasets.gcp.SparkWithSchemaDataset
  filepath: &cache_location ${globals:paths.cache}/embeddings/embeddings_cache6
=======
embeddings.node.cache.read: &cache_in
  type: matrix.datasets.gcp.SparkWithSchemaDataset
  filepath: &cache_location ${globals:paths.cache}/embeddings/node
>>>>>>> ac8f207c
  provide_empty_if_not_present: true
  load_args:
    schema:
      _object: pyspark.sql.types.StructType
      fields:
        - _object: &_field pyspark.sql.types.StructField
          name: key
          dataType:
            _object: &_stringtype pyspark.sql.types.StringType
          nullable: False
        - _object: *_field
          name: value
          dataType:
            _object: pyspark.sql.types.ArrayType
            elementType:
              _object: pyspark.sql.types.FloatType
          nullable: False
        - _object: *_field
          name: api
          dataType:
            _object: *_stringtype
          nullable: False
<<<<<<< HEAD
embeddings.cache.write:
    type: matrix.datasets.gcp.PartitionedAsyncParallelDataset
    path: *cache_location
    dataset: kedro_datasets.pandas.ParquetDataset
    timeout: 600  # if the batch size increases, you'll likely need to increase this too, as most APIs simply take longer to process larger batches.
    filename_suffix: ".parquet"
    max_workers: 20  # Affects the number of concurrent threads, so more = faster. But more also implies more memory needed, as more transformed batches are returned, prior to writing.
embeddings.cache.reload:  # an easy way to force Kedro to reload a dataset that has been altered in a previous node, but which is not using the same reference (e.g. due to transcription)
  <<: *cache_in
embeddings.cache.misses:
    type: matrix.datasets.gcp.LazySparkDataset
    filepath: ${globals:paths.cache}/embeddings/cache_misses6
    save_args:
      mode: overwrite

embeddings.fully_enriched:
  type: matrix.datasets.gcp.LazySparkDataset
  filepath: ${globals:paths.cache}/embeddings/embedded6
  save_args:
    mode: overwrite
=======
embeddings.node.cache.write:
  type: matrix.datasets.gcp.PartitionedAsyncParallelDataset
  path: *cache_location
  dataset: kedro_datasets.pandas.ParquetDataset
  timeout: 600  # if the batch size increases, you'll likely need to increase this too, as most APIs simply take longer to process larger batches.
  filename_suffix: ".parquet"
  max_workers: 20  # Affects the number of concurrent threads, so more = faster. But more also implies more memory needed, as more transformed batches are returned, prior to writing.
embeddings.node.cache.reload:  # an easy way to force Kedro to reload a dataset that has been altered in a previous node, but which is not using the same reference (e.g. due to transcription)
  <<: *cache_in
embeddings.node.cache.misses:
  <<: *_spark_parquet
  filepath:  ${globals:paths.cache}/tmp/cache_misses/embeddings/node
>>>>>>> ac8f207c
<|MERGE_RESOLUTION|>--- conflicted
+++ resolved
@@ -100,15 +100,9 @@
 
 
 # cache:
-<<<<<<< HEAD
-embeddings.cache.read: &cache_in
-  type: matrix.datasets.gcp.SparkWithSchemaDataset
-  filepath: &cache_location ${globals:paths.cache}/embeddings/embeddings_cache6
-=======
 embeddings.node.cache.read: &cache_in
   type: matrix.datasets.gcp.SparkWithSchemaDataset
   filepath: &cache_location ${globals:paths.cache}/embeddings/node
->>>>>>> ac8f207c
   provide_empty_if_not_present: true
   load_args:
     schema:
@@ -131,28 +125,6 @@
           dataType:
             _object: *_stringtype
           nullable: False
-<<<<<<< HEAD
-embeddings.cache.write:
-    type: matrix.datasets.gcp.PartitionedAsyncParallelDataset
-    path: *cache_location
-    dataset: kedro_datasets.pandas.ParquetDataset
-    timeout: 600  # if the batch size increases, you'll likely need to increase this too, as most APIs simply take longer to process larger batches.
-    filename_suffix: ".parquet"
-    max_workers: 20  # Affects the number of concurrent threads, so more = faster. But more also implies more memory needed, as more transformed batches are returned, prior to writing.
-embeddings.cache.reload:  # an easy way to force Kedro to reload a dataset that has been altered in a previous node, but which is not using the same reference (e.g. due to transcription)
-  <<: *cache_in
-embeddings.cache.misses:
-    type: matrix.datasets.gcp.LazySparkDataset
-    filepath: ${globals:paths.cache}/embeddings/cache_misses6
-    save_args:
-      mode: overwrite
-
-embeddings.fully_enriched:
-  type: matrix.datasets.gcp.LazySparkDataset
-  filepath: ${globals:paths.cache}/embeddings/embedded6
-  save_args:
-    mode: overwrite
-=======
 embeddings.node.cache.write:
   type: matrix.datasets.gcp.PartitionedAsyncParallelDataset
   path: *cache_location
@@ -165,4 +137,3 @@
 embeddings.node.cache.misses:
   <<: *_spark_parquet
   filepath:  ${globals:paths.cache}/tmp/cache_misses/embeddings/node
->>>>>>> ac8f207c
