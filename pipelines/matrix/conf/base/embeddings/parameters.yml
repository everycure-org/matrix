# Configuration for node embeddings
embeddings.node:
  # Following configuration ensures that OpenAI requests are
  # batches in batches of 500 input elements, where each input
  # element is clipped at 100 characters. Max. token limit for 
  # embeddings call is roughly 8500 tokens, approx (100 * 500) / 6.
  batch_size: 500
  max_input_len: 100

<<<<<<< HEAD
  model:
    object: langchain_openai.OpenAIEmbeddings
    model: text-embedding-3-small
    openai_api_key: ${oc.env:OPENAI_API_KEY}
    timeout: 10
    # FUTURE: Experiment with performing dimensionality reduction
    # using OpenAI directly, enabling this heavily speeds up the process
    # of ingesting nodes.
    dimensions: 100
=======
  # NOTE: We currently only using the "most relevant" category
  # to compute the attribute embedding.
  input_features: ["category", "name"]
  encoder:
    object: matrix.pipelines.embeddings.encoders.LangChainEncoder
    dimensions: 512
    encoder:
      object: langchain_openai.OpenAIEmbeddings
      model: text-embedding-3-small
      timeout: 10
>>>>>>> ac141eaf

# Defines strategy used to reduce dimensions of the node embeddings
# https://spark.apache.org/docs/latest/api/python/reference/api/pyspark.ml.feature.PCA.html
embeddings.dimensionality_reduction:
  skip: true
  input: embedding
  output: &_pca_property 'pca_embedding'
  transformer:
    object: pyspark.ml.feature.PCA
    k: 100

# FUTURE: This is a highly temp. solution that serves as PoC of leveraging Neo4J's
# AI functionality. If works as expected, we'll do a refinement step to clean this up.
embeddings.gds:
  object: matrix.pipelines.embeddings.nodes.GraphDS
  endpoint: ${globals:neo4j.host}
  database: analytics
  auth:
    -  ${globals:neo4j.user}
    -  ${globals:neo4j.password}

# Defines strategy used to compute topological embeddings,
# all nodes and relationships in our KG are projected, along with
# the PCA feature. The graphSage algorithm is hereafter applied
# and the result is written back to the KG.
# 
# Sources:
#   - https://neo4j.com/docs/graph-data-science/current/management-ops/graph-creation/graph-project/
#   - https://neo4j.com/docs/graph-data-science-client/current/graph-object/
#   - https://neo4j.com/docs/graph-data-science-client/current/model-object/
#   - https://neo4j.com/docs/graph-data-science-client/current/algorithms/ 
# 
embeddings.topological:
  # Configuration to perform Neo4J graph
  # projection into GDS library for algorithm
  # execution.
  projection:
    graphName: embeddings
    nodeProjection:
      Entity:
        label: 'Entity'
        properties: *_pca_property
    relationshipProjection: '*'
  
  # Name of the model in Neo4j
  estimator:
    modelName: topological_embeddings
  
  write_property: &_topological_property 'topological_embedding'

# uncomment for node2vec
embeddings.topological_estimator:
  object: matrix.pipelines.embeddings.graph_algorithms.GDSNode2Vec 
  concurrency: 4
  embedding_dim: 512
  random_seed: 42
  iterations: 10
  in_out_factor: 1
  return_factor: 1
  initial_learning_rate: 0.025
  min_learning_rate: 0.000025
  negative_sampling_rate: 5
  walk_length: 30
  walks_per_node: 10
  window_size: 100

# embeddings.topological_estimator:
#   object: matrix.pipelines.embeddings.graph_algorithms.GDSGraphSage
#   concurrency: 4
#   iterations: 100
#   sample_sizes: [25, 10]
#   tolerance: 1e-8
#   embedding_dim: 512
#   batch_size: 5000
#   epochs: 10
#   search_depth: 100
#   learning_rate: 0.01
#   activation_function: ReLu
#   random_seed: 42
#   feature_properties: [*_pca_property]
#   # negative_sampling_weight: 20

embeddings.write_topological_col: *_topological_property

embeddings.topological_pca:
  skip: false # Set to true to skip PCA
  input: *_topological_property
  output: 'pca_embedding'
  transformer:
    object: pyspark.ml.feature.PCA
    k: 2<|MERGE_RESOLUTION|>--- conflicted
+++ resolved
@@ -7,17 +7,6 @@
   batch_size: 500
   max_input_len: 100
 
-<<<<<<< HEAD
-  model:
-    object: langchain_openai.OpenAIEmbeddings
-    model: text-embedding-3-small
-    openai_api_key: ${oc.env:OPENAI_API_KEY}
-    timeout: 10
-    # FUTURE: Experiment with performing dimensionality reduction
-    # using OpenAI directly, enabling this heavily speeds up the process
-    # of ingesting nodes.
-    dimensions: 100
-=======
   # NOTE: We currently only using the "most relevant" category
   # to compute the attribute embedding.
   input_features: ["category", "name"]
@@ -28,7 +17,6 @@
       object: langchain_openai.OpenAIEmbeddings
       model: text-embedding-3-small
       timeout: 10
->>>>>>> ac141eaf
 
 # Defines strategy used to reduce dimensions of the node embeddings
 # https://spark.apache.org/docs/latest/api/python/reference/api/pyspark.ml.feature.PCA.html
