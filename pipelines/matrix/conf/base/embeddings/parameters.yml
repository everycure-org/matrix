--- conflicted
+++ resolved
@@ -96,10 +96,6 @@
       searchDepth: 100
       # Chunyu
       # learningRate: 0.001
-<<<<<<< HEAD
       learningRate: 0.1
       activationFunction: "ReLu"
-=======
-      learningRate: 0.01
->>>>>>> 2435b332
   write_property: topological_embedding