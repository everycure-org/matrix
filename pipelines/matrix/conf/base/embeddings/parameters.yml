--- conflicted
+++ resolved
@@ -75,7 +75,6 @@
       modelName: topological_embeddings
       featureProperties: [*_pca_property]
       concurrency: 4
-<<<<<<< HEAD
       # FUTURE: We're currently leveraging a binary weighting strategy to exclude  
       # certain relationships. Another option could be to leverage filtering:
       # https://neo4j.com/docs/graph-data-science/current/management-ops/graph-creation/graph-filter/
@@ -89,6 +88,4 @@
       # Chunyu
       # learningRate: 0.01
       learningRate: 0.1
-=======
->>>>>>> 24107073
   write_property: topological_embedding