# Neo4J graph database configuration. Used to orchestrate
# queries into Neo4j.
embeddings.gdb:
  object: matrix.pipelines.embeddings.nodes.GraphDB
  endpoint: ${oc.env:NEO4J_HOST}
  database: everycure-${globals:versions.release}
  auth:
    -  ${oc.env:NEO4J_USER}
    -  ${oc.env:NEO4J_PASSWORD}

# Establishes connection to localized mock GenAI API for
# testing purposes.
# https://neo4j.com/labs/apoc/5/ml/openai/
embeddings.ai_config:
  api_key: ${oc.env:OPENAI_API_KEY} 
  attribute: &_property embedding
  batch_size: 1 # NOTE: The MockApi does not support batching, hence disabled
  endpoint: ${oc.env:OPENAI_ENDPOINT}
  model: text-embedding-3-small
  concurrency: 50

# Attributes used as input features to compute
# node embeddings.
embeddings.node.features: ["category", "name"]

# Defines strategy used to reduce dimensions of the GenAI
# generated node embeddings.
# https://spark.apache.org/docs/latest/api/python/reference/api/pyspark.ml.feature.PCA.html
embeddings.dimensionality_reduction:
  input: *_property
  output: &_pca_property 'pca_embedding'
  transformer:
    object: pyspark.ml.feature.PCA
    k: 2

# FUTURE: This is a highly temp. solution that serves as PoC of leveraging Neo4J's
# AI functionality. If works as expected, we'll do a refinement step to clean this up.
embeddings.gds:
  object: matrix.pipelines.embeddings.nodes.GraphDS
  endpoint: ${oc.env:NEO4J_HOST}
  database: everycure-${globals:versions.release}
  auth:
    -  ${oc.env:NEO4J_USER}
    -  ${oc.env:NEO4J_PASSWORD}

# Defines strategy used to compute topological embeddings,
# all nodes and relationships in our KG are projected, along with
# the PCA feature. The graphSage algorithm is hereafter applied
# and the result is written back to the KG.
# 
# Sources:
#   - https://neo4j.com/docs/graph-data-science/current/management-ops/graph-creation/graph-project/
#   - https://neo4j.com/docs/graph-data-science-client/current/graph-object/
#   - https://neo4j.com/docs/graph-data-science-client/current/model-object/
#   - https://neo4j.com/docs/graph-data-science-client/current/algorithms/ 
# 
embeddings.topological:
  projection:
    graphName: embeddings
    nodeProjection:
      Entity:
        label: 'Entity'
        properties: *_pca_property
    relationshipProjection: '*'
<<<<<<< HEAD
=======
    configuration:
      relationshipProperties: [&_weight_attribute include_in_graphsage]
  filtering:
    graphName: filtered_embeddings 
    args:
      node_filter: '*'
      relationship_filter: r.include_in_graphsage = 1.0
>>>>>>> 11cfb297
  estimator:
    model: graphSage
    args:
      modelName: topological_embeddings
      featureProperties: [*_pca_property]
      concurrency: 4
<<<<<<< HEAD
      # FUTURE: We're currently leveraging a binary weighting strategy to exclude  
      # certain relationships. Another option could be to leverage filtering:
      # https://neo4j.com/docs/graph-data-science/current/management-ops/graph-creation/graph-filter/
    configuration:
      randomSeed: 42
=======
>>>>>>> 11cfb297
  write_property: topological_embedding<|MERGE_RESOLUTION|>--- conflicted
+++ resolved
@@ -62,8 +62,6 @@
         label: 'Entity'
         properties: *_pca_property
     relationshipProjection: '*'
-<<<<<<< HEAD
-=======
     configuration:
       relationshipProperties: [&_weight_attribute include_in_graphsage]
   filtering:
@@ -71,19 +69,10 @@
     args:
       node_filter: '*'
       relationship_filter: r.include_in_graphsage = 1.0
->>>>>>> 11cfb297
   estimator:
     model: graphSage
     args:
       modelName: topological_embeddings
       featureProperties: [*_pca_property]
       concurrency: 4
-<<<<<<< HEAD
-      # FUTURE: We're currently leveraging a binary weighting strategy to exclude  
-      # certain relationships. Another option could be to leverage filtering:
-      # https://neo4j.com/docs/graph-data-science/current/management-ops/graph-creation/graph-filter/
-    configuration:
-      randomSeed: 42
-=======
->>>>>>> 11cfb297
   write_property: topological_embedding