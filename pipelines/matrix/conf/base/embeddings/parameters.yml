--- conflicted
+++ resolved
@@ -14,7 +14,6 @@
   max_input_len: 100
   input_features: ["category", "name"]
 
-<<<<<<< HEAD
 embeddings.node_encoder:
   # Following configuration ensures that OpenAI requests are
   # batches in batches of 500 input elements, where each input
@@ -25,17 +24,6 @@
   # FUTURE: Experiment with performing dimensionality reduction
   # using OpenAI directly
   # dimensions: 100 
-=======
-  model:
-    object: langchain_openai.OpenAIEmbeddings
-    model: text-embedding-3-small
-    openai_api_key: ${oc.env:OPENAI_API_KEY}
-    timeout: 10
-    # FUTURE: Experiment with performing dimensionality reduction
-    # using OpenAI directly, enabling this heavily speeds up the process
-    # of ingesting nodes.
-    # dimensions: 100
->>>>>>> c4deaeca
 
 # Defines strategy used to reduce dimensions of the GenAI
 # generated node embeddings.
