embeddings.drug_types: &_drug_types
  - biolink:Drug
  - biolink:SmallMolecule

embeddings.disease_types: &_disease_types
  - biolink:Disease
  - biolink:PhenotypicFeature
  - biolink:BehavioralFeature
  - biolink:DiseaseOrPhenotypicFeature

# Define subject/object category to keep and to remove
# Default: empty list so it directly pass the integration.prm.filtered_edges to next kedro node
embeddings.category_to_keep: &_category_to_keep
  - biolink:ChemicalEntity
  - biolink:DiseaseOrPhenotypicFeature

# Configuration for node embeddings
embeddings.node:
  # Following configuration ensures that OpenAI requests are
  # batches in batches of 500 input elements, where each input
  # element is clipped at 100 characters. Max. token limit for 
  # embeddings call is roughly 8500 tokens, approx (100 * 500) / 6.
  batch_size: 500
  max_input_len: 100

  # NOTE: We currently only using the "most relevant" category
  # to compute the attribute embedding.
  input_features: ["category", "name"]
  encoder:
    object: matrix.pipelines.embeddings.encoders.LangChainEncoder
    dimensions: 512
    encoder:
      object: langchain_openai.OpenAIEmbeddings
      model: text-embedding-3-small
      timeout: 10

# Defines strategy used to reduce dimensions of the node embeddings
# https://spark.apache.org/docs/latest/api/python/reference/api/pyspark.ml.feature.PCA.html
embeddings.dimensionality_reduction:
  skip: true
  input: embedding
  output: &_pca_property 'pca_embedding'
  transformer:
    object: pyspark.ml.feature.PCA
    k: 100

# FUTURE: This is a highly temp. solution that serves as PoC of leveraging Neo4J's
# AI functionality. If works as expected, we'll do a refinement step to clean this up.
embeddings.gds:
  object: matrix.pipelines.embeddings.nodes.GraphDS
  endpoint: ${globals:neo4j.host}
  database: analytics
  auth:
    -  ${globals:neo4j.user}
    -  ${globals:neo4j.password}


# FUTURE: Move flagging elsewhere so we can expose them to modelling too
embeddings.topological.edge_filtering:
  # Subject flag
  - object:  matrix.pipelines.embeddings.features.ColumnValuesOverlapWithFlag
    flag: subject_is_drug
    column: subject.all_categories
    values: *_drug_types
  - object:  matrix.pipelines.embeddings.features.ColumnValuesOverlapWithFlag
    flag: subject_is_disease
    column: subject.all_categories
    values: *_disease_types
    ## Additional flag for experiment
  - object: matrix.pipelines.embeddings.features.ColumnValuesOverlapWithFlag
    flag: subject_to_keep
    column: subject.all_categories
    values: *_category_to_keep

  # Object flags
  - object:  matrix.pipelines.embeddings.features.ColumnValuesOverlapWithFlag
    flag: object_is_drug
    column: object.all_categories
    values: *_drug_types
  - object:  matrix.pipelines.embeddings.features.ColumnValuesOverlapWithFlag
    flag: object_is_disease
    column: object.all_categories
    values: *_disease_types
    ## Additional flag for experiment
  - object: matrix.pipelines.embeddings.features.ColumnValuesOverlapWithFlag
    flag: object_to_keep
    column: object.all_categories
    values: *_category_to_keep

  # General flags
  - object:  matrix.pipelines.embeddings.features.HasFlags
    flag: is_drug_disease_edge
    flags: ["subject_is_drug", "object_is_disease"]
  - object:  matrix.pipelines.embeddings.features.HasFlags
    flag: is_disease_drug_edge
    flags: ["subject_is_disease", "object_is_drug"]
  - object: matrix.pipelines.embeddings.features.HasAnyFlag
    flag: remove_from_topological_embeddings
    flags: ["is_drug_disease_edge", "is_disease_drug_edge"]
    ## Additional flag for experiment
  - object: matrix.pipelines.embeddings.features.HasFlags
    flag: is_to_keep_edge
    flags: ["subject_to_keep", "object_to_keep"]
  
      
  # Filtering
  - object: matrix.pipelines.embeddings.features.HasNotFlagsFilter
    flags: ["remove_from_topological_embeddings"]
  ## Additional flag for experiment
  - object: matrix.pipelines.embeddings.features.HasFlagsFilter
    flags: ["is_to_keep_edge"]
  
# Defines strategy used to compute topological embeddings,
# all nodes and relationships in our KG are projected, along with
# the PCA feature. The graphSage algorithm is hereafter applied
# and the result is written back to the KG.
# 
# Sources:
#   - https://neo4j.com/docs/graph-data-science/current/management-ops/graph-creation/graph-project/
#   - https://neo4j.com/docs/graph-data-science-client/current/graph-object/
#   - https://neo4j.com/docs/graph-data-science-client/current/model-object/
#   - https://neo4j.com/docs/graph-data-science-client/current/algorithms/ 
# 
embeddings.topological:
  # Configuration to perform Neo4J graph
  # projection into GDS library for algorithm
  # execution.
  projection:
    graphName: embeddings
    nodeProjection:
      Entity:
        label: 'Entity'
        properties: *_pca_property
    relationshipProjection: '*'
  
  # Name of the model in Neo4j
  estimator:
    modelName: topological_embeddings
  
  write_property: &_topological_property 'topological_embedding'

# uncomment for node2vec
# embeddings.topological_estimator:
#   object: matrix.pipelines.embeddings.graph_algorithms.GDSNode2Vec 
#   concurrency: 4
#   embedding_dim: 512
#   random_seed: 42
#   iterations: 10
#   in_out_factor: 1
#   return_factor: 1
#   initial_learning_rate: 0.025
#   min_learning_rate: 0.000025
#   negative_sampling_rate: 5
#   walk_length: 30
#   walks_per_node: 10
#   window_size: 100

embeddings.topological_estimator:
  object: matrix.pipelines.embeddings.graph_algorithms.GDSGraphSage
  concurrency: 4
  iterations: 100
  sample_sizes: [25, 10]
  tolerance: 1e-8
  embedding_dim: 512
  batch_size: 5000
  epochs: 10
  search_depth: 100
  learning_rate: 0.01
  activation_function: ReLu
  random_seed: 42
  feature_properties: [*_pca_property]
  # negative_sampling_weight: 20

embeddings.write_topological_col: *_topological_property

embeddings.topological_pca:
  skip: false # Set to true to skip PCA
  input: *_topological_property
  output: 'pca_embedding'
  transformer:
    object: pyspark.ml.feature.PCA
    k: 2

<<<<<<< HEAD
=======

# Define subject/object category to keep and to remove
# Default: empty list so it directly pass the integration.prm.filtered_edges to next kedro node
embeddings.category_to_keep:
#    - biolink:ChemicalEntity
#    - biolink:DiseaseOrPhenotypicFeature

embeddings.property_to_remove:
#    - ["primary_knowledge_source", "infores:intact"]
>>>>>>> 50cb217e
<|MERGE_RESOLUTION|>--- conflicted
+++ resolved
@@ -181,15 +181,4 @@
     object: pyspark.ml.feature.PCA
     k: 2
 
-<<<<<<< HEAD
-=======
 
-# Define subject/object category to keep and to remove
-# Default: empty list so it directly pass the integration.prm.filtered_edges to next kedro node
-embeddings.category_to_keep:
-#    - biolink:ChemicalEntity
-#    - biolink:DiseaseOrPhenotypicFeature
-
-embeddings.property_to_remove:
-#    - ["primary_knowledge_source", "infores:intact"]
->>>>>>> 50cb217e
