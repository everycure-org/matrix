--- conflicted
+++ resolved
@@ -11,16 +11,6 @@
 # Establishes connection to localized mock GenAI API for
 # testing purposes.
 # https://neo4j.com/labs/apoc/5/ml/openai/
-<<<<<<< HEAD
-# embeddings.ai_config:
-#   api_key: ${globals:openai.api_key}
-# # https://platform.openai.com/docs/guides/embeddings/faq
-# # OpenAI embeddings support batching, up to 8000 tokens.
-#   batch_size: 100
-#   endpoint: ${globals:openai.endpoint}
-#   model: text-embedding-3-small
-#   attribute: &_property embedding
-=======
 embeddings.ai_config:
   api_key: ${globals:openai.api_key}
   # FUTURE implement in a better way
@@ -31,7 +21,6 @@
   endpoint: ${globals:openai.endpoint}
   model: text-embedding-3-small
   attribute: &_property embedding
->>>>>>> 5b12fea2
 
 embeddings.node:
   batch_size: 50
