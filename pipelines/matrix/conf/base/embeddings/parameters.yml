# Configuration for node embeddings
embeddings.node:
  # Following configuration ensures that OpenAI requests are
  # batches in batches of 500 input elements, where each input
  # element is clipped at 100 characters. Max. token limit for 
  # embeddings call is roughly 8500 tokens, approx (100 * 500) / 6.
  batch_size: 500
  max_input_len: 100

  # NOTE: We currently only using the "most relevant" category
  # to compute the attribute embedding.
  input_features: ["category", "name"]
  encoder:
    object: matrix.pipelines.embeddings.encoders.LangChainEncoder
    dimensions: 512
    encoder:
      object: langchain_openai.OpenAIEmbeddings
      model: text-embedding-3-small
      timeout: 10

<<<<<<< HEAD
  model:
    object: langchain_openai.OpenAIEmbeddings
    model: text-embedding-3-small
    openai_api_key: ${oc.env:OPENAI_API_KEY}
    timeout: 10
    # FUTURE: Experiment with performing dimensionality reduction
    # using OpenAI directly, enabling this heavily speeds up the process
    # of ingesting nodes.
    dimensions: 200

# Defines strategy used to reduce dimensions of the GenAI
# generated node embeddings.
=======
# Defines strategy used to reduce dimensions of the node embeddings
>>>>>>> 917b6c36
# https://spark.apache.org/docs/latest/api/python/reference/api/pyspark.ml.feature.PCA.html
embeddings.dimensionality_reduction:
  skip: false
  input: embedding
  output: &_pca_property 'pca_embedding'
  transformer:
    object: pyspark.ml.feature.PCA
    k: 100

# FUTURE: This is a highly temp. solution that serves as PoC of leveraging Neo4J's
# AI functionality. If works as expected, we'll do a refinement step to clean this up.
embeddings.gds:
  object: matrix.pipelines.embeddings.nodes.GraphDS
  endpoint: ${globals:neo4j.host}
  database: analytics
  auth:
    -  ${globals:neo4j.user}
    -  ${globals:neo4j.password}

# Defines strategy used to compute topological embeddings,
# all nodes and relationships in our KG are projected, along with
# the PCA feature. The graphSage algorithm is hereafter applied
# and the result is written back to the KG.
# 
# Sources:
#   - https://neo4j.com/docs/graph-data-science/current/management-ops/graph-creation/graph-project/
#   - https://neo4j.com/docs/graph-data-science-client/current/graph-object/
#   - https://neo4j.com/docs/graph-data-science-client/current/model-object/
#   - https://neo4j.com/docs/graph-data-science-client/current/algorithms/ 
# 
embeddings.topological:
  # Configuration to perform Neo4J graph
  # projection into GDS library for algorithm
  # execution.
  projection:
    graphName: embeddings
    nodeProjection:
      Entity:
        label: 'Entity'
        properties: *_pca_property
    relationshipProjection: '*'
  
  # Name of the model in Neo4j
  estimator:
    modelName: topological_embeddings
  
  write_property: &_topological_property 'topological_embedding'

# uncomment for node2vec
embeddings.topological_estimator:
  object: matrix.pipelines.embeddings.graph_algorithms.GDSNode2Vec 
  concurrency: 4
  embedding_dim: 512
  random_seed: 42
  iterations: 10
  in_out_factor: 1
  return_factor: 1
  initial_learning_rate: 0.025
  min_learning_rate: 0.000025
  negative_sampling_rate: 5
  walk_length: 30
  walks_per_node: 10
  window_size: 100

# embeddings.topological_estimator:
#   object: matrix.pipelines.embeddings.graph_algorithms.GDSGraphSage
#   concurrency: 4
#   iterations: 100
#   sample_sizes: [25, 10]
#   tolerance: 1e-8
#   embedding_dim: 512
#   batch_size: 5000
#   epochs: 10
#   search_depth: 100
#   learning_rate: 0.01
#   activation_function: ReLu
#   random_seed: 42
#   feature_properties: [*_pca_property]
#   # negative_sampling_weight: 20

embeddings.write_topological_col: *_topological_property

embeddings.topological_pca:
  skip: false # Set to true to skip PCA
  input: *_topological_property
  output: 'pca_embedding'
  transformer:
    object: pyspark.ml.feature.PCA
    k: 2<|MERGE_RESOLUTION|>--- conflicted
+++ resolved
@@ -18,22 +18,7 @@
       model: text-embedding-3-small
       timeout: 10
 
-<<<<<<< HEAD
-  model:
-    object: langchain_openai.OpenAIEmbeddings
-    model: text-embedding-3-small
-    openai_api_key: ${oc.env:OPENAI_API_KEY}
-    timeout: 10
-    # FUTURE: Experiment with performing dimensionality reduction
-    # using OpenAI directly, enabling this heavily speeds up the process
-    # of ingesting nodes.
-    dimensions: 200
-
-# Defines strategy used to reduce dimensions of the GenAI
-# generated node embeddings.
-=======
 # Defines strategy used to reduce dimensions of the node embeddings
->>>>>>> 917b6c36
 # https://spark.apache.org/docs/latest/api/python/reference/api/pyspark.ml.feature.PCA.html
 embeddings.dimensionality_reduction:
   skip: false
