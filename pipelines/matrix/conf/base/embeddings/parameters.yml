--- conflicted
+++ resolved
@@ -9,20 +9,15 @@
     -  ${globals:neo4j.password}
 
 # Configuration for node embeddings
-<<<<<<< HEAD
-embeddings.node_buckets:
-=======
 embeddings.node:
   # Following configuration ensures that OpenAI requests are
   # batches in batches of 500 input elements, where each input
   # element is clipped at 100 characters. Max. token limit for 
   # embeddings call is roughly 8500 tokens, approx (100 * 500) / 6.
->>>>>>> d287ffeb
   batch_size: 500
   max_input_len: 100
   input_features: ["category", "name"]
 
-<<<<<<< HEAD
 embeddings.node_encoder:
   # Following configuration ensures that OpenAI requests are
   # batches in batches of 500 input elements, where each input
@@ -33,17 +28,6 @@
     object: langchain_openai.OpenAIEmbeddings
     model: text-embedding-3-small
     timeout: 10
-=======
-  model:
-    object: langchain_openai.OpenAIEmbeddings
-    model: text-embedding-3-small
-    openai_api_key: ${oc.env:OPENAI_API_KEY}
-    timeout: 10
-    # FUTURE: Experiment with performing dimensionality reduction
-    # using OpenAI directly, enabling this heavily speeds up the process
-    # of ingesting nodes.
-    # dimensions: 100
->>>>>>> d287ffeb
 
 # Defines strategy usπd to reduce dimensions of the GenAI
 # generated node embeddings.
