# Neo4J graph database configuration. Used to orchestrate
# queries into Neo4j.
embeddings.gdb:
  object: matrix.pipelines.embeddings.nodes.GraphDB
  endpoint: ${globals:neo4j.host}
  database: analytics
  auth:
    -  ${globals:neo4j.user}
    -  ${globals:neo4j.password}

# Establishes connection to localized mock GenAI API for
# testing purposes.
# https://neo4j.com/labs/apoc/5/ml/openai/
embeddings.ai_config:
  api_key: ${globals:openai.api_key}
  attribute: &_property embedding
# https://platform.openai.com/docs/guides/embeddings/faq
# OpenAI embeddings support batching, up to 8000 tokens.
  batch_size: 500
  endpoint: ${globals:openai.endpoint}
  model: text-embedding-3-small
  concurrency: 50

# Attributes used as input features to compute
# node embeddings.
embeddings.node.features: ["category", "name"]

# Defines strategy used to reduce dimensions of the GenAI
# generated node embeddings.
# https://spark.apache.org/docs/latest/api/python/reference/api/pyspark.ml.feature.PCA.html
embeddings.dimensionality_reduction:
  skip: false # Set to true to skip PCA
  input: *_property
  output: &_pca_property 'pca_embedding'
  transformer:
    object: pyspark.ml.feature.PCA
    k: 100

# FUTURE: This is a highly temp. solution that serves as PoC of leveraging Neo4J's
# AI functionality. If works as expected, we'll do a refinement step to clean this up.
embeddings.gds:
  object: matrix.pipelines.embeddings.nodes.GraphDS
  endpoint: ${globals:neo4j.host}
  database: analytics
  auth:
    -  ${globals:neo4j.user}
    -  ${globals:neo4j.password}

# Defines strategy used to compute topological embeddings,
# all nodes and relationships in our KG are projected, along with
# the PCA feature. The graphSage algorithm is hereafter applied
# and the result is written back to the KG.
# 
# Sources:
#   - https://neo4j.com/docs/graph-data-science/current/management-ops/graph-creation/graph-project/
#   - https://neo4j.com/docs/graph-data-science-client/current/graph-object/
#   - https://neo4j.com/docs/graph-data-science-client/current/model-object/
#   - https://neo4j.com/docs/graph-data-science-client/current/algorithms/ 
# 
embeddings.topological:
  projection:
    graphName: embeddings
    nodeProjection:
      Entity:
        label: 'Entity'
        properties: *_pca_property
    relationshipProjection: '*'
    configuration:
      relationshipProperties: 
        include_in_graphsage:
          property: include_in_graphsage
          defaultValue: 1
  filtering:
    graphName: filtered_embeddings 
    args:
      node_filter: '*'
      relationship_filter: r.include_in_graphsage = 1.0
  estimator:
    model: graphSage
    args:
      modelName: topological_embeddings
      featureProperties: [*_pca_property]
      concurrency: 4
      # FUTURE: We're currently leveraging a binary weighting strategy to exclude  
      # certain relationships. Another option could be to leverage filtering:
      # https://neo4j.com/docs/graph-data-science/current/management-ops/graph-creation/graph-filter/
      maxIterations: 100
      # NOTE: This terminates the epoch prematurely, so setting it to a small number
      sampleSizes: [25, 10]
      tolerance: 1e-8
      # Chunyu: 512
      embeddingDimension: 512
      # Chunyu: 200k
      batchSize: 5000
      epochs: 10
      searchDepth: 4
      # Chunyu
      # learningRate: 0.001
      learningRate: 0.01
<<<<<<< HEAD
      activationFunction: "ReLu"
=======
>>>>>>> eb5283da
  write_property: topological_embedding<|MERGE_RESOLUTION|>--- conflicted
+++ resolved
@@ -97,8 +97,5 @@
       # Chunyu
       # learningRate: 0.001
       learningRate: 0.01
-<<<<<<< HEAD
       activationFunction: "ReLu"
-=======
->>>>>>> eb5283da
   write_property: topological_embedding