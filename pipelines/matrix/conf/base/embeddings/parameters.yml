--- conflicted
+++ resolved
@@ -89,11 +89,7 @@
     _object: pyspark.ml.feature.PCA
     k: 2
 
-<<<<<<< HEAD
-embeddings.caching:
-=======
 embeddings.node.caching:
->>>>>>> 15b2aacd
   preprocessor:
     _object: matrix.pipelines.embeddings.nodes.embeddings_preprocessor
     key_length: 100
@@ -108,13 +104,8 @@
       timeout: 10
   primary_key: *pkey
   api: *api
-<<<<<<< HEAD
-  new_col: lookup
-  batch_size: 40000  # Bigger batch sizes result in larger Parquet files. +-250MB/file is a good rule of thumb on object stores like GCS. However, a bigger batch size also means you need to keep more elements in memory, so too big of a size will result in Out-Of-Memory errors.
-  cache_schema: 
-    value_type: float32
-    scope: embeddings
-=======
   target_col: embedding
   batch_size: 40000  # Bigger batch sizes result in larger Parquet files. +-250MB/file is a good rule of thumb on object stores like GCS. However, a bigger batch size also means you need to keep more elements in memory, so too big of a size will result in Out-Of-Memory errors.
->>>>>>> 15b2aacd
+  cache_schema:
+    value_type: float32
+    scope: embeddings