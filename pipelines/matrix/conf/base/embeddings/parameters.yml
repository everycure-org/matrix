--- conflicted
+++ resolved
@@ -65,15 +65,6 @@
         label: 'Entity'
         properties: embedding
     relationshipProjection: '*'
-<<<<<<< HEAD
-    # configuration:
-    #   relationshipProperties: [&_weight_attribute include_in_graphsage]
-  # filtering:
-  #   graphName: filtered_embeddings 
-  #   args:
-  #     node_filter: '*'
-  #     relationship_filter: r.include_in_graphsage = 1.0
-=======
     configuration:
       relationshipProperties: 
         include_in_graphsage:
@@ -84,17 +75,15 @@
     args:
       node_filter: '*'
       relationship_filter: r.include_in_graphsage = 1.0
->>>>>>> 1a0bd9c9
   estimator:
     model: graphSage
     args:
       modelName: topological_embeddings
-      featureProperties: [embedding]
+      featureProperties: [*_pca_property]
       concurrency: 4
       # FUTURE: We're currently leveraging a binary weighting strategy to exclude  
       # certain relationships. Another option could be to leverage filtering:
       # https://neo4j.com/docs/graph-data-science/current/management-ops/graph-creation/graph-filter/
-<<<<<<< HEAD
       # relationshipWeightProperty: *_weight_attribute
       maxIterations: 1 # TODO: Revert
       # Chunyu: 512
@@ -102,17 +91,6 @@
       # Chunyu: 200k
       batchSize: 20000
       epochs: 1 # TODO: Revert
-=======
-      maxIterations: 100
-      # NOTE: This terminates the epoc primarurely, so setting it to a small number
-      sampleSizes: [96, 96]
-      tolerance: 1e-8
-      # Chunyu: 512
-      embeddingDimension: 512
-      # Chunyu: 200k
-      batchSize: 5000
-      epochs: 10
->>>>>>> 1a0bd9c9
       searchDepth: 100
       # Chunyu
       # learningRate: 0.001
