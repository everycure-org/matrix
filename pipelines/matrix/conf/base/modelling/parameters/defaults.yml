modelling.drug_types:
  - biolink:Drug
  - biolink:SmallMolecule


modelling.disease_types:
  - biolink:Disease
  - biolink:PhenotypicFeature
  - biolink:BehavioralFeature
  - biolink:DiseaseOrPhenotypicFeature

<<<<<<< HEAD
=======


>>>>>>> 6c6a6276
modelling.splitter:
  # Defines strategy for cross validation. Can be a function from sklearn.model_selection
  # or our custom DrugStratifiedSplit/DiseaseAreaSplit/DrugCVSplit
  # _object: matrix.pipelines.modelling.model_selection.DrugStratifiedSplit
  # _object: matrix.pipelines.modelling.model_selection.DiseaseAreaSplit
  # disease_grouping_type: 'harrisons_view' # options: 'harrisons_view', 'mondo_top_grouping', 'mondo_txgnn', 'txgnn'
  # holdout_disease_types:
  #   - 'cancer_or_benign_tumor'
  #   - 'inflammatory_disease'
  #   - 'hereditary_disease'
  #   - 'syndromic_disease'
  #   - 'metabolic_disease'
  # _object: matrix.pipelines.modelling.model_selection.DrugCVSplit
  _object: sklearn.model_selection.StratifiedShuffleSplit
  test_size: 0.1
  random_state: ${globals:random_state}
  n_splits: ${setting:cross_validation.n_cross_val_folds}

# Aggregation functions for cross-validation
modelling.aggregation_functions:
  - _object: numpy.mean
  - _object: numpy.std
  - _object: numpy.median
  - _object: numpy.min
  - _object: numpy.max

# -------------------------------
# Base options
_model_options:
  # Defines strategy for generating drug-disease pairs. Should be a
  # class that implements the DrugDiseasePair generator interface.
  generator:
    _object: matrix.datasets.pair_generator.ReplacementDrugDiseasePairGenerator
    random_state: ${globals:random_state}
    y_label: 2
    n_replacements: 2
    drug_flags:
      - is_drug
    disease_flags:
      - is_disease

  # Defines set of transformers applied to the data prior to model
  # training, each of the should be a sklearn transformer.
  transformers:
    flat_source_embedding:
      transformer:
        _object: matrix.pipelines.modelling.transformers.FlatArrayTransformer
        prefix: source_
      features:
        - source_embedding # becomes n columns, named source_0, source_1, etc
    flat_target_embedding:
      transformer:
        _object: matrix.pipelines.modelling.transformers.FlatArrayTransformer
        prefix: target_
      features:
        - target_embedding # becomes n columns, named target_0, target_1, etc

  # Defines estimator used during model training, features can be
  # defined using a regex strategy.
  model_tuning_args:
    tuner:
      _object: matrix.pipelines.modelling.tuning.NopTuner
      estimator:
        _object: xgboost.XGBClassifier
        tree_method: hist
        max_depth: 10
        device: cuda
    features: # Features use regex, source_0, source_1, .., target_0, target_1
      - source_+
      - target_+
    target_col_name: y

  # Define metrics to be used for check of performance
  metrics:
    accuracy:
      _object: sklearn.metrics.accuracy_score
    macro_f1:
      _object: matrix.pipelines.modelling.utils.partial_
      func:
        _object: sklearn.metrics.f1_score
      average: macro

  # Defines the aggregation function used by ensemble models
  ensemble:
    agg_func:
      _object: numpy.mean<|MERGE_RESOLUTION|>--- conflicted
+++ resolved
@@ -9,11 +9,8 @@
   - biolink:BehavioralFeature
   - biolink:DiseaseOrPhenotypicFeature
 
-<<<<<<< HEAD
-=======
 
 
->>>>>>> 6c6a6276
 modelling.splitter:
   # Defines strategy for cross validation. Can be a function from sklearn.model_selection
   # or our custom DrugStratifiedSplit/DiseaseAreaSplit/DrugCVSplit
