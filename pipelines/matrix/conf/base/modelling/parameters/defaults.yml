--- conflicted
+++ resolved
@@ -12,15 +12,8 @@
 modelling.splitter:
 
   # Defines strategy for cross validation. Can be a function from sklearn.model_selection
-<<<<<<< HEAD
-  # or our custom DrugStratifiedSplit or DiseaseAreaSplit
-=======
-  # or our custom DrugStratifiedSplit or DrugCVSplit
->>>>>>> e0829efc
+  # or our custom DrugStratifiedSplit/DiseaseAreaSplit/DrugCVSplit
   # _object: matrix.pipelines.modelling.model_selection.DrugStratifiedSplit
-  # _object: matrix.pipelines.modelling.model_selection.DrugCVSplit
-  _object: sklearn.model_selection.StratifiedShuffleSplit
-<<<<<<< HEAD
   # _object: matrix.pipelines.modelling.model_selection.DiseaseAreaSplit
   # disease_grouping_type: 'harrisons_view' # options: 'harrisons_view', 'mondo_top_grouping', 'mondo_txgnn', 'txgnn'
   # holdout_disease_types:
@@ -29,9 +22,8 @@
   #   - 'hereditary_disease'
   #   - 'syndromic_disease'
   #   - 'metabolic_disease'
-=======
   # _object: matrix.pipelines.modelling.model_selection.DrugCVSplit
->>>>>>> e0829efc
+  _object: sklearn.model_selection.StratifiedShuffleSplit
   test_size: 0.1
   random_state: ${globals:random_state}
   n_splits: ${setting:cross_validation.n_cross_val_folds}
