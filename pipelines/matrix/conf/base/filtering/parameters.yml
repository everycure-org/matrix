--- conflicted
+++ resolved
@@ -6,19 +6,8 @@
       keep_list:
         - rtxkg2
         - ec_medical
-<<<<<<< HEAD
         - robokop
   
-=======
-        # - robokop
-
-    # remove_rows_by_category:
-    #   _object: matrix.pipelines.filtering.filters.RemoveRowsByColumnFilter
-    #   column: "category"
-    #   remove_list:
-    #     - biolink:OrganismTaxon
-
->>>>>>> 148ba885
   edge_filters:
     filter_sources:
       _object: matrix.pipelines.filtering.filters.KeepRowsContainingFilter
@@ -26,13 +15,8 @@
       keep_list:
         - rtxkg2
         - ec_medical
-<<<<<<< HEAD
         - robokop
     # FUTURE: Ensure the semmed filter is moved here instead
-=======
-        # - robokop
-
->>>>>>> 148ba885
     filter_biolink_edges:
       _object: matrix.pipelines.filtering.filters.BiolinkDeduplicateEdgesFilter
 
