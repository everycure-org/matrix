# Name of column representing main probability score of the model 
# Column name for main probability score
# Aggregations to report in MLFlow (list of names in modelling.aggregation_functions)
evaluation.reported_aggregations:
  - mean

# Threshold-based classification metrics for ground truth data
evaluation.simple_classification:
  evaluation_options:
    generator:
      _object: matrix.datasets.pair_generator.GroundTruthTestPairs
      positive_columns: 
        - "is_known_positive"
      negative_columns:
        - "is_known_negative"
    evaluation:
      _object: matrix.pipelines.evaluation.evaluation.DiscreteMetrics 
      metrics:
        - _object: sklearn.metrics.accuracy_score
        - _object: sklearn.metrics.f1_score
      score_col_name: &score-col "treat score"
      threshold: 0.5

# Disease-specific ranking
evaluation.disease_specific:
  evaluation_options:
    generator:
      _object: matrix.datasets.pair_generator.MatrixTestDiseases
      positive_columns: 
        - "is_known_positive"
      # removal_columns:
      #   - "trial_sig_better"
      #   - "trial_non_sig_better"
    evaluation:
      _object: matrix.pipelines.evaluation.evaluation.SpecificRanking 
      specific_col: "target"
      rank_func_lst: 
        - _object: matrix.pipelines.evaluation.named_metric_functions.MRR
        - _object:  matrix.pipelines.evaluation.named_metric_functions.HitK
          k: 2
        - _object:  matrix.pipelines.evaluation.named_metric_functions.HitK
          k: 10
        - _object:  matrix.pipelines.evaluation.named_metric_functions.HitK
          k: 100
      score_col_name: *score-col

# Full matrix ranking 
evaluation.full_matrix:
  evaluation_options:
    generator:
      _object: matrix.datasets.pair_generator.FullMatrixPositives
      positive_columns: 
        - "is_known_positive"
      # removal_columns:
      #   - "trial_sig_better"
      #   - "trial_non_sig_better"
    evaluation:
      _object: matrix.pipelines.evaluation.evaluation.FullMatrixRanking 
      rank_func_lst: 
        - _object:  matrix.pipelines.evaluation.named_metric_functions.RecallAtN 
          n: 1000
        - _object:  matrix.pipelines.evaluation.named_metric_functions.RecallAtN
          n: 10000
        - _object:  matrix.pipelines.evaluation.named_metric_functions.RecallAtN
          n: 100000
        - _object:  matrix.pipelines.evaluation.named_metric_functions.RecallAtN
          n: 1000000
      quantile_func_lst: 
        - _object: matrix.pipelines.evaluation.named_metric_functions.AUROC

# Full matrix ranking for known negatives against unknowns
evaluation.full_matrix_negatives:
  evaluation_options:
    generator:
      _object: matrix.datasets.pair_generator.FullMatrixPositives
      positive_columns: 
        - "is_known_negative"
      # removal_columns:
      #   - "trial_sig_worse"
      #   - "trial_non_sig_worse"
    evaluation:
      _object: matrix.pipelines.evaluation.evaluation.FullMatrixRanking 
      rank_func_lst: 
        - _object:  matrix.pipelines.evaluation.named_metric_functions.RecallAtN
          n: 10000
        - _object:  matrix.pipelines.evaluation.named_metric_functions.RecallAtN
          n: 100000
      quantile_func_lst: 
        - _object: matrix.pipelines.evaluation.named_metric_functions.AUROC

          

## Clinical trial versions. These use ground truth provided by results of clinical trials occurring after March 2023 (release date of RTX-KG2 v2.7.3).

# Threshold-based classification metrics for ground truth data (clinical trials version)
# evaluation.simple_classification_trials:
#   evaluation_options:
#     generator:
#       _object: matrix.datasets.pair_generator.GroundTruthTestPairs
#       positive_columns: 
#         - "trial_sig_better"
#         - "trial_non_sig_better"
#       negative_columns:
#         - "trial_sig_worse"
#         - "trial_non_sig_worse"
#     evaluation:
#       _object: matrix.pipelines.evaluation.evaluation.DiscreteMetrics
#       metrics:
#         - _object: sklearn.metrics.accuracy_score
#         - _object: sklearn.metrics.f1_score
#       score_col_name: *score-col
#       threshold: 0.5

# # Disease-specific ranking (clinical trials version)
# evaluation.disease_specific_trials:
#   evaluation_options:
#     generator:
#       _object: matrix.datasets.pair_generator.MatrixTestDiseases
#       positive_columns: 
#         - "trial_sig_better"
#         - "trial_non_sig_better"
#       removal_columns: 
#         - "is_known_positive"
#     evaluation:
#       _object: matrix.pipelines.evaluation.evaluation.SpecificRanking
#       specific_col: "target"
#       rank_func_lst: 
#         - _object: matrix.pipelines.evaluation.named_metric_functions.MRR
#         - _object:  matrix.pipelines.evaluation.named_metric_functions.HitK
#           k: 2
#         - _object:  matrix.pipelines.evaluation.named_metric_functions.HitK
#           k: 10
#         - _object:  matrix.pipelines.evaluation.named_metric_functions.HitK
#           k: 100
#       score_col_name: *score-col

<<<<<<< HEAD
# Full matrix ranking (clinical trials version)
evaluation.full_matrix_trials:
  evaluation_options:
    generator:
      _object: matrix.datasets.pair_generator.FullMatrixPositives
      positive_columns:
        - "trial_sig_better"
        - "trial_non_sig_better"
      removal_columns:
        - "is_known_positive"
    evaluation:
      _object: matrix.pipelines.evaluation.evaluation.FullMatrixRanking 
      rank_func_lst: 
        - _object:  matrix.pipelines.evaluation.named_metric_functions.RecallAtN 
          n: 1000
        - _object:  matrix.pipelines.evaluation.named_metric_functions.RecallAtN
          n: 10000
        - _object:  matrix.pipelines.evaluation.named_metric_functions.RecallAtN
          n: 100000
        - _object:  matrix.pipelines.evaluation.named_metric_functions.RecallAtN
          n: 1000000
      quantile_func_lst: 
        - _object: matrix.pipelines.evaluation.named_metric_functions.AUROC

evaluation.stability_overlap:
  evaluation_options:
    generator:
      _object: matrix.datasets.pair_generator.NoGenerator
    stability:
      _object: matrix.pipelines.evaluation.evaluation.StabilityCommonalityAtN
      rank_func_lst: 
        - _object:  matrix.pipelines.evaluation.named_metric_functions.CommonalityAtN 
          n: 1000
        - _object:  matrix.pipelines.evaluation.named_metric_functions.CommonalityAtN
          n: 10000
        - _object:  matrix.pipelines.evaluation.named_metric_functions.CommonalityAtN
          n: 100000
        - _object:  matrix.pipelines.evaluation.named_metric_functions.CommonalityAtN
          n: 1000000

evaluation.stability_ranking:
   evaluation_options:
    generator:
      _object: matrix.datasets.pair_generator.OnlyOverlappingPairs
    stability:
      _object: matrix.pipelines.evaluation.evaluation.StabilityRankingMetrics 
      rank_func_lst: 
        - _object:  matrix.pipelines.evaluation.named_metric_functions.SpearmanAtN
          n: 10000
        - _object:  matrix.pipelines.evaluation.named_metric_functions.SpearmanAtN
          n: 100000
        - _object:  matrix.pipelines.evaluation.named_metric_functions.SpearmanAtN
          n: 1000000
        - _object:  matrix.pipelines.evaluation.named_metric_functions.HypergeomAtN
          n: 10000
        - _object:  matrix.pipelines.evaluation.named_metric_functions.HypergeomAtN
          n: 100000
        - _object:  matrix.pipelines.evaluation.named_metric_functions.HypergeomAtN
          n: 1000000
=======
# # Full matrix ranking (clinical trials version)
# evaluation.full_matrix_trials:
#   evaluation_options:
#     generator:
#       _object: matrix.datasets.pair_generator.FullMatrixPositives
#       positive_columns:
#         - "trial_sig_better"
#         - "trial_non_sig_better"
#       removal_columns:
#         - "is_known_positive"
#     evaluation:
#       _object: matrix.pipelines.evaluation.evaluation.FullMatrixRanking 
#       rank_func_lst: 
#         - _object:  matrix.pipelines.evaluation.named_metric_functions.RecallAtN 
#           n: 1000
#         - _object:  matrix.pipelines.evaluation.named_metric_functions.RecallAtN
#           n: 10000
#         - _object:  matrix.pipelines.evaluation.named_metric_functions.RecallAtN
#           n: 100000
#         - _object:  matrix.pipelines.evaluation.named_metric_functions.RecallAtN
#           n: 1000000
#       quantile_func_lst: 
#         - _object: matrix.pipelines.evaluation.named_metric_functions.AUROC
>>>>>>> 0e169046
<|MERGE_RESOLUTION|>--- conflicted
+++ resolved
@@ -134,30 +134,29 @@
 #           k: 100
 #       score_col_name: *score-col
 
-<<<<<<< HEAD
-# Full matrix ranking (clinical trials version)
-evaluation.full_matrix_trials:
-  evaluation_options:
-    generator:
-      _object: matrix.datasets.pair_generator.FullMatrixPositives
-      positive_columns:
-        - "trial_sig_better"
-        - "trial_non_sig_better"
-      removal_columns:
-        - "is_known_positive"
-    evaluation:
-      _object: matrix.pipelines.evaluation.evaluation.FullMatrixRanking 
-      rank_func_lst: 
-        - _object:  matrix.pipelines.evaluation.named_metric_functions.RecallAtN 
-          n: 1000
-        - _object:  matrix.pipelines.evaluation.named_metric_functions.RecallAtN
-          n: 10000
-        - _object:  matrix.pipelines.evaluation.named_metric_functions.RecallAtN
-          n: 100000
-        - _object:  matrix.pipelines.evaluation.named_metric_functions.RecallAtN
-          n: 1000000
-      quantile_func_lst: 
-        - _object: matrix.pipelines.evaluation.named_metric_functions.AUROC
+# # Full matrix ranking (clinical trials version)
+# evaluation.full_matrix_trials:
+#   evaluation_options:
+#     generator:
+#       _object: matrix.datasets.pair_generator.FullMatrixPositives
+#       positive_columns:
+#         - "trial_sig_better"
+#         - "trial_non_sig_better"
+#       removal_columns:
+#         - "is_known_positive"
+#     evaluation:
+#       _object: matrix.pipelines.evaluation.evaluation.FullMatrixRanking 
+#       rank_func_lst: 
+#         - _object:  matrix.pipelines.evaluation.named_metric_functions.RecallAtN 
+#           n: 1000
+#         - _object:  matrix.pipelines.evaluation.named_metric_functions.RecallAtN
+#           n: 10000
+#         - _object:  matrix.pipelines.evaluation.named_metric_functions.RecallAtN
+#           n: 100000
+#         - _object:  matrix.pipelines.evaluation.named_metric_functions.RecallAtN
+#           n: 1000000
+#       quantile_func_lst: 
+#         - _object: matrix.pipelines.evaluation.named_metric_functions.AUROC
 
 evaluation.stability_overlap:
   evaluation_options:
@@ -193,29 +192,4 @@
         - _object:  matrix.pipelines.evaluation.named_metric_functions.HypergeomAtN
           n: 100000
         - _object:  matrix.pipelines.evaluation.named_metric_functions.HypergeomAtN
-          n: 1000000
-=======
-# # Full matrix ranking (clinical trials version)
-# evaluation.full_matrix_trials:
-#   evaluation_options:
-#     generator:
-#       _object: matrix.datasets.pair_generator.FullMatrixPositives
-#       positive_columns:
-#         - "trial_sig_better"
-#         - "trial_non_sig_better"
-#       removal_columns:
-#         - "is_known_positive"
-#     evaluation:
-#       _object: matrix.pipelines.evaluation.evaluation.FullMatrixRanking 
-#       rank_func_lst: 
-#         - _object:  matrix.pipelines.evaluation.named_metric_functions.RecallAtN 
-#           n: 1000
-#         - _object:  matrix.pipelines.evaluation.named_metric_functions.RecallAtN
-#           n: 10000
-#         - _object:  matrix.pipelines.evaluation.named_metric_functions.RecallAtN
-#           n: 100000
-#         - _object:  matrix.pipelines.evaluation.named_metric_functions.RecallAtN
-#           n: 1000000
-#       quantile_func_lst: 
-#         - _object: matrix.pipelines.evaluation.named_metric_functions.AUROC
->>>>>>> 0e169046
+          n: 1000000