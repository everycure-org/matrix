--- conflicted
+++ resolved
@@ -3,18 +3,6 @@
     rtx_kg2:
       transformer:
         _object: matrix.pipelines.integration.transformers.rtxkg2.RTXTransformer
-<<<<<<< HEAD
-    # spoke:
-    #   transformer:
-    #     object: matrix.pipelines.integration.transformers.spoke.SpokeTransformer
-    # robokop:
-    #   transformer:
-    #     _object: matrix.pipelines.integration.transformers.robokop.RobokopTransformer
-    ec_medical_team:
-      transformer:
-        _object: matrix.pipelines.integration.transformers.medical.MedicalTransformer
-        drop_duplicates: true
-=======
     spoke:
       transformer:
         _object: matrix.pipelines.integration.transformers.spoke.SpokeTransformer
@@ -24,7 +12,6 @@
     ec_medical_team:
       transformer:
         _object: matrix.pipelines.integration.transformers.medical.MedicalTransformer
->>>>>>> c58df391
     ec_clinical_trails: 
       transformer:
         _object: matrix.pipelines.integration.transformers.clinical_trails.ClinicalTrialsTransformer
