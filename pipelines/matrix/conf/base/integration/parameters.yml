--- conflicted
+++ resolved
@@ -10,21 +10,12 @@
     # robokop:
     #   transformer:
     #     object: matrix.pipelines.integration.transformers.robokop.RobokopTransformer
-<<<<<<< HEAD
-    ec_medical_team:
-      transformer:
-        _object: matrix.pipelines.integration.transformers.medical.MedicalTransformer
-    ec_clinical_trails: 
-      transformer:
-        _object: matrix.pipelines.integration.transformers.clinical_trails.ClinicalTrialsTransformer
-=======
     # ec_medical_team:
     #   transformer:
     #     _object: matrix.pipelines.integration.transformers.medical.MedicalTransformer
     # ec_clinical_trails: 
     #   transformer:
     #     _object: matrix.pipelines.integration.transformers.clinical_trails.ClinicalTrialsTransformer
->>>>>>> 5193738a
     drug_list: 
       transformer:
         _object: matrix.pipelines.integration.transformers.drugs.DrugsTransformer
@@ -46,7 +37,6 @@
   normalization:
     batch_size: 1000
     normalizer:
-<<<<<<< HEAD
       _object: matrix.pipelines.integration.normalizers.normalizer.NopNormalizer
     # normalizer:
     #   _object: matrix.pipelines.integration.normalizers.ncats.NCATSNodeNormalizer
@@ -54,13 +44,6 @@
     #   conflate: true
     #   drug_chemical_conflate: true
     #   description: false
-=======
-      _object: matrix.pipelines.integration.normalizers.ncats.NCATSNodeNormalizer
-      endpoint: ${oc.env:NODENORM_ENDPOINT, https://nodenorm.transltr.io/1.5/get_normalized_nodes}
-      conflate: true
-      drug_chemical_conflate: true
-      description: false
->>>>>>> 5193738a
 
   filtering:
     node_filters:
