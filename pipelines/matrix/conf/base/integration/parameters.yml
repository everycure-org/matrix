--- conflicted
+++ resolved
@@ -46,7 +46,6 @@
       name: drugmech
       transformer:
          _object: matrix.pipelines.integration.transformers.drugmech.DrugMechTransformer
-<<<<<<< HEAD
     kgml_xdtd_ground_truth: 
       name: kgml_xdtd_ground_truth
       transformer:
@@ -55,14 +54,6 @@
       name: ec_ground_truth
       transformer:
         _object: matrix.pipelines.integration.transformers.ec_ground_truth.GroundTruthTransformer
-=======
-         version: ${globals:data_sources.drugmech.version}
-    ground_truth:
-      name: ground_truth
-      transformer:
-        _object: matrix.pipelines.integration.transformers.ground_truth.KGMLGroundTruthTransformer
-        version: ${globals:data_sources.gt.version}
->>>>>>> 2d1a648b
     off_label:
       name: off_label
       transformer:
