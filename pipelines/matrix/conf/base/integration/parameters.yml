--- conflicted
+++ resolved
@@ -6,7 +6,6 @@
         _object: matrix.pipelines.integration.rtxkg2.RTXTransformer
     # spoke:
     #   transformer:
-<<<<<<< HEAD
     #     object: matrix.pipelines.integration.spoke.SpokeTransformer
     # robokop:
     #   transformer:
@@ -26,16 +25,8 @@
     ground_truth: 
       transformer:
         object: matrix.pipelines.integration.ground_truth.GroundTruthTransformer
-=======
     #     _object: matrix.pipelines.integration.spoke.SpokeTransformer
-    robokop:
-      transformer:
-        _object: matrix.pipelines.integration.robokop.RobokopTransformer
-    ec_medical_team:
-      transformer:
-        _object: matrix.pipelines.integration.medical.MedicalTransformer
->>>>>>> 9661f9c4
-
+    
   # FUTURE: Ensure we can move this to filters down here
   preprocessing:
     rtx:
