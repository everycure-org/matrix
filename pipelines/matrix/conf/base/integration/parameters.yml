integration:
  sources:
    rtx_kg2:
      name: rtx-kg2
      transformer:
        _object: matrix.pipelines.integration.transformers.rtxkg2.RTXTransformer
    spoke:
      name: spoke
      transformer:
        _object: matrix.pipelines.integration.transformers.spoke.SpokeTransformer
    robokop:
      name: robokop
      transformer:
        _object: matrix.pipelines.integration.transformers.robokop.RobokopTransformer
    embiology:
      name: embiology
      transformer:
        _object: matrix.pipelines.integration.transformers.embiology.EmbiologyTransformer
    ec_medical_team:
      name: ec_medical_team
      transformer:
        _object: matrix.pipelines.integration.transformers.medical.MedicalTransformer
    ec_clinical_trails:
      name: ec_clinical_trials
      transformer:
        _object: matrix.pipelines.integration.transformers.clinical_trails.ClinicalTrialsTransformer
        select_cols: false
        drop_duplicates: true
    drug_list:
      name: drug_list
      transformer:
        _object: matrix.pipelines.integration.transformers.drugs.DrugsTransformer
    disease_list:
      name: disease_list
      transformer:
        _object: matrix.pipelines.integration.transformers.diseases.DiseasesTransformer
    drugmech:
      name: drugmech
      transformer:
         _object: matrix.pipelines.integration.transformers.drugmech.DrugMechTransformer
    ground_truth:
      name: ground_truth
      transformer:
<<<<<<< HEAD
        _object: matrix.pipelines.integration.transformers.ground_truth.GroundTruthTransformer
=======
        _object: matrix.pipelines.integration.transformers.ground_truth.KGMLGroundTruthTransformer
>>>>>>> 9bacefab
    off_label:
      name: off_label
      transformer:
        _object: matrix.pipelines.integration.transformers.off_label.OffLabelTransformer

  # FUTURE: Ensure we can move this to filters down here
  preprocessing:
    rtx:
      semmed_filters:
        publication_threshold: 10
        ngd_threshold: 0.6
        limit_pmids: 50_000_000 # essentially unlimited, but allows for local clipping if local run is desired

  normalization:
    batch_size: 500000  # number of rows per cache file.
    cache_schema:
      _object: matrix.pipelines.batch.schemas.node_normalizer
    normalizer:
      _object: matrix.pipelines.integration.normalizers.ncats.NCATSNodeNormalizer
      endpoint: ${oc.env:NODENORM_ENDPOINT, https://nodenorm.transltr.io/1.5/get_normalized_nodes}
      conflate: true
      drug_chemical_conflate: true
      description: false
      items_per_request: 10000  # The API can't handle 10M strings at once
    # If the data backing the results changes, so will the NodeNorm frontend
    # version, which is listed here. Note that it can update as well for other
    # reasons, but at least you have a guarantee. Probably easiest to just bump
    # this anytime the NodeNorm frontend version changes too. Note however that
    # it is not exposed in the endpoint so you might think you're pulling the
    # latest data, but you are effectively returning whatever you had in the
    # cache. Seehttps://github.com/everycure-org/matrix/pull/1269#issuecomment-2755674916
    api: nodenorm-2.3.18
    preprocessor:
      _object: matrix.pipelines.batch.pipeline.pass_through
    target_col: normalized_id
    primary_key: id

# TODO: Figure out whether to move to filtering or stay here
  deduplication:
    # choose if a node should have the most specific category.
    # E.g. if a node has all_categories [biolink:ChemicalEntity, biolink:NamedThing],
    # then node will be assigned biolink:ChemicalEntity as most specific category.
    # For RTX-KG2 reproduction from KGML-xDTD, choose false
    retrieve_most_specific_category: false

  filtering:
    node_filters:
      filter_node_labels:
        _object: matrix.pipelines.modelling.utils.partial_
        func:
          _object: matrix.pipelines.integration.filters.remove_rows_containing_category
        exclude_sources: ["ec_medical"]
        column: category
        categories:
        # TODO: We should likely not remove these before our data release stage but afterwards in the modelling pipeline (if the model so desires)
          - biolink:Activity
          - biolink:Agent
          - biolink:ClinicalIntervention
          - biolink:Cohort
          - biolink:Device
          - biolink:EnvironmentalFeature
          - biolink:EnvironmentalProcess
          - biolink:Event
          - biolink:GeographicLocation
          - biolink:IndividualOrganism
          - biolink:InformationContentEntity
          - biolink:InformationResource
          - biolink:LifeStage
          - biolink:MaterialSample
          - biolink:NamedThing
          - biolink:Phenomenon
          - biolink:PhysicalEntity
          - biolink:PopulationOfIndividualOrganisms
          - biolink:Procedure
          - biolink:Publication
          - biolink:Treatment
          # If you add anything here make sure the fabricator is not generating it, else we remove it<|MERGE_RESOLUTION|>--- conflicted
+++ resolved
@@ -41,11 +41,7 @@
     ground_truth:
       name: ground_truth
       transformer:
-<<<<<<< HEAD
-        _object: matrix.pipelines.integration.transformers.ground_truth.GroundTruthTransformer
-=======
         _object: matrix.pipelines.integration.transformers.ground_truth.KGMLGroundTruthTransformer
->>>>>>> 9bacefab
     off_label:
       name: off_label
       transformer:
