integration:

  sources:
    rtx_kg2:
      transformer:
        _object: matrix.pipelines.integration.transformers.rtxkg2.RTXTransformer
    # spoke:
    #   transformer:
    #     object: matrix.pipelines.integration.transformers.spoke.SpokeTransformer
    # robokop:
    #   transformer:
    #     object: matrix.pipelines.integration.transformers.robokop.RobokopTransformer
    ec_medical_team:
      transformer:
        _object: matrix.pipelines.integration.transformers.medical.MedicalTransformer
    ec_clinical_trails: 
      transformer:
        _object: matrix.pipelines.integration.transformers.clinical_trails.ClinicalTrialsTransformer
    drug_list: 
      transformer:
        _object: matrix.pipelines.integration.transformers.drugs.DrugsTransformer
    disease_list: 
      transformer:
        _object: matrix.pipelines.integration.transformers.diseases.DiseasesTransformer
    ground_truth: 
      transformer:
        _object: matrix.pipelines.integration.transformers.ground_truth.GroundTruthTransformer
<<<<<<< HEAD
    #     _object: matrix.pipelines.integration.transformers.spoke.SpokeTransformer
=======
>>>>>>> 90f20d79
    
  # FUTURE: Ensure we can move this to filters down here
  preprocessing:
    rtx:
      semmed_filters:
        publication_threshold: 10
        ngd_threshold: 0.6
        limit_pmids: 50_000_000 # essentially unlimited, but allows for local clipping if local run is desired

  normalization:
    batch_size: 1000
    normalizer:
      _object: matrix.pipelines.integration.normalizers.ncats.NCATSNodeNormalizer
      endpoint: ${oc.env:NODENORM_ENDPOINT, https://nodenorm.transltr.io/1.5/get_normalized_nodes}
      conflate: true
      drug_chemical_conflate: true
      description: false

  filtering:
    node_filters:
      filter_node_labels:
        _object: matrix.pipelines.modelling.utils.partial_
        func:
          _object: matrix.pipelines.integration.filters.remove_rows_containing_category
        exclude_sources: ["ec_medical"]
        column: category
        categories:
        # TODO: We should likely not remove these before our data release stage but afterwards in the modelling pipeline (if the model so desires)
          - biolink:Activity
          - biolink:Agent
          - biolink:ClinicalIntervention
          - biolink:Cohort
          - biolink:Device
          - biolink:EnvironmentalFeature
          - biolink:EnvironmentalProcess
          - biolink:Event
          - biolink:GeographicLocation
          - biolink:IndividualOrganism
          - biolink:InformationContentEntity
          - biolink:InformationResource
          - biolink:LifeStage
          - biolink:MaterialSample
          - biolink:NamedThing
          - biolink:Phenomenon
          - biolink:PhysicalEntity
          - biolink:PopulationOfIndividualOrganisms
          - biolink:Procedure
          - biolink:Publication
          - biolink:Treatment
          # If you add anything here make sure the fabricator is not generating it, else we remove it
    edge_filters:
      # FUTURE: Ensure the semmed filter is moved here instead
      filter_biolink_edges:
        _object: matrix.pipelines.modelling.utils.partial_
        func:
          _object: matrix.pipelines.integration.filters.biolink_deduplicate_edges<|MERGE_RESOLUTION|>--- conflicted
+++ resolved
@@ -25,10 +25,6 @@
     ground_truth: 
       transformer:
         _object: matrix.pipelines.integration.transformers.ground_truth.GroundTruthTransformer
-<<<<<<< HEAD
-    #     _object: matrix.pipelines.integration.transformers.spoke.SpokeTransformer
-=======
->>>>>>> 90f20d79
     
   # FUTURE: Ensure we can move this to filters down here
   preprocessing:
