integration:
  sources:
    rtx_kg2:
      name: rtx-kg2
      transformer:
        _object: matrix.pipelines.integration.transformers.rtxkg2.RTXTransformer
        version: ${globals:data_sources.rtx_kg2.version}
    spoke:
      name: spoke
      transformer:
        _object: matrix.pipelines.integration.transformers.spoke.SpokeTransformer
        version: ${globals:data_sources.spoke.version}
    robokop:
      name: robokop
      transformer:
        _object: matrix.pipelines.integration.transformers.robokop.RobokopTransformer
        version: ${globals:data_sources.robokop.version}
    embiology:
      name: embiology
      transformer:
        _object: matrix.pipelines.integration.transformers.embiology.EmbiologyTransformer
        version: ${globals:data_sources.embiology.version}
    ec_medical_team:
      name: ec_medical_team
      transformer:
        _object: matrix.pipelines.integration.transformers.medical.MedicalTransformer
        version: ${globals:data_sources.ec_medical_team.version}
    ec_clinical_trails:
      name: ec_clinical_trials
      transformer:
        _object: matrix.pipelines.integration.transformers.clinical_trails.ClinicalTrialsTransformer
        version: ${globals:data_sources.ec_clinical_trials.version}
        select_cols: false
        drop_duplicates: true
    drug_list:
      name: drug_list
      transformer:
        _object: matrix.pipelines.integration.transformers.drugs.DrugsTransformer
        version: ${globals:data_sources.drug_list.version}
    disease_list:
      name: disease_list
      transformer:
        _object: matrix.pipelines.integration.transformers.diseases.DiseasesTransformer
        version: ${globals:data_sources.disease_list.version}
    drugmech:
      name: drugmech
      transformer:
         _object: matrix.pipelines.integration.transformers.drugmech.DrugMechTransformer
         version: ${globals:data_sources.drugmech.version}
    ground_truth:
      name: ground_truth
      transformer:
        _object: matrix.pipelines.integration.transformers.ground_truth.KGMLGroundTruthTransformer
<<<<<<< HEAD
    # off_label:
    #   name: off_label
    #   transformer:
    #     _object: matrix.pipelines.integration.transformers.off_label.OffLabelTransformer
=======
        version: ${globals:data_sources.gt.version}
    off_label:
      name: off_label
      transformer:
        _object: matrix.pipelines.integration.transformers.off_label.OffLabelTransformer
        version: ${globals:data_sources.off_label.version}
>>>>>>> 6c6a6276

  # FUTURE: Ensure we can move this to filters down here
  preprocessing:
    rtx:
      semmed_filters:
        publication_threshold: 10
        ngd_threshold: 0.6
        limit_pmids: 50_000_000 # essentially unlimited, but allows for local clipping if local run is desired

  normalization:
    batch_size: 500000  # number of rows per cache file.
    cache_schema:
      _object: matrix.pipelines.batch.schemas.node_normalizer
    normalizer:
      _object: matrix.pipelines.integration.normalizers.ncats.NCATSNodeNormalizer
      endpoint: ${oc.env:NODENORM_ENDPOINT, https://nodenorm.transltr.io/1.5/get_normalized_nodes}
      conflate: true
      drug_chemical_conflate: true
      description: false
      items_per_request: 10000  # The API can't handle 10M strings at once
    # If the data backing the results changes, so will the NodeNorm frontend
    # version, which is listed here. Note that it can update as well for other
    # reasons, but at least you have a guarantee. Probably easiest to just bump
    # this anytime the NodeNorm frontend version changes too. Note however that
    # it is not exposed in the endpoint so you might think you're pulling the
    # latest data, but you are effectively returning whatever you had in the
    # cache. Seehttps://github.com/everycure-org/matrix/pull/1269#issuecomment-2755674916
    api: nodenorm-2.3.18
    preprocessor:
      _object: matrix.pipelines.batch.pipeline.pass_through
    target_col: normalization_struct
    primary_key: id

# TODO: Figure out whether to move to filtering or stay here
  deduplication:
    # choose if a node should have the most specific category.
    # E.g. if a node has all_categories [biolink:ChemicalEntity, biolink:NamedThing],
    # then node will be assigned biolink:ChemicalEntity as most specific category.
    # For RTX-KG2 reproduction from KGML-xDTD, choose false
    retrieve_most_specific_category: false

  filtering:
    node_filters:
      filter_node_labels:
        _object: matrix.pipelines.modelling.utils.partial_
        func:
          _object: matrix.pipelines.integration.filters.remove_rows_containing_category
        exclude_sources: ["ec_medical"]
        column: category
        categories:
        # TODO: We should likely not remove these before our data release stage but afterwards in the modelling pipeline (if the model so desires)
          - biolink:Activity
          - biolink:Agent
          - biolink:ClinicalIntervention
          - biolink:Cohort
          - biolink:Device
          - biolink:EnvironmentalFeature
          - biolink:EnvironmentalProcess
          - biolink:Event
          - biolink:GeographicLocation
          - biolink:IndividualOrganism
          - biolink:InformationContentEntity
          - biolink:InformationResource
          - biolink:LifeStage
          - biolink:MaterialSample
          - biolink:NamedThing
          - biolink:Phenomenon
          - biolink:PhysicalEntity
          - biolink:PopulationOfIndividualOrganisms
          - biolink:Procedure
          - biolink:Publication
          - biolink:Treatment
          # If you add anything here make sure the fabricator is not generating it, else we remove it<|MERGE_RESOLUTION|>--- conflicted
+++ resolved
@@ -51,19 +51,12 @@
       name: ground_truth
       transformer:
         _object: matrix.pipelines.integration.transformers.ground_truth.KGMLGroundTruthTransformer
-<<<<<<< HEAD
-    # off_label:
-    #   name: off_label
-    #   transformer:
-    #     _object: matrix.pipelines.integration.transformers.off_label.OffLabelTransformer
-=======
         version: ${globals:data_sources.gt.version}
     off_label:
       name: off_label
       transformer:
         _object: matrix.pipelines.integration.transformers.off_label.OffLabelTransformer
         version: ${globals:data_sources.off_label.version}
->>>>>>> 6c6a6276
 
   # FUTURE: Ensure we can move this to filters down here
   preprocessing:
