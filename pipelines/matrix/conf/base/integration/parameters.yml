--- conflicted
+++ resolved
@@ -10,15 +10,9 @@
     # robokop:
     #   transformer:
     #     object: matrix.pipelines.integration.transformers.robokop.RobokopTransformer
-<<<<<<< HEAD
-    ec_medical_team:
-      transformer:
-        _object: matrix.pipelines.integration.transformers.medical.MedicalTransformer
-=======
     # ec_medical_team:
     #   transformer:
     #     _object: matrix.pipelines.integration.transformers.medical.MedicalTransformer
->>>>>>> efc9e276
     ec_clinical_trails: 
       transformer:
         _object: matrix.pipelines.integration.transformers.clinical_trails.ClinicalTrialsTransformer
