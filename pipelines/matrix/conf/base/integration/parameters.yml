integration:
  sources:
    rtx_kg2:
      name: rtx-kg2
      transformer:
        _object: matrix.pipelines.integration.transformers.rtxkg2.RTXTransformer
        version: ${globals:data_sources.rtx_kg2.version}
    spoke:
      name: spoke
      transformer:
        _object: matrix.pipelines.integration.transformers.spoke.SpokeTransformer
        version: ${globals:data_sources.spoke.version}
    robokop:
      name: robokop
      transformer:
        _object: matrix.pipelines.integration.transformers.robokop.RobokopTransformer
        version: ${globals:data_sources.robokop.version}
    embiology:
      name: embiology
      transformer:
        _object: matrix.pipelines.integration.transformers.embiology.EmbiologyTransformer
        version: ${globals:data_sources.embiology.version}
    ec_medical_team:
      name: ec_medical_team
      transformer:
        _object: matrix.pipelines.integration.transformers.medical.MedicalTransformer
        version: ${globals:data_sources.ec_medical_team.version}
    ec_clinical_trails:
      name: ec_clinical_trials
      transformer:
        _object: matrix.pipelines.integration.transformers.clinical_trails.ClinicalTrialsTransformer
        version: ${globals:data_sources.ec_clinical_trials.version}
        select_cols: false
        drop_duplicates: true
    drug_list:
      name: drug_list
      transformer:
        _object: matrix.pipelines.integration.transformers.drugs.DrugsTransformer
        version: ${globals:data_sources.drug_list.version}
    disease_list:
      name: disease_list
      transformer:
        _object: matrix.pipelines.integration.transformers.diseases.DiseasesTransformer
        version: ${globals:data_sources.disease_list.version}
    drugmech:
      name: drugmech
      transformer:
         _object: matrix.pipelines.integration.transformers.drugmech.DrugMechTransformer
         version: ${globals:data_sources.drugmech.version}
    ground_truth:
      name: ground_truth
      transformer:
        _object: matrix.pipelines.integration.transformers.ground_truth.KGMLGroundTruthTransformer
        version: ${globals:data_sources.gt.version}
    off_label:
      name: off_label
      transformer:
        _object: matrix.pipelines.integration.transformers.off_label.OffLabelTransformer
        version: ${globals:data_sources.off_label.version}
    orchard:
      name: orchard
      transformer:
        _object: matrix.pipelines.integration.transformers.orchard.OrchardTransformer
        version: ${globals:data_sources.orchard.version}
<<<<<<< HEAD
        # Below are conditional flags in a format of 'flag_name':{'column_to_filter':['values','to','filter']}'
        # Thanks to them we can avoid hard-coding flags in the transformer class
        pair_flags:
          high_evidence_review:
            latest_non_null_source: 
            - CROWDSOURCED
            first_non_null_status: 
            - DEEP_DIVE
            - SAB_ENDORSED
            - HOLDING
          mid_evidence_review:
            latest_non_null_source: 
            - CROWDSOURCED
            first_non_null_status: 
            - DEEP_DIVE
            - SAB_ENDORSED
            - HOLDING
            - MEDICAL_REVIEW 
          archive_biomedical_review:
            first_non_null_status: 
            - ARCHIVE
            latest_non_null_reason:
            - POOR_BIOMEDICAL_RATIONALE

=======
>>>>>>> 16512e4f

  # FUTURE: Ensure we can move this to filters down here
  preprocessing:
    rtx:
      semmed_filters:
        publication_threshold: 10
        ngd_threshold: 0.6
        limit_pmids: 50_000_000 # essentially unlimited, but allows for local clipping if local run is desired

  normalization:
    batch_size: 500000  # number of rows per cache file.
    cache_schema:
      _object: matrix.pipelines.batch.schemas.node_normalizer
    normalizer:
      _object: matrix.pipelines.integration.normalizers.normalizers.RENCINodeNormalizer
      conflate: true
      drug_chemical_conflate: true
      items_per_request: 10000  # The API can't handle 10M strings at once
    # If the data backing the results changes, so will the NodeNorm frontend
    # version, which is listed here. Note that it can update as well for other
    # reasons, but at least you have a guarantee. Probably easiest to just bump
    # this anytime the NodeNorm frontend version changes too. Note however that
    # it is not exposed in the endpoint so you might think you're pulling the
    # latest data, but you are effectively returning whatever you had in the
    # cache. Seehttps://github.com/everycure-org/matrix/pull/1269#issuecomment-2755674916
    preprocessor:
      _object: matrix.pipelines.batch.pipeline.pass_through
    target_col: normalization_struct
    primary_key: id

# TODO: Figure out whether to move to filtering or stay here
  deduplication:
    # choose if a node should have the most specific category.
    # E.g. if a node has all_categories [biolink:ChemicalEntity, biolink:NamedThing],
    # then node will be assigned biolink:ChemicalEntity as most specific category.
    # For RTX-KG2 reproduction from KGML-xDTD, choose false
    retrieve_most_specific_category: false<|MERGE_RESOLUTION|>--- conflicted
+++ resolved
@@ -62,33 +62,30 @@
       transformer:
         _object: matrix.pipelines.integration.transformers.orchard.OrchardTransformer
         version: ${globals:data_sources.orchard.version}
-<<<<<<< HEAD
         # Below are conditional flags in a format of 'flag_name':{'column_to_filter':['values','to','filter']}'
         # Thanks to them we can avoid hard-coding flags in the transformer class
         pair_flags:
           high_evidence_review:
-            latest_non_null_source: 
+            latest_source: 
             - CROWDSOURCED
-            first_non_null_status: 
+            latest_status: 
             - DEEP_DIVE
             - SAB_ENDORSED
             - HOLDING
           mid_evidence_review:
-            latest_non_null_source: 
+            latest_source: 
             - CROWDSOURCED
-            first_non_null_status: 
+            latest_status: 
             - DEEP_DIVE
             - SAB_ENDORSED
             - HOLDING
             - MEDICAL_REVIEW 
           archive_biomedical_review:
-            first_non_null_status: 
+            latest_status: 
             - ARCHIVE
-            latest_non_null_reason:
+            latest_reason:
             - POOR_BIOMEDICAL_RATIONALE
 
-=======
->>>>>>> 16512e4f
 
   # FUTURE: Ensure we can move this to filters down here
   preprocessing:
