--- conflicted
+++ resolved
@@ -38,23 +38,18 @@
       name: drugmech
       transformer:
          _object: matrix.pipelines.integration.transformers.drugmech.DrugMechTransformer
-<<<<<<< HEAD
     kgml_xdtd_ground_truth: 
+      name: kgml_xdtd_ground_truth
       transformer:
         _object: matrix.pipelines.integration.transformers.kgml_xdtd_ground_truth.GroundTruthTransformer
     ec_ground_truth: 
+      name: ec_ground_truth
       transformer:
         _object: matrix.pipelines.integration.transformers.ec_ground_truth.GroundTruthTransformer
-=======
-    ground_truth:
-      name: ground_truth
-      transformer:
-        _object: matrix.pipelines.integration.transformers.ground_truth.KGMLGroundTruthTransformer
     off_label:
       name: off_label
       transformer:
         _object: matrix.pipelines.integration.transformers.off_label.OffLabelTransformer
->>>>>>> a22a423b
 
   # FUTURE: Ensure we can move this to filters down here
   preprocessing:
