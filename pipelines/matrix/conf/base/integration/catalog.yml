--- conflicted
+++ resolved
@@ -49,7 +49,6 @@
   save_args: 
     sep: "\t"
 
-
 integration.int.known_pairs@pandas:
   <<: [*_pandas_parquet, *_layer_int]
   filepath: ${globals:paths.int}/ground_truth
@@ -57,72 +56,6 @@
 integration.int.known_pairs@spark:
   <<: [*_spark_parquet, *_layer_int]
   filepath: ${globals:paths.int}/ground_truth
-
-# FUTURE: Does it make sense to copy DBs?
-# integration.model_input.nodes:
-#   <<: [*_neo4j_ds, *_layer_int]
-#   save_args:
-#     # NOTE: Neo4j nodes can have multiple labels. We're adding _all_ nodes in a global
-#     # `entity` label on which we generate a unique constraint. This has the side-effect
-#     # that an index is created which allows for quick edge inserts down the line.
-#     # https://neo4j.com/docs/cypher-manual/current/constraints/
-#     script: >
-#       CREATE CONSTRAINT IF NOT EXISTS FOR (n:Entity) REQUIRE n.id IS UNIQUE;
-#     query: > 
-#       CREATE (n:Entity {id: event.id})
-#       WITH event, n
-#       CALL apoc.create.addLabels(n, [event.label]) YIELD node
-#       CALL apoc.create.setProperties(n, event.property_keys, event.property_values) YIELD node AS n2
-#       RETURN node
-#   load_args:
-#     # NOTE: The 'biolink' prefixes was removed to have a clean Neo4J UI interface. We're adding
-#     # it back into the query as the modelling expects it.
-#     query: >  
-#       MATCH (n) 
-#       RETURN 
-#         n.id AS id, 
-#         n.name as name,
-#         n.category as category,
-#         n.description as description
- 
-
-<<<<<<< HEAD
-# integration.model_input.edges:
-#   <<: [*_neo4j_ds, *_layer_int]
-#   save_args:
-#     # NOTE: The `match:Entity` ensures that the index we created above is leveraged
-#     # while inserting edges, thereby speeding up the process massively.
-#     query: > 
-#       MATCH (subject:Entity {id: event.subject}), (object:Entity {id: event.object})
-#       WITH subject, object, event
-#       CALL apoc.create.relationship(subject, event.label, {knowledge_source: event.knowledge_source, include_in_graphsage: event.include_in_graphsage}, object) YIELD rel
-#       RETURN rel
-#   load_args:
-#     query: >
-#       MATCH (s)-[p]->(o) 
-#       RETURN 
-#         s.id AS subject,
-#         type(p) as predicate,
-#         o.id AS object
-=======
-integration.model_input.edges:
-  <<: [*_neo4j_ds, *_layer_int]
-  save_args:
-    # NOTE: The `match:Entity` ensures that the index we created above is leveraged
-    # while inserting edges, thereby speeding up the process massively.
-    query: > 
-      MATCH (subject:Entity {id: event.subject}), (object:Entity {id: event.object})
-      WITH subject, object, event
-      CALL apoc.create.relationship(subject, event.label, {knowledge_source: event.knowledge_source}, object) YIELD rel
-      RETURN rel
-  load_args:
-    query: >
-      MATCH (s)-[p]->(o) 
-      RETURN 
-        s.id AS subject,
-        type(p) as predicate,
-        o.id AS object
->>>>>>> 1a0bd9c9
 
 integration.model_input.ground_truth:
   <<: [*_neo4j_ds, *_layer_int]
