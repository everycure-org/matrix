_spark_parquet_ds: &_spark_parquet
  type: matrix.datasets.gcp.LazySparkDataset
  file_format: parquet
  save_args:
    mode: overwrite

<<<<<<< HEAD
_neo4j_ds: &_neo4j_ds
  type: matrix.datasets.neo4j.Neo4JSparkDataset
  database: everycure-${globals:versions.release}
  url: ${globals:neo4j.host}
  credentials: neo4j_credentials
  save_args:
    mode: "overwrite"

_layer_raw: &_layer_raw
  metadata:
    kedro-viz:
      layer: raw

_layer_int: &_layer_int
=======
_layer_prm: &_layer_prm
>>>>>>> 77b1f564
  metadata:
    kedro-viz:
      layer: primary


# -------------------------------------------------------------------------
# Datasets
# -------------------------------------------------------------------------

integration.prm.unified_edges:
  <<: [*_spark_parquet, *_layer_prm]
  filepath: ${globals:paths.prm}/unified/edges

integration.prm.unified_nodes:
  <<: [*_spark_parquet, *_layer_prm]
  filepath: ${globals:paths.prm}/unified/nodes<|MERGE_RESOLUTION|>--- conflicted
+++ resolved
@@ -4,24 +4,7 @@
   save_args:
     mode: overwrite
 
-<<<<<<< HEAD
-_neo4j_ds: &_neo4j_ds
-  type: matrix.datasets.neo4j.Neo4JSparkDataset
-  database: everycure-${globals:versions.release}
-  url: ${globals:neo4j.host}
-  credentials: neo4j_credentials
-  save_args:
-    mode: "overwrite"
-
-_layer_raw: &_layer_raw
-  metadata:
-    kedro-viz:
-      layer: raw
-
-_layer_int: &_layer_int
-=======
 _layer_prm: &_layer_prm
->>>>>>> 77b1f564
   metadata:
     kedro-viz:
       layer: primary
