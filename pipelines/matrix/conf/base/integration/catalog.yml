--- conflicted
+++ resolved
@@ -107,34 +107,12 @@
         type(p) as predicate,
         o.id AS object
 
-<<<<<<< HEAD
-# NOTE: What does graph look like?
-# Entire k2 database
-#   Edges (:treats) (not used downstream)
-#   Nodes 
-# GROUND_TRUTH (treats, not treats) (is used downstream)
-
-# Option 1)
-# I could say, let's not bring this relationship into the graph
-# and only introduce it during modelling
-# Drawback: Will only serve us in the short term, as we still require some kind of 
-# functionality to ignore edges during topological embeddings computation
-
-# Option 2)
-# For now, add hardcoded weight == 0 to my ground truth relationship
-# which should be replaced by a more elaborate pipeline anyways
-=======
->>>>>>> 38c670dc
 integration.model_input.ground_truth:
   <<: *_neo4j_ds
   save_args:
     query: > 
       MATCH (source:Entity {id: event.source_id}), (target:Entity {id: event.target_id})
-<<<<<<< HEAD
-      CREATE (source)-[rel:GROUND_TRUTH {include_in_graphsage: event.include_in_graphsage}]->(target)
-=======
       CREATE (source)-[rel:GROUND_TRUTH {include_in_graphsage: 0}]->(target)
->>>>>>> 38c670dc
       WITH rel, event
       CALL apoc.create.setRelProperties(rel, event.property_keys, event.property_values) YIELD rel as r
       RETURN r
@@ -144,6 +122,6 @@
       RETURN 
         drug.id as source, 
         drug.topological_embedding as source_embedding,
-        disease.id as target, 
+        disease.id as target,
         disease.topological_embedding as target_embedding,
         toInteger(r.treats) as y