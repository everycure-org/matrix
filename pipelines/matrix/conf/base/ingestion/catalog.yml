_pandas_csv: &_pandas_csv
  type: pandas.CSVDataset

_polars_csv: &_polars_csv
  type: polars.CSVDataset

_pandas_parquet_ds: &_pandas_parquet
  type: matrix.datasets.graph.PandasParquetDataset
  save_args:
    engine: pyarrow
  load_args:
    engine: pyarrow

_spark_parquet_ds: &_spark_parquet
  type: matrix_gcp_datasets.gcp.LazySparkDataset
  file_format: parquet
  save_args:
    mode: overwrite

_spark_csv: &_spark_csv
  type: spark.SparkDataset
  file_format: csv
  load_args:
    header: True
  save_args:
    mode: overwrite

_layer_raw: &_layer_raw
  metadata:
    kedro-viz:
      layer: raw

_layer_int: &_layer_int
  metadata:
    kedro-viz:
      layer: integration

_orchard_bq: &_orchard_bq
  project: ec-orchard-prod
  dataset: orchard_us
  table: latest_status
  shard: ${globals:data_sources.orchard.version}

# -------------------------------------------------------------------------
# RTX-KG2
# -------------------------------------------------------------------------

ingestion.raw.rtx_kg2.curie_to_pmids@pandas:
  type: pandas.SQLTableDataset
  table_name: curie_to_pmids
  credentials: sqlite_credentials
  save_args:
    if_exists: replace

ingestion.raw.rtx_kg2.curie_to_pmids@spark:
  type: matrix_gcp_datasets.gcp.RemoteSparkJDBCDataset
  project: ${globals:dev_gcp_project_id}
  table: curie_to_pmids
  url: sqlite:${globals:paths.raw_public}/KGs/rtx_kg2/${globals:data_sources.rtx_kg2.version}/curie_to_pmids.sqlite
  load_args:
    properties:
      driver: org.sqlite.JDBC

ingestion.raw.rtx_kg2.nodes@pandas:
  <<: [*_pandas_csv, *_layer_raw]
  filepath: ${globals:paths.raw_public}/KGs/rtx_kg2/${globals:data_sources.rtx_kg2.version}/rtx-kg2_2.10.0_nodes_v2-2.tsv
  load_args:
    sep: "\t"
  save_args:
    header: true
    index: false
    sep: "\t"

ingestion.raw.rtx_kg2.nodes@spark:
  <<: *_layer_raw
  type: matrix_gcp_datasets.gcp.LazySparkDataset
  filepath: ${globals:paths.raw_public}/KGs/rtx_kg2/${globals:data_sources.rtx_kg2.version}/rtx-kg2_2.10.0_nodes_v2-2.tsv
  file_format: csv
  load_args:
    sep: "\t"
    header: true

ingestion.raw.rtx_kg2.edges@pandas:
  <<: [*_pandas_csv, *_layer_raw]
  filepath: ${globals:paths.raw_public}/KGs/rtx_kg2/${globals:data_sources.rtx_kg2.version}/rtx-kg2_2.10.0_edges_v2-2.tsv
  save_args:
    sep: "\t"
    header: true
    index: false
  load_args:
    sep: "\t"

ingestion.raw.rtx_kg2.nodes@polars:
  <<: [*_polars_csv, *_layer_raw]
  filepath: ${globals:paths.raw_public}/KGs/rtx_kg2/${globals:data_sources.rtx_kg2.version}/rtx-kg2_2.10.0_nodes_v2-2.tsv
  save_args:
    separator: "\t"
    has_header: true
  load_args:
    separator: "\t"

ingestion.raw.rtx_kg2.edges@polars:
  <<: [*_polars_csv, *_layer_raw]
  filepath: ${globals:paths.raw_public}/KGs/rtx_kg2/${globals:data_sources.rtx_kg2.version}/rtx-kg2_2.10.0_edges_v2-2.tsv
  save_args:
    separator: "\t"
    has_header: true
  load_args:
    separator: "\t"

ingestion.raw.rtx_kg2.edges@spark:
  <<: *_layer_raw
  type: matrix_gcp_datasets.gcp.LazySparkDataset
  filepath: ${globals:paths.raw_public}/KGs/rtx_kg2/${globals:data_sources.rtx_kg2.version}/rtx-kg2_2.10.0_edges_v2-2.tsv
  file_format: csv
  load_args:
    sep: "\t"
    header: true
  save_args:
    header: true

ingestion.int.rtx_kg2.nodes:
  <<: [*_spark_parquet, *_layer_int]
  filepath: ${globals:paths.ingestion}/int/rtx_kg2/${globals:data_sources.rtx_kg2.version}/nodes

ingestion.int.rtx_kg2.edges:
  <<: [*_spark_parquet, *_layer_int]
  filepath: ${globals:paths.ingestion}/int/rtx_kg2/${globals:data_sources.rtx_kg2.version}/edges

ingestion.int.rtx_kg2.curie_to_pmids:
  <<: [*_spark_parquet, *_layer_int]
  filepath: ${globals:paths.ingestion}/int/rtx_kg2/${globals:data_sources.rtx_kg2.version}/curie_to_pmids

# -------------------------------------------------------------------------
# EveryCure Medical
# -------------------------------------------------------------------------
# TODO: Remove raw suffix from all outputs of preprocessing pipeline once its in main
ingestion.raw.ec_medical_team.nodes@pandas:
  <<: [*_layer_raw, *_pandas_csv]
  filepath: ${globals:paths.raw}/ec_medical_team/translator/${globals:data_sources.ec_medical_team.version}/nodes_conflated_raw.csv

ingestion.raw.ec_medical_team.nodes@spark:
  <<: [*_spark_csv, *_layer_raw]
  filepath: ${globals:paths.raw}/ec_medical_team/translator/${globals:data_sources.ec_medical_team.version}/nodes_conflated_raw.csv
  save_args:
    mode: overwrite
    header: True
  load_args:
    header: True

ingestion.raw.ec_medical_team.edges@pandas:
  <<: [*_layer_int, *_pandas_csv]
  filepath: ${globals:paths.raw}/ec_medical_team/translator/${globals:data_sources.ec_medical_team.version}/edges_conflated_raw.csv

ingestion.raw.ec_medical_team.edges@spark:
  <<: [*_spark_csv, *_layer_int]
  filepath: ${globals:paths.raw}/ec_medical_team/translator/${globals:data_sources.ec_medical_team.version}/edges_conflated_raw.csv
  save_args:
    mode: overwrite
    header: True
  load_args:
    header: True

ingestion.int.ec_medical_team.nodes:
  <<: [*_spark_parquet, *_layer_int]
  filepath: ${globals:paths.ingestion}/int/ec_medical_team/translator/${globals:data_sources.ec_medical_team.version}/nodes_conflated_raw

ingestion.int.ec_medical_team.edges:
  <<: [*_spark_parquet, *_layer_int]
  filepath: ${globals:paths.ingestion}/int/ec_medical_team/translator/${globals:data_sources.ec_medical_team.version}/edges_conflated_raw

# -------------------------------------------------------------------------
# EveryCure Clinical trails
# -------------------------------------------------------------------------

ingestion.raw.ec_clinical_trails.nodes@pandas:
  <<: [*_layer_int, *_pandas_csv]
  filepath: ${globals:paths.raw_public}/clinical_trials_data/translator/${globals:data_sources.ec_clinical_trials.version}/nodes_raw.tsv

ingestion.raw.ec_clinical_trails.nodes@spark:
  <<: [*_layer_int, *_spark_csv]
  filepath: ${globals:paths.raw_public}/clinical_trials_data/translator/${globals:data_sources.ec_clinical_trials.version}/nodes_raw.tsv

ingestion.raw.ec_clinical_trails.edges@pandas:
  <<: [*_layer_int, *_pandas_csv]
  filepath: ${globals:paths.raw_public}/clinical_trials_data/translator/${globals:data_sources.ec_clinical_trials.version}/edges_raw.tsv

ingestion.raw.ec_clinical_trails.edges@spark:
  <<: [*_layer_int, *_spark_csv]
  filepath: ${globals:paths.raw_public}/clinical_trials_data/translator/${globals:data_sources.ec_clinical_trials.version}/edges_raw.tsv

ingestion.int.ec_clinical_trails.nodes:
  <<: [*_spark_parquet, *_layer_int]
  filepath: ${globals:paths.ingestion}/int/clinical_trials_data/translator/${globals:data_sources.ec_clinical_trials.version}/nodes_conflated_raw

ingestion.int.ec_clinical_trails.edges:
  <<: [*_spark_parquet, *_layer_int]
  filepath: ${globals:paths.ingestion}/int/clinical_trials_data/translator/${globals:data_sources.ec_clinical_trials.version}/edges_conflated_raw

# -------------------------------------------------------------------------
# Off-Label Data
# -------------------------------------------------------------------------
ingestion.raw.off_label.nodes@pandas:
  <<: [*_layer_int, *_pandas_csv]
  filepath: ${globals:paths.raw_public}/off_label_data/translator/${globals:data_sources.off_label.version}/nodes_raw.csv

ingestion.raw.off_label.nodes@spark:
  <<: [*_layer_int, *_pandas_csv]
  filepath: ${globals:paths.raw_public}/off_label_data/translator/${globals:data_sources.off_label.version}/nodes_raw.csv

ingestion.raw.off_label.edges@pandas:
  <<: [*_layer_int, *_pandas_csv]
  filepath: ${globals:paths.raw_public}/off_label_data/translator/${globals:data_sources.off_label.version}/edges_raw.csv

ingestion.raw.off_label.edges@spark:
  <<: [*_layer_int, *_spark_csv]
  filepath: ${globals:paths.raw_public}/off_label_data/translator/${globals:data_sources.off_label.version}/edges_raw.csv

ingestion.int.off_label.nodes:
  <<: [*_spark_parquet, *_layer_int]
  filepath: ${globals:paths.ingestion}/int/off_label_data/translator/${globals:data_sources.off_label.version}/nodes_conflated_raw

ingestion.int.off_label.edges:
  <<: [*_spark_parquet, *_layer_int]
  filepath: ${globals:paths.ingestion}/int/off_label_data/translator/${globals:data_sources.off_label.version}/edges_conflated_raw

# -------------------------------------------------------------------------
# DrugMech
# -------------------------------------------------------------------------

ingestion.raw.drugmech.edges@pandas:
  type: json.JSONDataset
  filepath: ${globals:paths.raw}/drugmech/${globals:data_sources.drugmech.version}/indication_paths.json

# ingestion.raw.drugmech.edges@spark:
#   type: matrix_gcp_datasets.gcp.LazySparkDataset
#   filepath: https://raw.githubusercontent.com/SuLab/DrugMechDB/refs/tags/${globals:data_sources.drugmech.version}/indication_paths.json
#   file_format: json
#   load_args:
#     multiline: true

# ingestion.int.drugmech.edges:
#   <<: [*_spark_parquet, *_layer_int]
#   filepath: ${globals:paths.ingestion}/drugmech/${globals:data_sources.drugmech.version}/edges

# -------------------------------------------------------------------------
# Drug and disease lists
# -------------------------------------------------------------------------

ingestion.raw.disease_list:
  <<: [*_layer_raw]
  type: pandas.CSVDataset
  filepath: ${globals:paths.raw_public}/disease_list/${globals:data_sources.disease_list.version}/ec-disease-list.tsv
  save_args:
    sep: "\t"
    header: true
    index: false
  load_args:
    sep: "\t"

ingestion.raw.disease_list.nodes@pandas:
  <<: [*_layer_raw]
  type: pandas.CSVDataset
  filepath: ${globals:paths.ingestion}/disease_list/translator/${globals:data_sources.disease_list.version}/raw_disease_list_conflated.tsv
  save_args:
    sep: "\t"
    header: true
    index: false
  load_args:
    sep: "\t"

ingestion.raw.disease_list.nodes@spark:
  <<: [*_layer_raw, *_spark_csv]
  filepath: ${globals:paths.ingestion}/disease_list/translator/${globals:data_sources.disease_list.version}/raw_disease_list_conflated.tsv
  load_args:
    sep: "\t"
    header: true
    index: false
  save_args:
    sep: "\t"
    header: true
    index: false

ingestion.raw.drug_list:
  <<: [*_layer_raw]
  type: pandas.CSVDataset
  filepath: ${globals:paths.raw_public}/drug_list/${globals:data_sources.drug_list.version}/ec-drug-list.tsv
  save_args:
    sep: "\t"
    header: true
    index: false
  load_args:
    sep: "\t"

ingestion.raw.drug_list.nodes@pandas:
  <<: [*_layer_raw]
  type: pandas.CSVDataset
  filepath: ${globals:paths.ingestion}/drug_list/translator/${globals:data_sources.drug_list.version}/raw_drug_list_conflated.tsv
  save_args:
    sep: "\t"
    header: true
    index: false
  load_args:
    sep: "\t"

ingestion.raw.drug_list.nodes@spark:
  <<: [*_layer_raw, *_spark_csv]
  filepath: ${globals:paths.ingestion}/drug_list/translator/${globals:data_sources.drug_list.version}/raw_drug_list_conflated.tsv
  load_args:
    sep: "\t"
    header: true
    index: false
  save_args:
    sep: "\t"
    header: true
    index: false

ingestion.int.drug_list.nodes:
  <<: [*_spark_parquet, *_layer_int]
  filepath: ${globals:paths.ingestion}/drug_list/translator/${globals:data_sources.drug_list.version}/drug_list_conflated

ingestion.int.disease_list.nodes:
  <<: [*_spark_parquet, *_layer_int]
  filepath: ${globals:paths.ingestion}/disease_list/translator/${globals:data_sources.disease_list.version}/disease_list_conflated

# -------------------------------------------------------------------------
# KGML-xdtd Ground truth
# -------------------------------------------------------------------------
# TODO: Remove raw suffix from all outputs of preprocessing pipeline once its in main
ingestion.raw.kgml_xdtd_ground_truth.positives:
  <<: [*_layer_raw]
  type: pandas.CSVDataset
  filepath: ${globals:paths.raw_public}/ground_truth/kg2/${globals:data_sources.gt.version}/tp_pairs.txt
  load_args:
    sep: "\t"
  save_args:
    sep: "\t"

ingestion.raw.kgml_xdtd_ground_truth.negatives:
  <<: [*_layer_raw]
  type: pandas.CSVDataset
  filepath: ${globals:paths.raw_public}/ground_truth/kg2/${globals:data_sources.gt.version}/tn_pairs.txt
  load_args:
    sep: "\t"
  save_args:
    sep: "\t"

ingestion.int.kgml_xdtd_ground_truth.positive.edges@pandas:
  <<: [*_pandas_parquet, *_layer_int]
  filepath: ${globals:paths.ingestion}/kgml_xdtd_ground_truth/kg2/${globals:data_sources.gt.version}/tp_pairs

ingestion.int.kgml_xdtd_ground_truth.negative.edges@pandas:
  <<: [*_pandas_parquet, *_layer_int]
  filepath: ${globals:paths.ingestion}/kgml_xdtd_ground_truth/kg2/${globals:data_sources.gt.version}/tn_pairs

ingestion.int.kgml_xdtd_ground_truth.positive.edges@spark:
  <<: [*_spark_parquet, *_layer_int]
  filepath: ${globals:paths.ingestion}/kgml_xdtd_ground_truth/kg2/${globals:data_sources.gt.version}/tp_pairs

ingestion.int.kgml_xdtd_ground_truth.negative.edges@spark:
  <<: [*_spark_parquet, *_layer_int]
  filepath: ${globals:paths.ingestion}/kgml_xdtd_ground_truth/kg2/${globals:data_sources.gt.version}/tn_pairs

# -------------------------------------------------------------------------
# Ground truth EC
# -------------------------------------------------------------------------

ingestion.raw.ec_ground_truth.positives:
  <<: [*_layer_raw]
  type: matrix.datasets.github.GitHubReleaseExcelDataset
  repository_url: https://github.com/everycure-org/matrix-indication-list
  release_name: ${globals:data_sources.ec_gt.version}
  release_asset_name: indicationList.xlsx
  fs_args:
    Accept: application/octet-stream
    Authorization: token ${globals:gh_token}

ingestion.raw.ec_ground_truth.negatives:
  <<: [*_layer_raw]
  type: matrix.datasets.github.GitHubReleaseExcelDataset
  repository_url: https://github.com/everycure-org/matrix-indication-list
  release_name: ${globals:data_sources.ec_gt.version}
  release_asset_name: contraindicationList.xlsx
  fs_args:
    Accept: application/octet-stream
    Authorization: token ${globals:gh_token}

ingestion.int.ec_ground_truth.negative.edges@pandas:
  <<: [*_pandas_parquet, *_layer_int]
  filepath: ${globals:paths.ingestion}/ground_truth/ec/${globals:data_sources.ec_gt.version}/tn_pairs

ingestion.int.ec_ground_truth.positive.edges@pandas:
  <<: [*_pandas_parquet, *_layer_int]
  filepath: ${globals:paths.ingestion}/ground_truth/ec/${globals:data_sources.ec_gt.version}/tp_pairs

ingestion.int.ec_ground_truth.negative.edges@spark:
  <<: [*_spark_parquet, *_layer_int]
  filepath: ${globals:paths.ingestion}/ground_truth/ec/${globals:data_sources.ec_gt.version}/tn_pairs

ingestion.int.ec_ground_truth.positive.edges@spark:
  <<: [*_spark_parquet, *_layer_int]
  filepath: ${globals:paths.ingestion}/ground_truth/ec/${globals:data_sources.ec_gt.version}/tp_pairs

# -------------------------------------------------------------------------
# Ground truth Drugbank
# -------------------------------------------------------------------------  

ingestion.raw.drugbank_ground_truth.positives:
  <<: [*_pandas_csv, *_layer_raw]
  filepath: ${globals:paths.raw_private}/source_data/drugbank/${globals:data_sources.drugbank_gt.version}/prm/indications.csv
  load_args:
    sep: ","
    usecols:
      - treated_condition
      - assoc_condition
      - primary_drug
      - primary_drug_id
      - secondary_drug
      - secondary_drug_id
      - condition_id
      - primary_drug_id_norm
      - secondary_drug_id_norm
      - condition_id_norm

ingestion.raw.drugbank_ground_truth.negatives:
  <<: [*_pandas_csv, *_layer_raw]
  filepath: ${globals:paths.raw_private}/source_data/drugbank/${globals:data_sources.drugbank_gt.version}/prm/contraindications.csv
  load_args:
    sep: ","
    usecols:
      - primary_drug_name
      - primary_drug_id
      - secondary_drug_name
      - secondary_drug_id
      - condition_name
      - condition_id
      - primary_drug_id_norm
      - secondary_drug_id_norm
      - condition_id_norm

ingestion.int.drugbank_ground_truth.negative.edges@pandas:
  <<: [*_pandas_parquet, *_layer_int]
  filepath: ${globals:paths.ingestion}/ground_truth/drugbank/${globals:data_sources.drugbank_gt.version}/tn_pairs

ingestion.int.drugbank_ground_truth.positive.edges@pandas:
  <<: [*_pandas_parquet, *_layer_int]
  filepath: ${globals:paths.ingestion}/ground_truth/drugbank/${globals:data_sources.drugbank_gt.version}/tp_pairs

ingestion.int.drugbank_ground_truth.negative.edges@spark:
  <<: [*_spark_parquet, *_layer_int] 
  filepath: ${globals:paths.ingestion}/ground_truth/drugbank/${globals:data_sources.drugbank_gt.version}/tn_pairs

ingestion.int.drugbank_ground_truth.positive.edges@spark:
  <<: [*_spark_parquet, *_layer_int]
  filepath: ${globals:paths.ingestion}/ground_truth/drugbank/${globals:data_sources.drugbank_gt.version}/tp_pairs

# -------------------------------------------------------------------------
# Robokop
# -------------------------------------------------------------------------
ingestion.raw.robokop.nodes@spark:
  <<: *_layer_raw
  type: matrix_gcp_datasets.gcp.LazySparkDataset
  filepath: ${globals:paths.raw_public}/KGs/robokop-kg/${globals:data_sources.robokop.version}/robokop-${globals:data_sources.robokop.version}_nodes.tsv
  file_format: csv
  load_args:
    sep: "\t"
    header: true
    index: false

ingestion.raw.robokop.nodes@pandas:
  <<: [*_pandas_csv, *_layer_raw]
  filepath: ${globals:paths.raw_public}/KGs/robokop-kg/${globals:data_sources.robokop.version}/robokop-${globals:data_sources.robokop.version}_nodes.tsv
  save_args:
    sep: "\t"
    header: true
    index: false
  load_args:
    sep: "\t"

ingestion.raw.robokop.nodes@polars:
  <<: [*_polars_csv, *_layer_raw]
  filepath: ${globals:paths.raw_public}/KGs/robokop-kg/${globals:data_sources.robokop.version}/robokop-${globals:data_sources.robokop.version}_nodes.tsv
  save_args:
    separator: "\t"
    has_header: true
  load_args:
    separator: "\t"

ingestion.raw.robokop.edges@spark:
  <<: *_layer_raw
  type: matrix_gcp_datasets.gcp.LazySparkDataset
  filepath: ${globals:paths.raw_public}/KGs/robokop-kg/${globals:data_sources.robokop.version}/robokop-${globals:data_sources.robokop.version}_edges.tsv
  file_format: csv
  load_args:
    sep: "\t"
    header: true
    index: false

ingestion.raw.robokop.edges@pandas:
  <<: [*_pandas_csv, *_layer_raw]
  filepath: ${globals:paths.raw_public}/KGs/robokop-kg/${globals:data_sources.robokop.version}/robokop-${globals:data_sources.robokop.version}_edges.tsv
  save_args:
    sep: "\t"
    header: true
    index: false
  load_args:
    sep: "\t"

ingestion.raw.robokop.edges@polars:
  <<: [*_polars_csv, *_layer_raw]
  filepath: ${globals:paths.raw_public}/KGs/robokop-kg/${globals:data_sources.robokop.version}/robokop-${globals:data_sources.robokop.version}_edges.tsv
  save_args:
    separator: "\t"
    has_header: true
  load_args:
    separator: "\t"

ingestion.int.robokop.nodes:
  <<: [*_spark_parquet, *_layer_int]
  filepath: ${globals:paths.ingestion}/int/robokop/${globals:data_sources.robokop.version}/nodes

ingestion.int.robokop.edges:
  <<: [*_spark_parquet, *_layer_int]
  filepath: ${globals:paths.ingestion}/int/robokop/${globals:data_sources.robokop.version}/edges

# -------------------------------------------------------------------------
# SPOKE
# -------------------------------------------------------------------------
ingestion.raw.spoke.nodes@spark:
<<<<<<< HEAD
  <<: *_layer_raw
  type: matrix.datasets.gcp.LazySparkDataset
  filepath: ${globals:paths.raw_private}/KGs/spoke/${globals:data_sources.spoke.version}/spoke-${globals:data_sources.spoke.version}_nodes.tsv
  file_format: csv
  load_args:
    sep: "\t"
    header: true
    index: false
=======
 <<: *_layer_raw
 type: matrix_gcp_datasets.gcp.LazySparkDataset
 filepath: ${globals:paths.raw_private}/KGs/spoke/${globals:data_sources.spoke.version}/spoke-${globals:data_sources.spoke.version}_nodes.tsv
 file_format: csv
 load_args:
   sep: "\t"
   header: true
   index: false
>>>>>>> 6b49786d

ingestion.raw.spoke.nodes@pandas:
  <<: [*_pandas_csv, *_layer_raw]
  filepath: ${globals:paths.raw_private}/KGs/spoke/${globals:data_sources.spoke.version}/spoke-${globals:data_sources.spoke.version}_nodes.tsv
  save_args:
    sep: "\t"
    header: true
    index: false
  load_args:
    sep: "\t"

ingestion.raw.spoke.nodes@polars:
  <<: [*_polars_csv, *_layer_raw]
  filepath: ${globals:paths.raw_private}/KGs/spoke/${globals:data_sources.spoke.version}/spoke-${globals:data_sources.spoke.version}_nodes.tsv
  save_args:
    separator: "\t"
    has_header: true
  load_args:
    separator: "\t"

ingestion.raw.spoke.edges@spark:
<<<<<<< HEAD
  <<: *_layer_raw
  type: matrix.datasets.gcp.LazySparkDataset
  filepath: ${globals:paths.raw_private}/KGs/spoke/${globals:data_sources.spoke.version}/spoke-${globals:data_sources.spoke.version}_edges.tsv
  file_format: csv
  load_args:
    sep: "\t"
    header: true
    index: false
=======
 <<: *_layer_raw
 type: matrix_gcp_datasets.gcp.LazySparkDataset
 filepath: ${globals:paths.raw_private}/KGs/spoke/${globals:data_sources.spoke.version}/spoke-${globals:data_sources.spoke.version}_edges.tsv
 file_format: csv
 load_args:
   sep: "\t"
   header: true
   index: false
>>>>>>> 6b49786d

ingestion.raw.spoke.edges@pandas:
  <<: [*_pandas_csv, *_layer_raw]
  filepath: ${globals:paths.raw_private}/KGs/spoke/${globals:data_sources.spoke.version}/spoke-${globals:data_sources.spoke.version}_edges.tsv
  save_args:
    sep: "\t"
    header: true
    index: false
  load_args:
    sep: "\t"

ingestion.raw.spoke.edges@polars:
  <<: [*_polars_csv, *_layer_raw]
  filepath: ${globals:paths.raw_private}/KGs/spoke/${globals:data_sources.spoke.version}/spoke-${globals:data_sources.spoke.version}_edges.tsv
  save_args:
    separator: "\t"
    has_header: true
  load_args:
    separator: "\t"

ingestion.int.spoke.nodes:
  <<: [*_spark_parquet, *_layer_int]
  filepath: ${globals:paths.ingestion}/int/spoke/${globals:data_sources.spoke.version}/nodes

ingestion.int.spoke.edges:
  <<: [*_spark_parquet, *_layer_int]
  filepath: ${globals:paths.ingestion}/int/spoke/${globals:data_sources.spoke.version}/edges

# -------------------------------------------------------------------------
# Embiology
# -------------------------------------------------------------------------
ingestion.raw.embiology.nodes@spark:
  <<: [*_spark_parquet, *_layer_raw]
  type: matrix_gcp_datasets.gcp.LazySparkDataset
  filepath: ${globals:paths.raw_private}/KGs/embiology/${globals:data_sources.embiology.version}/nodes.parquet

ingestion.raw.embiology.nodes@pandas:
  <<: [*_pandas_parquet, *_layer_raw]
  filepath: ${globals:paths.raw_private}/KGs/embiology/${globals:data_sources.embiology.version}/nodes.parquet

ingestion.raw.embiology.edges@spark:
  <<: [*_spark_parquet, *_layer_raw]
  type: matrix_gcp_datasets.gcp.LazySparkDataset
  filepath: ${globals:paths.raw_private}/KGs/embiology/${globals:data_sources.embiology.version}/edges.parquet

ingestion.raw.embiology.edges@pandas:
  <<: [*_pandas_parquet, *_layer_raw]
  filepath: ${globals:paths.raw_private}/KGs/embiology/${globals:data_sources.embiology.version}/edges.parquet

ingestion.int.embiology.nodes:
  <<: [*_spark_parquet, *_layer_int]
  filepath: ${globals:paths.ingestion}/int/embiology/${globals:data_sources.embiology.version}/nodes

ingestion.int.embiology.edges:
  <<: [*_spark_parquet, *_layer_int]
  filepath: ${globals:paths.ingestion}/int/embiology/${globals:data_sources.embiology.version}/edges

# -------------------------------------------------------------------------
# Orchard
# -------------------------------------------------------------------------
ingestion.raw.orchard.edges@spark:
  <<: [*_orchard_bq]
  type: matrix_gcp_datasets.gcp.SparkBigQueryDataset

ingestion.raw.orchard.edges@pandas:
  <<: [*_orchard_bq]
  type: matrix_gcp_datasets.gcp.PandasBigQueryDataset

ingestion.int.orchard.edges:
  <<: [*_spark_parquet, *_layer_int]
  filepath: ${globals:paths.ingestion}/int/orchard/${globals:data_sources.orchard.version}/edges<|MERGE_RESOLUTION|>--- conflicted
+++ resolved
@@ -527,25 +527,14 @@
 # SPOKE
 # -------------------------------------------------------------------------
 ingestion.raw.spoke.nodes@spark:
-<<<<<<< HEAD
-  <<: *_layer_raw
-  type: matrix.datasets.gcp.LazySparkDataset
-  filepath: ${globals:paths.raw_private}/KGs/spoke/${globals:data_sources.spoke.version}/spoke-${globals:data_sources.spoke.version}_nodes.tsv
-  file_format: csv
-  load_args:
-    sep: "\t"
-    header: true
-    index: false
-=======
  <<: *_layer_raw
- type: matrix_gcp_datasets.gcp.LazySparkDataset
+ type: matrix.datasets.gcp.LazySparkDataset
  filepath: ${globals:paths.raw_private}/KGs/spoke/${globals:data_sources.spoke.version}/spoke-${globals:data_sources.spoke.version}_nodes.tsv
  file_format: csv
  load_args:
    sep: "\t"
    header: true
    index: false
->>>>>>> 6b49786d
 
 ingestion.raw.spoke.nodes@pandas:
   <<: [*_pandas_csv, *_layer_raw]
@@ -567,25 +556,14 @@
     separator: "\t"
 
 ingestion.raw.spoke.edges@spark:
-<<<<<<< HEAD
-  <<: *_layer_raw
-  type: matrix.datasets.gcp.LazySparkDataset
-  filepath: ${globals:paths.raw_private}/KGs/spoke/${globals:data_sources.spoke.version}/spoke-${globals:data_sources.spoke.version}_edges.tsv
-  file_format: csv
-  load_args:
-    sep: "\t"
-    header: true
-    index: false
-=======
  <<: *_layer_raw
- type: matrix_gcp_datasets.gcp.LazySparkDataset
+ type: matrix.datasets.gcp.LazySparkDataset
  filepath: ${globals:paths.raw_private}/KGs/spoke/${globals:data_sources.spoke.version}/spoke-${globals:data_sources.spoke.version}_edges.tsv
  file_format: csv
  load_args:
    sep: "\t"
    header: true
    index: false
->>>>>>> 6b49786d
 
 ingestion.raw.spoke.edges@pandas:
   <<: [*_pandas_csv, *_layer_raw]
