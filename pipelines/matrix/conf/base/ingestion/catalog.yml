_pandas_csv: &_pandas_csv
  type:  pandas.CSVDataset

_spark_parquet_ds: &_spark_parquet
  type: matrix.datasets.gcp.LazySparkDataset
  file_format: parquet
  save_args:
    mode: overwrite

_spark_csv: &_spark_csv
  type: spark.SparkDataset
  file_format: csv
  load_args:
    header: True
  save_args:
    mode: overwrite

_layer_raw: &_layer_raw
  metadata:
    kedro-viz:
      layer: raw

_layer_int: &_layer_int
  metadata:
    kedro-viz:
      layer: integration

<<<<<<< HEAD
_medical_kg_sheets_dataset: &_medical_kg_sheets_dataset
  type: matrix.datasets.gcp.GoogleSheetsDataset
  key: 1LMtOmA10t7a3lcKeTP7zmptOPIcCBIPFVJt9J7jZ2bQ
  service_file: conf/local/service-account.json
  
=======
>>>>>>> 618c2461
# -------------------------------------------------------------------------
# RTX-KG2
# -------------------------------------------------------------------------  

ingestion.raw.rtx_kg2.curie_to_pmids@pandas:
  type: pandas.SQLTableDataset
  table_name: curie_to_pmids  
  credentials: sqlite_credentials
  save_args:
    if_exists: replace

ingestion.raw.rtx_kg2.curie_to_pmids@spark:
  type: matrix.datasets.gcp.RemoteSparkJDBCDataset
  project: ${oc.env:GCP_PROJECT_ID}
  table: curie_to_pmids
  url: sqlite:${globals:paths.kg_raw}/KGs/rtx_kg2/${globals:data_sources.rtx_kg2.version}/curie_to_pmids.sqlite
  load_args:
    properties:
      driver: org.sqlite.JDBC

ingestion.raw.rtx_kg2.nodes@pandas:
  <<: [*_pandas_csv, *_layer_raw]
  filepath: ${globals:paths.kg_raw}/KGs/rtx_kg2/${globals:data_sources.rtx_kg2.version}/nodes_c.tsv
  load_args:
    sep: "\t"
  save_args:
    header: true
    index: false
    sep: "\t"

ingestion.raw.rtx_kg2.nodes@spark:
  <<: *_layer_raw
  type: matrix.datasets.gcp.LazySparkDataset
  filepath: ${globals:paths.kg_raw}/KGs/rtx_kg2/${globals:data_sources.rtx_kg2.version}/nodes_c.tsv
  file_format: csv
  load_args:
    sep: "\t"
    header: true

ingestion.raw.rtx_kg2.edges@pandas:
  <<: [*_pandas_csv, *_layer_raw]
  filepath: ${globals:paths.kg_raw}/KGs/rtx_kg2/${globals:data_sources.rtx_kg2.version}/edges_c.tsv
  save_args:
    sep: "\t"
    header: true
    index: false
  load_args:
    sep: "\t"

ingestion.raw.rtx_kg2.edges@spark:
  <<: *_layer_raw
  type: matrix.datasets.gcp.LazySparkDataset
  filepath: ${globals:paths.kg_raw}/KGs/rtx_kg2/${globals:data_sources.rtx_kg2.version}/edges_c.tsv
  file_format: csv
  load_args:
    sep: "\t"
    header: true
  save_args:
    header: true

ingestion.int.rtx_kg2.nodes:
  <<: [*_spark_parquet, *_layer_int]
  filepath: ${globals:paths.ingestion}/int/rtx_kg2/${globals:data_sources.rtx_kg2.version}/nodes

ingestion.int.rtx_kg2.edges:
  <<: [*_spark_parquet, *_layer_int]
  filepath: ${globals:paths.ingestion}/int/rtx_kg2/${globals:data_sources.rtx_kg2.version}/edges

ingestion.int.rtx_kg2.curie_to_pmids:
  <<: [*_spark_parquet, *_layer_int]
  filepath: ${globals:paths.ingestion}/int/rtx_kg2/${globals:data_sources.rtx_kg2.version}/curie_to_pmids

# -------------------------------------------------------------------------
# EveryCure Medical
# -------------------------------------------------------------------------  
# TODO: Remove raw suffix from all outputs of preprocessing pipeline once its in main
ingestion.raw.ec_medical_team.nodes.raw:
  <<: [*_layer_raw, *_medical_kg_sheets_dataset]
  load_args:
    sheet_name: new_nodes
    columns: ["ID", "name", "category", "new_id", "description"]

ingestion.raw.ec_medical_team.edges.raw:
  <<: [*_layer_raw, *_medical_kg_sheets_dataset]
  load_args:
    sheet_name: new_edges
    columns: ["Source", "Target", "Label"]

ingestion.raw.ec_medical_team.nodes@pandas:
  <<: [*_layer_raw, *_pandas_csv]
  filepath: ${globals:paths.ingestion}/raw/ec_medical_team/translator/${globals:data_sources.ec_medical_team.version}/nodes_conflated_raw.csv

<<<<<<< HEAD
ingestion.raw.ec_medical_team.nodes@spark:
  <<: [*_spark_csv, *_layer_raw]
  filepath: ${globals:paths.ingestion}/raw/ec_medical_team/translator/${globals:data_sources.ec_medical_team.version}/nodes_conflated_raw.csv
  save_args:
    mode: overwrite
    header: True
  load_args:
    header: True
=======
# ingestion.raw.ec_medical_team.nodes@spark:
#   <<: [*_spark_csv, *_layer_raw]
#   filepath: ${globals:paths.raw}/ec_medical_team/translator/${globals:data_sources.ec_medical_team.version}/nodes_conflated_raw.csv
#   save_args:
#     mode: overwrite
#     header: True
#   load_args:
#     header: True
>>>>>>> 618c2461

ingestion.raw.ec_medical_team.edges@pandas:
  <<: [ *_layer_int, *_pandas_csv]
  filepath: ${globals:paths.ingestion}/raw/ec_medical_team/translator/${globals:data_sources.ec_medical_team.version}/edges_conflated_raw.csv

<<<<<<< HEAD
ingestion.raw.ec_medical_team.edges@spark:
  <<: [*_spark_csv, *_layer_int]
  filepath: ${globals:paths.ingestion}/raw/ec_medical_team/translator/${globals:data_sources.ec_medical_team.version}/edges_conflated_raw.csv
  save_args:
    mode: overwrite
    header: True
  load_args:
    header: True

=======
# ingestion.raw.ec_medical_team.edges@spark:
#   <<: [*_spark_csv, *_layer_int]
#   filepath: ${globals:paths.raw}/ec_medical_team/translator/${globals:data_sources.ec_medical_team.version}/edges_conflated_raw.csv
#   save_args:
#     mode: overwrite
#     header: True
#   load_args:
#     header: True
>>>>>>> 618c2461

# ingestion.int.ec_medical_team.nodes:
#   <<: [*_spark_parquet, *_layer_int]
#   filepath: ${globals:paths.ingestion}/int/ec_medical_team/translator/${globals:data_sources.ec_medical_team.version}/nodes_conflated_raw

# ingestion.int.ec_medical_team.edges:
#   <<: [*_spark_parquet, *_layer_int]
#   filepath: ${globals:paths.ingestion}/int/ec_medical_team/translator/${globals:data_sources.ec_medical_team.version}/edges_conflated_raw


# -------------------------------------------------------------------------
# EveryCure Clinical trails
# ------------------------------------------------------------------------- 

ingestion.raw.ec_clinical_trails.nodes@pandas:
  <<: [*_layer_int, *_pandas_csv]
  filepath: ${globals:paths.raw}/clinical_trials_data/translator/${globals:data_sources.ec_clinical_trials.version}/nodes_raw.tsv

ingestion.raw.ec_clinical_trails.nodes@spark:
  <<: [*_layer_int, *_spark_csv]
  filepath: ${globals:paths.raw}/clinical_trials_data/translator/${globals:data_sources.ec_clinical_trials.version}/nodes_raw.tsv

ingestion.raw.ec_clinical_trails.edges@pandas:
  <<: [*_layer_int, *_pandas_csv]
  filepath: ${globals:paths.raw}/clinical_trials_data/translator/${globals:data_sources.ec_clinical_trials.version}/edges_raw.tsv

ingestion.raw.ec_clinical_trails.edges@spark:
  <<: [*_layer_int, *_spark_csv]
  filepath: ${globals:paths.raw}/clinical_trials_data/translator/${globals:data_sources.ec_clinical_trials.version}/edges_raw.tsv

ingestion.int.ec_clinical_trails.nodes:
  <<: [*_spark_parquet, *_layer_int]
  filepath: ${globals:paths.ingestion}/int/clinical_trials_data/translator/${globals:data_sources.ec_clinical_trials.version}/nodes_conflated_raw

ingestion.int.ec_clinical_trails.edges:
  <<: [*_spark_parquet, *_layer_int]
  filepath: ${globals:paths.ingestion}/int/clinical_trials_data/translator/${globals:data_sources.ec_clinical_trials.version}/edges_conflated_raw


# -------------------------------------------------------------------------
# DrugMech
# -------------------------------------------------------------------------  

ingestion.raw.drugmech.edges@pandas:
  type: json.JSONDataset
  filepath: ${globals:paths.raw}/drugmech/${globals:data_sources.drugmech.version}/indication_paths.json

# ingestion.raw.drugmech.edges@spark:
#   type: matrix.datasets.gcp.LazySparkDataset
#   filepath: https://raw.githubusercontent.com/SuLab/DrugMechDB/refs/tags/${globals:data_sources.drugmech.version}/indication_paths.json
#   file_format: json
#   load_args:
#     multiline: true

# ingestion.int.drugmech.edges:
#   <<: [*_spark_parquet, *_layer_int]
#   filepath: ${globals:paths.ingestion}/drugmech/${globals:data_sources.drugmech.version}/edges

# -------------------------------------------------------------------------
# Drug and disease lists
# -------------------------------------------------------------------------  

ingestion.raw.disease_list:
  <<: [*_layer_raw]
  type: matrix.datasets.github.GitHubReleaseCSVDataset
  repository_url: https://github.com/everycure-org/matrix-disease-list
  release_name: ${globals:data_sources.disease_list.version}
  release_asset_name: matrix-disease-list.tsv
  fs_args:
    Accept: application/octet-stream
  load_args:
    sep: "\t"

ingestion.raw.disease_list.nodes@pandas:
  <<: [*_layer_raw]
  type: pandas.CSVDataset
  filepath: ${globals:paths.ingestion}/raw/disease_list/translator/${globals:data_sources.disease_list.version}/disease_list_conflated.tsv
  save_args:
    sep: "\t"
    header: true
    index: false
  load_args:
    sep: "\t"

ingestion.raw.disease_list.nodes@spark:
  <<: [*_layer_raw, *_spark_csv]
  filepath: ${globals:paths.ingestion}/raw/disease_list/translator/${globals:data_sources.disease_list.version}/disease_list_conflated.tsv
  load_args:
    sep: "\t"
    header: true
    index: false
  save_args:
     sep: "\t"
     header: true
     index: false

ingestion.raw.drug_list:
  <<: [*_layer_raw]
  type: matrix.datasets.github.GitHubReleaseCSVDataset
  repository_url: https://github.com/everycure-org/matrix-drug-list
  release_name: ${globals:data_sources.drug_list.version}
  release_asset_name: drugList.tsv
  fs_args:
    Accept: application/octet-stream
    Authorization: token ${globals:gh_token}
  load_args:
    sep: "\t"

ingestion.raw.drug_list.nodes@pandas:
  <<: [*_layer_raw]
  type: pandas.CSVDataset
  filepath: ${globals:paths.ingestion}/raw/drug_list/translator/${globals:data_sources.drug_list.version}/drug_list_conflated.tsv
  save_args:
    sep: "\t"
    header: true
    index: false
  load_args:
    sep: "\t"

ingestion.raw.drug_list.nodes@spark:
  <<: [*_layer_raw, *_spark_csv]
  filepath: ${globals:paths.ingestion}/raw/drug_list/translator/${globals:data_sources.drug_list.version}/drug_list_conflated.tsv
  load_args:
    sep: "\t"
    header: true
    index: false
  save_args:
     sep: "\t"
     header: true
     index: false

ingestion.int.drug_list.nodes:
  <<: [*_spark_parquet, *_layer_int]
  filepath: ${globals:paths.ingestion}/drug_list/translator/${globals:data_sources.drug_list.version}/drug_list_conflated

ingestion.int.disease_list.nodes:
  <<: [*_spark_parquet, *_layer_int]
  filepath: ${globals:paths.ingestion}/disease_list/translator/${globals:data_sources.disease_list.version}/disease_list_conflated

# -------------------------------------------------------------------------
# Ground truth
# -------------------------------------------------------------------------  
# TODO: Remove raw suffix from all outputs of preprocessing pipeline once its in main
ingestion.raw.ground_truth.positives:
  <<: [*_layer_raw]
  type: pandas.CSVDataset
  filepath: ${globals:paths.kg_raw}/ground_truth/kg2/${globals:data_sources.gt.version}/tp_pairs.txt
  load_args:
    sep: "\t"
  save_args:
    sep: "\t"

ingestion.raw.ground_truth.negatives:
  <<: [*_layer_raw]
  type: pandas.CSVDataset
  filepath: ${globals:paths.kg_raw}/ground_truth/kg2/${globals:data_sources.gt.version}/tn_pairs.txt
  load_args:
    sep: "\t"
  save_args:
    sep: "\t"

ingestion.int.ground_truth.combined:
  <<: [*_layer_raw]
  type: pandas.CSVDataset
  filepath: ${globals:paths.ingestion}/raw/ground_truth/kg2/${globals:data_sources.gt.version}/gt_pairs.txt
  load_args:
    sep: "\t"
  save_args:
    sep: "\t"

ingestion.raw.ground_truth.nodes@pandas:
  <<: [*_layer_raw]
  type: pandas.CSVDataset
<<<<<<< HEAD
  filepath: ${globals:paths.ingestion}/raw/ground_truth/translator/${globals:data_sources.disease_list.version}/gt_ids_raw.tsv
=======
  filepath: ${globals:paths.raw}/ground_truth/translator/${globals:data_sources.gt.version}/gt_ids_raw.tsv
>>>>>>> 618c2461
  save_args:
    sep: "\t"
    header: true
    index: false
  load_args:
    sep: "\t"

ingestion.raw.ground_truth.nodes@spark:
  <<: [*_layer_raw, *_spark_csv]
<<<<<<< HEAD
  filepath: ${globals:paths.ingestion}/raw/ground_truth/translator/${globals:data_sources.disease_list.version}/gt_ids_raw.tsv
=======
  filepath: ${globals:paths.raw}/ground_truth/translator/${globals:data_sources.gt.version}/gt_ids_raw.tsv
>>>>>>> 618c2461
  load_args:
    sep: "\t"
    header: true
    index: false

ingestion.raw.ground_truth.edges@pandas:
  <<: [*_layer_raw]
  type: pandas.CSVDataset
<<<<<<< HEAD
  filepath: ${globals:paths.ingestion}/raw/ground_truth/translator/${globals:data_sources.disease_list.version}/gt_pairs_raw.tsv
=======
  filepath: ${globals:paths.raw}/ground_truth/translator/${globals:data_sources.gt.version}/gt_pairs_raw.tsv
>>>>>>> 618c2461
  save_args:
    sep: "\t"
    header: true
    index: false
  load_args:
    sep: "\t"

ingestion.raw.ground_truth.edges@spark:
  <<: [*_layer_raw, *_spark_csv]
<<<<<<< HEAD
  filepath: ${globals:paths.ingestion}/raw/ground_truth/translator/${globals:data_sources.disease_list.version}/gt_pairs_raw.tsv
=======
  filepath: ${globals:paths.raw}/ground_truth/translator/${globals:data_sources.gt.version}/gt_pairs_raw.tsv
>>>>>>> 618c2461
  load_args:
    sep: "\t"
    header: true
    index: false

ingestion.int.ground_truth.nodes:
  <<: [*_spark_csv, *_layer_int]
  filepath: ${globals:paths.ingestion}/ground_truth/translator/${globals:data_sources.gt.version}/gt_ids_raw.tsv
  load_args:
    sep: "\t"
    header: true
    index: false
  save_args:
    sep: "\t"
    header: true
    index: false
    mode: overwrite

ingestion.int.ground_truth.edges:
  <<: [*_spark_csv, *_layer_int]
  filepath: ${globals:paths.ingestion}/ground_truth/translator/${globals:data_sources.gt.version}/gt_pairs_raw.tsv
  load_args:
    sep: "\t"
    header: true
    index: false
  save_args:
    sep: "\t"
    header: true
    index: false
    mode: overwrite

# -------------------------------------------------------------------------
# Robokop
# -------------------------------------------------------------------------  
# ingestion.raw.robokop.nodes@spark:
#   <<: *_layer_raw
#   type: matrix.datasets.gcp.LazySparkDataset
#   filepath: ${globals:paths.kg_raw}/KGs/robokop-kg/${globals:data_sources.robokop.version}/nodes.orig.tsv
#   file_format: csv
#   load_args:
#     sep: "\t"
#     header: true
#     index: false

ingestion.raw.robokop.nodes@pandas:
  <<: [*_pandas_csv, *_layer_raw]
  filepath: ${globals:paths.kg_raw}/KGs/robokop-kg/${globals:data_sources.robokop.version}/nodes.orig.tsv
  save_args:
    sep: "\t"
    header: true
    index: false
  load_args:
    sep: "\t"

# ingestion.raw.robokop.edges@spark:
#   <<: *_layer_raw
#   type: matrix.datasets.gcp.LazySparkDataset
#   filepath: ${globals:paths.kg_raw}/KGs/robokop-kg/${globals:data_sources.robokop.version}/edges.orig.tsv
#   file_format: csv
#   load_args:
#     sep: "\t"
#     header: true
#     index: false

ingestion.raw.robokop.edges@pandas:
  <<: [*_pandas_csv, *_layer_raw]
  filepath: ${globals:paths.kg_raw}/KGs/robokop-kg/${globals:data_sources.robokop.version}/edges.orig.tsv
  save_args:
    sep: "\t"
    header: true
    index: false
  load_args:
    sep: "\t"

# ingestion.int.robokop.nodes:
#    <<: [*_spark_parquet, *_layer_int]
#    filepath: ${globals:paths.ingestion}/int/robokop-kg/${globals:data_sources.robokop.version}/nodes

# ingestion.int.robokop.edges:
#    <<: [*_spark_parquet, *_layer_int]
#    filepath: ${globals:paths.ingestion}/int/robokop-kg/${globals:data_sources.robokop.version}/edges

# -------------------------------------------------------------------------
# SPOKE
# -------------------------------------------------------------------------
# ingestion.raw.spoke.nodes@spark:
#   <<: *_layer_raw
#   type: matrix.datasets.gcp.LazySparkDataset
#   filepath: ${globals:paths.kg_raw}/KGs/spoke/${globals:data_sources.spoke.version}/nodes.tsv
#   file_format: csv
#   load_args:
#     sep: "\t"
#     header: true
#     index: false

ingestion.raw.spoke.nodes@pandas:
  <<: [*_pandas_csv, *_layer_raw]
  filepath: ${globals:paths.kg_raw}/KGs/spoke/${globals:data_sources.spoke.version}/nodes.tsv
  save_args:
    sep: "\t"
    header: true
    index: false
  load_args:
    sep: "\t"

# ingestion.raw.spoke.edges@spark:
#   <<: *_layer_raw
#   type: matrix.datasets.gcp.LazySparkDataset
#   filepath: ${globals:paths.kg_raw}/KGs/spoke/${globals:data_sources.spoke.version}/edges.tsv
#   file_format: csv
#   load_args:
#     sep: "\t"
#     header: true
#     index: false

ingestion.raw.spoke.edges@pandas:
  <<: [*_pandas_csv, *_layer_raw]
  filepath: ${globals:paths.kg_raw}/KGs/spoke/${globals:data_sources.spoke.version}/edges.tsv
  save_args:
    sep: "\t"
    header: true
    index: false
  load_args:
    sep: "\t"

# ingestion.int.spoke.nodes:
#   <<: [*_spark_parquet, *_layer_int]
#   filepath: ${globals:paths.ingestion}/int/spoke/${globals:data_sources.spoke.version}/nodes

# ingestion.int.spoke.edges:
#   <<: [*_spark_parquet, *_layer_int]
#   filepath: ${globals:paths.ingestion}/int/spoke/${globals:data_sources.spoke.version}/edges<|MERGE_RESOLUTION|>--- conflicted
+++ resolved
@@ -25,14 +25,6 @@
     kedro-viz:
       layer: integration
 
-<<<<<<< HEAD
-_medical_kg_sheets_dataset: &_medical_kg_sheets_dataset
-  type: matrix.datasets.gcp.GoogleSheetsDataset
-  key: 1LMtOmA10t7a3lcKeTP7zmptOPIcCBIPFVJt9J7jZ2bQ
-  service_file: conf/local/service-account.json
-  
-=======
->>>>>>> 618c2461
 # -------------------------------------------------------------------------
 # RTX-KG2
 # -------------------------------------------------------------------------  
@@ -109,32 +101,10 @@
 # EveryCure Medical
 # -------------------------------------------------------------------------  
 # TODO: Remove raw suffix from all outputs of preprocessing pipeline once its in main
-ingestion.raw.ec_medical_team.nodes.raw:
-  <<: [*_layer_raw, *_medical_kg_sheets_dataset]
-  load_args:
-    sheet_name: new_nodes
-    columns: ["ID", "name", "category", "new_id", "description"]
-
-ingestion.raw.ec_medical_team.edges.raw:
-  <<: [*_layer_raw, *_medical_kg_sheets_dataset]
-  load_args:
-    sheet_name: new_edges
-    columns: ["Source", "Target", "Label"]
-
 ingestion.raw.ec_medical_team.nodes@pandas:
   <<: [*_layer_raw, *_pandas_csv]
   filepath: ${globals:paths.ingestion}/raw/ec_medical_team/translator/${globals:data_sources.ec_medical_team.version}/nodes_conflated_raw.csv
 
-<<<<<<< HEAD
-ingestion.raw.ec_medical_team.nodes@spark:
-  <<: [*_spark_csv, *_layer_raw]
-  filepath: ${globals:paths.ingestion}/raw/ec_medical_team/translator/${globals:data_sources.ec_medical_team.version}/nodes_conflated_raw.csv
-  save_args:
-    mode: overwrite
-    header: True
-  load_args:
-    header: True
-=======
 # ingestion.raw.ec_medical_team.nodes@spark:
 #   <<: [*_spark_csv, *_layer_raw]
 #   filepath: ${globals:paths.raw}/ec_medical_team/translator/${globals:data_sources.ec_medical_team.version}/nodes_conflated_raw.csv
@@ -143,23 +113,11 @@
 #     header: True
 #   load_args:
 #     header: True
->>>>>>> 618c2461
 
 ingestion.raw.ec_medical_team.edges@pandas:
   <<: [ *_layer_int, *_pandas_csv]
   filepath: ${globals:paths.ingestion}/raw/ec_medical_team/translator/${globals:data_sources.ec_medical_team.version}/edges_conflated_raw.csv
 
-<<<<<<< HEAD
-ingestion.raw.ec_medical_team.edges@spark:
-  <<: [*_spark_csv, *_layer_int]
-  filepath: ${globals:paths.ingestion}/raw/ec_medical_team/translator/${globals:data_sources.ec_medical_team.version}/edges_conflated_raw.csv
-  save_args:
-    mode: overwrite
-    header: True
-  load_args:
-    header: True
-
-=======
 # ingestion.raw.ec_medical_team.edges@spark:
 #   <<: [*_spark_csv, *_layer_int]
 #   filepath: ${globals:paths.raw}/ec_medical_team/translator/${globals:data_sources.ec_medical_team.version}/edges_conflated_raw.csv
@@ -168,7 +126,6 @@
 #     header: True
 #   load_args:
 #     header: True
->>>>>>> 618c2461
 
 # ingestion.int.ec_medical_team.nodes:
 #   <<: [*_spark_parquet, *_layer_int]
@@ -342,11 +299,7 @@
 ingestion.raw.ground_truth.nodes@pandas:
   <<: [*_layer_raw]
   type: pandas.CSVDataset
-<<<<<<< HEAD
   filepath: ${globals:paths.ingestion}/raw/ground_truth/translator/${globals:data_sources.disease_list.version}/gt_ids_raw.tsv
-=======
-  filepath: ${globals:paths.raw}/ground_truth/translator/${globals:data_sources.gt.version}/gt_ids_raw.tsv
->>>>>>> 618c2461
   save_args:
     sep: "\t"
     header: true
@@ -356,11 +309,7 @@
 
 ingestion.raw.ground_truth.nodes@spark:
   <<: [*_layer_raw, *_spark_csv]
-<<<<<<< HEAD
   filepath: ${globals:paths.ingestion}/raw/ground_truth/translator/${globals:data_sources.disease_list.version}/gt_ids_raw.tsv
-=======
-  filepath: ${globals:paths.raw}/ground_truth/translator/${globals:data_sources.gt.version}/gt_ids_raw.tsv
->>>>>>> 618c2461
   load_args:
     sep: "\t"
     header: true
@@ -369,11 +318,7 @@
 ingestion.raw.ground_truth.edges@pandas:
   <<: [*_layer_raw]
   type: pandas.CSVDataset
-<<<<<<< HEAD
   filepath: ${globals:paths.ingestion}/raw/ground_truth/translator/${globals:data_sources.disease_list.version}/gt_pairs_raw.tsv
-=======
-  filepath: ${globals:paths.raw}/ground_truth/translator/${globals:data_sources.gt.version}/gt_pairs_raw.tsv
->>>>>>> 618c2461
   save_args:
     sep: "\t"
     header: true
@@ -383,11 +328,7 @@
 
 ingestion.raw.ground_truth.edges@spark:
   <<: [*_layer_raw, *_spark_csv]
-<<<<<<< HEAD
   filepath: ${globals:paths.ingestion}/raw/ground_truth/translator/${globals:data_sources.disease_list.version}/gt_pairs_raw.tsv
-=======
-  filepath: ${globals:paths.raw}/ground_truth/translator/${globals:data_sources.gt.version}/gt_pairs_raw.tsv
->>>>>>> 618c2461
   load_args:
     sep: "\t"
     header: true
