_pandas_csv: &_pandas_csv
  type:  pandas.CSVDataset

_polars_csv: &_polars_csv
  type:  polars.CSVDataset

_pandas_parquet_ds: &_pandas_parquet
  type: matrix.datasets.graph.PandasParquetDataset
  save_args:
    engine: pyarrow
  load_args:
    engine: pyarrow

_spark_parquet_ds: &_spark_parquet
  type: matrix.datasets.gcp.LazySparkDataset
  file_format: parquet
  save_args:
    mode: overwrite

_spark_csv: &_spark_csv
  type: spark.SparkDataset
  file_format: csv
  load_args:
    header: True
  save_args:
    mode: overwrite

_layer_raw: &_layer_raw
  metadata:
    kedro-viz:
      layer: raw

_layer_int: &_layer_int
  metadata:
    kedro-viz:
      layer: integration

_orchard_bq: &_orchard_bq
  project: ec-orchard-prod
  dataset: orchard_us
  table: latest_status
  shard: ${globals:data_sources.orchard.version}

# -------------------------------------------------------------------------
# RTX-KG2
# -------------------------------------------------------------------------  

ingestion.raw.rtx_kg2.curie_to_pmids@pandas:
  type: pandas.SQLTableDataset
  table_name: curie_to_pmids  
  credentials: sqlite_credentials
  save_args:
    if_exists: replace

ingestion.raw.rtx_kg2.curie_to_pmids@spark:
  type: matrix.datasets.gcp.RemoteSparkJDBCDataset
  project: ${globals:dev_gcp_project_id}
  table: curie_to_pmids
  url: sqlite:${globals:paths.raw_public}/KGs/rtx_kg2/${globals:data_sources.rtx_kg2.version}/curie_to_pmids.sqlite
  load_args:
    properties:
      driver: org.sqlite.JDBC

ingestion.raw.rtx_kg2.nodes@pandas:
  <<: [*_pandas_csv, *_layer_raw]
  filepath: ${globals:paths.raw_public}/KGs/rtx_kg2/${globals:data_sources.rtx_kg2.version}/rtx-kg2_2.10.0_nodes_v2-2.tsv
  load_args:
    sep: "\t"
  save_args:
    header: true
    index: false
    sep: "\t"

ingestion.raw.rtx_kg2.nodes@spark:
  <<: *_layer_raw
  type: matrix.datasets.gcp.LazySparkDataset
  filepath: ${globals:paths.raw_public}/KGs/rtx_kg2/${globals:data_sources.rtx_kg2.version}/rtx-kg2_2.10.0_nodes_v2-2.tsv
  file_format: csv
  load_args:
    sep: "\t"
    header: true

ingestion.raw.rtx_kg2.edges@pandas:
  <<: [*_pandas_csv, *_layer_raw]
  filepath: ${globals:paths.raw_public}/KGs/rtx_kg2/${globals:data_sources.rtx_kg2.version}/rtx-kg2_2.10.0_edges_v2-2.tsv
  save_args:
    sep: "\t"
    header: true
    index: false
  load_args:
    sep: "\t"

ingestion.raw.rtx_kg2.nodes@polars:
  <<: [*_polars_csv, *_layer_raw]
  filepath: ${globals:paths.raw_public}/KGs/rtx_kg2/${globals:data_sources.rtx_kg2.version}/rtx-kg2_2.10.0_nodes_v2-2.tsv
  save_args:
    separator: "\t"
    has_header: true
  load_args:
    separator: "\t"

ingestion.raw.rtx_kg2.edges@polars:
  <<: [*_polars_csv, *_layer_raw]
  filepath: ${globals:paths.raw_public}/KGs/rtx_kg2/${globals:data_sources.rtx_kg2.version}/rtx-kg2_2.10.0_edges_v2-2.tsv
  save_args:
    separator: "\t"
    has_header: true
  load_args:
    separator: "\t"

ingestion.raw.rtx_kg2.edges@spark:
  <<: *_layer_raw
  type: matrix.datasets.gcp.LazySparkDataset
  filepath: ${globals:paths.raw_public}/KGs/rtx_kg2/${globals:data_sources.rtx_kg2.version}/rtx-kg2_2.10.0_edges_v2-2.tsv
  file_format: csv
  load_args:
    sep: "\t"
    header: true
  save_args:
    header: true

ingestion.int.rtx_kg2.nodes:
  <<: [*_spark_parquet, *_layer_int]
  filepath: ${globals:paths.ingestion}/int/rtx_kg2/${globals:data_sources.rtx_kg2.version}/nodes

ingestion.int.rtx_kg2.edges:
  <<: [*_spark_parquet, *_layer_int]
  filepath: ${globals:paths.ingestion}/int/rtx_kg2/${globals:data_sources.rtx_kg2.version}/edges

ingestion.int.rtx_kg2.curie_to_pmids:
  <<: [*_spark_parquet, *_layer_int]
  filepath: ${globals:paths.ingestion}/int/rtx_kg2/${globals:data_sources.rtx_kg2.version}/curie_to_pmids

# -------------------------------------------------------------------------
# EveryCure Medical
# -------------------------------------------------------------------------  
# TODO: Remove raw suffix from all outputs of preprocessing pipeline once its in main
ingestion.raw.ec_medical_team.nodes@pandas:
  <<: [*_layer_raw, *_pandas_csv]
  filepath: ${globals:paths.raw}/ec_medical_team/translator/${globals:data_sources.ec_medical_team.version}/nodes_conflated_raw.csv

ingestion.raw.ec_medical_team.nodes@spark:
  <<: [*_spark_csv, *_layer_raw]
  filepath: ${globals:paths.raw}/ec_medical_team/translator/${globals:data_sources.ec_medical_team.version}/nodes_conflated_raw.csv
  save_args:
    mode: overwrite
    header: True
  load_args:
    header: True

ingestion.raw.ec_medical_team.edges@pandas:
  <<: [ *_layer_int, *_pandas_csv]
  filepath: ${globals:paths.raw}/ec_medical_team/translator/${globals:data_sources.ec_medical_team.version}/edges_conflated_raw.csv

ingestion.raw.ec_medical_team.edges@spark:
  <<: [*_spark_csv, *_layer_int]
  filepath: ${globals:paths.raw}/ec_medical_team/translator/${globals:data_sources.ec_medical_team.version}/edges_conflated_raw.csv
  save_args:
    mode: overwrite
    header: True
  load_args:
    header: True

ingestion.int.ec_medical_team.nodes:
  <<: [*_spark_parquet, *_layer_int]
  filepath: ${globals:paths.ingestion}/int/ec_medical_team/translator/${globals:data_sources.ec_medical_team.version}/nodes_conflated_raw

ingestion.int.ec_medical_team.edges:
  <<: [*_spark_parquet, *_layer_int]
  filepath: ${globals:paths.ingestion}/int/ec_medical_team/translator/${globals:data_sources.ec_medical_team.version}/edges_conflated_raw


# -------------------------------------------------------------------------
# EveryCure Clinical trails
# ------------------------------------------------------------------------- 

ingestion.raw.ec_clinical_trails.nodes@pandas:
  <<: [*_layer_int, *_pandas_csv]
  filepath: ${globals:paths.raw_public}/clinical_trials_data/translator/${globals:data_sources.ec_clinical_trials.version}/nodes_raw.tsv

ingestion.raw.ec_clinical_trails.nodes@spark:
  <<: [*_layer_int, *_spark_csv]
  filepath: ${globals:paths.raw_public}/clinical_trials_data/translator/${globals:data_sources.ec_clinical_trials.version}/nodes_raw.tsv

ingestion.raw.ec_clinical_trails.edges@pandas:
  <<: [*_layer_int, *_pandas_csv]
  filepath: ${globals:paths.raw_public}/clinical_trials_data/translator/${globals:data_sources.ec_clinical_trials.version}/edges_raw.tsv

ingestion.raw.ec_clinical_trails.edges@spark:
  <<: [*_layer_int, *_spark_csv]
  filepath: ${globals:paths.raw_public}/clinical_trials_data/translator/${globals:data_sources.ec_clinical_trials.version}/edges_raw.tsv

ingestion.int.ec_clinical_trails.nodes:
  <<: [*_spark_parquet, *_layer_int]
  filepath: ${globals:paths.ingestion}/int/clinical_trials_data/translator/${globals:data_sources.ec_clinical_trials.version}/nodes_conflated_raw

ingestion.int.ec_clinical_trails.edges:
  <<: [*_spark_parquet, *_layer_int]
  filepath: ${globals:paths.ingestion}/int/clinical_trials_data/translator/${globals:data_sources.ec_clinical_trials.version}/edges_conflated_raw

# -------------------------------------------------------------------------
# Off-Label Data
# ------------------------------------------------------------------------- 
ingestion.raw.off_label.nodes@pandas:
  <<: [*_layer_int, *_pandas_csv]
  filepath: ${globals:paths.raw_public}/off_label_data/translator/${globals:data_sources.off_label.version}/nodes_raw.csv

ingestion.raw.off_label.nodes@spark:
  <<: [*_layer_int, *_pandas_csv]
  filepath: ${globals:paths.raw_public}/off_label_data/translator/${globals:data_sources.off_label.version}/nodes_raw.csv

ingestion.raw.off_label.edges@pandas:
  <<: [*_layer_int, *_pandas_csv]
  filepath: ${globals:paths.raw_public}/off_label_data/translator/${globals:data_sources.off_label.version}/edges_raw.csv

ingestion.raw.off_label.edges@spark:
  <<: [*_layer_int, *_spark_csv]
  filepath: ${globals:paths.raw_public}/off_label_data/translator/${globals:data_sources.off_label.version}/edges_raw.csv

ingestion.int.off_label.nodes:
  <<: [*_spark_parquet, *_layer_int]
  filepath: ${globals:paths.ingestion}/int/off_label_data/translator/${globals:data_sources.off_label.version}/nodes_conflated_raw

ingestion.int.off_label.edges:
  <<: [*_spark_parquet, *_layer_int]
  filepath: ${globals:paths.ingestion}/int/off_label_data/translator/${globals:data_sources.off_label.version}/edges_conflated_raw

# -------------------------------------------------------------------------
# DrugMech
# -------------------------------------------------------------------------  

ingestion.raw.drugmech.edges@pandas:
  type: json.JSONDataset
  filepath: ${globals:paths.raw}/drugmech/${globals:data_sources.drugmech.version}/indication_paths.json

# ingestion.raw.drugmech.edges@spark:
#   type: matrix.datasets.gcp.LazySparkDataset
#   filepath: https://raw.githubusercontent.com/SuLab/DrugMechDB/refs/tags/${globals:data_sources.drugmech.version}/indication_paths.json
#   file_format: json
#   load_args:
#     multiline: true

# ingestion.int.drugmech.edges:
#   <<: [*_spark_parquet, *_layer_int]
#   filepath: ${globals:paths.ingestion}/drugmech/${globals:data_sources.drugmech.version}/edges

# -------------------------------------------------------------------------
# Drug and disease lists
# -------------------------------------------------------------------------  

ingestion.raw.disease_list:
  <<: [*_layer_raw]
  type: pandas.CSVDataset
  filepath: ${globals:paths.raw_public}/disease_list/${globals:data_sources.disease_list.version}/ec-disease-list.tsv
  save_args:
    sep: "\t"
    header: true
    index: false
  load_args:
    sep: "\t"

ingestion.raw.disease_list.nodes@pandas:
  <<: [*_layer_raw]
  type: pandas.CSVDataset
  filepath: ${globals:paths.ingestion}/disease_list/translator/${globals:data_sources.disease_list.version}/raw_disease_list_conflated.tsv
  save_args:
    sep: "\t"
    header: true
    index: false
  load_args:
    sep: "\t"

ingestion.raw.disease_list.nodes@spark:
  <<: [*_layer_raw, *_spark_csv]
  filepath: ${globals:paths.ingestion}/disease_list/translator/${globals:data_sources.disease_list.version}/raw_disease_list_conflated.tsv
  load_args:
    sep: "\t"
    header: true
    index: false
  save_args:
     sep: "\t"
     header: true
     index: false

ingestion.raw.drug_list:
  <<: [*_layer_raw]
  type: pandas.CSVDataset
  filepath: ${globals:paths.raw_public}/drug_list/${globals:data_sources.drug_list.version}/ec-drug-list.tsv
  save_args:
    sep: "\t"
    header: true
    index: false
  load_args:
    sep: "\t"

ingestion.raw.drug_list.nodes@pandas:
  <<: [*_layer_raw]
  type: pandas.CSVDataset
  filepath: ${globals:paths.ingestion}/drug_list/translator/${globals:data_sources.drug_list.version}/raw_drug_list_conflated.tsv
  save_args:
    sep: "\t"
    header: true
    index: false
  load_args:
    sep: "\t"

ingestion.raw.drug_list.nodes@spark:
  <<: [*_layer_raw, *_spark_csv]
  filepath: ${globals:paths.ingestion}/drug_list/translator/${globals:data_sources.drug_list.version}/raw_drug_list_conflated.tsv
  load_args:
    sep: "\t"
    header: true
    index: false
  save_args:
     sep: "\t"
     header: true
     index: false

ingestion.int.drug_list.nodes:
  <<: [*_spark_parquet, *_layer_int]
  filepath: ${globals:paths.ingestion}/drug_list/translator/${globals:data_sources.drug_list.version}/drug_list_conflated

ingestion.int.disease_list.nodes:
  <<: [*_spark_parquet, *_layer_int]
  filepath: ${globals:paths.ingestion}/disease_list/translator/${globals:data_sources.disease_list.version}/disease_list_conflated

# -------------------------------------------------------------------------
# KGML-xdtd Ground truth
# -------------------------------------------------------------------------  
# TODO: Remove raw suffix from all outputs of preprocessing pipeline once its in main
ingestion.raw.kgml_xdtd_ground_truth.positives:
  <<: [*_layer_raw]
  type: pandas.CSVDataset
  filepath: ${globals:paths.raw_public}/ground_truth/kg2/${globals:data_sources.kgml_xdtd_gt.version}/tp_pairs.txt
  load_args:
    sep: "\t"
  save_args:
    sep: "\t"

ingestion.raw.kgml_xdtd_ground_truth.negatives:
  <<: [*_layer_raw]
  type: pandas.CSVDataset
  filepath: ${globals:paths.raw_public}/ground_truth/kg2/${globals:data_sources.kgml_xdtd_gt.version}/tn_pairs.txt
  load_args:
    sep: "\t"
  save_args:
    sep: "\t"

<<<<<<< HEAD
ingestion.raw.kgml_xdtd_ground_truth.positive.edges@pandas:
  <<: [*_layer_raw]
  type: pandas.CSVDataset
  filepath: ${globals:paths.ingestion}/kgml_xdtd_ground_truth/translator/${globals:data_sources.kgml_xdtd_gt.version}/tp_pairs_raw.tsv
  save_args:
    sep: "\t"
    header: true
    index: false
  load_args:
    sep: "\t"

ingestion.raw.kgml_xdtd_ground_truth.negative.edges@pandas:
  <<: [*_layer_raw]
  type: pandas.CSVDataset
  filepath: ${globals:paths.ingestion}/kgml_xdtd_ground_truth/translator/${globals:data_sources.kgml_xdtd_gt.version}/tn_pairs_raw.tsv
  save_args:
    sep: "\t"
    header: true
    index: false
  load_args:
    sep: "\t"

ingestion.raw.kgml_xdtd_ground_truth.positive.edges@spark:
  <<: [*_layer_raw, *_spark_csv]
  filepath: ${globals:paths.ingestion}/kgml_xdtd_ground_truth/translator/${globals:data_sources.kgml_xdtd_gt.version}/tp_pairs_raw.tsv
  load_args:
    sep: "\t"
    header: true
    index: false

ingestion.raw.kgml_xdtd_ground_truth.negative.edges@spark:
  <<: [*_layer_raw, *_spark_csv]
  filepath: ${globals:paths.ingestion}/kgml_xdtd_ground_truth/translator/${globals:data_sources.kgml_xdtd_gt.version}/tn_pairs_raw.tsv
  load_args:
    sep: "\t"
    header: true
    index: false

ingestion.int.kgml_xdtd_ground_truth.positive.edges:
  <<: [*_spark_csv, *_layer_int]
  filepath: ${globals:paths.ingestion}/kgml_xdtd_ground_truth/kg2/${globals:data_sources.kgml_xdtd_gt.version}/tp_pairs_raw.tsv
  load_args:
    sep: "\t"
    header: true
    index: false
  save_args:
    sep: "\t"
    header: true
    index: false
    mode: overwrite

ingestion.int.kgml_xdtd_ground_truth.negative.edges:
  <<: [*_spark_csv, *_layer_int]
  filepath: ${globals:paths.ingestion}/kgml_xdtd_ground_truth/kg2/${globals:data_sources.kgml_xdtd_gt.version}/tn_pairs_raw.tsv
  load_args:
    sep: "\t"
    header: true
    index: false
  save_args:
    sep: "\t"
    header: true
    index: false
    mode: overwrite

# -------------------------------------------------------------------------
# Ground truth EC
# -------------------------------------------------------------------------  

ingestion.raw.ec_ground_truth.positives:
  <<: [*_layer_raw]
  type: matrix.datasets.github.GitHubReleaseExcelDataset
  repository_url: https://github.com/everycure-org/matrix-indication-list
  release_name: ${globals:data_sources.ec_gt.version}
  release_asset_name: indicationList.xlsx 
  fs_args:
    Accept: application/octet-stream
    Authorization: token ${globals:gh_token}

ingestion.raw.ec_ground_truth.negatives:
  <<: [*_layer_raw]
  type: matrix.datasets.github.GitHubReleaseExcelDataset
  repository_url: https://github.com/everycure-org/matrix-indication-list
  release_name: ${globals:data_sources.ec_gt.version}
  release_asset_name: contraindicationList.xlsx
  fs_args:
    Accept: application/octet-stream
    Authorization: token ${globals:gh_token}

ingestion.raw.ec_ground_truth.negative.edges@pandas:
  <<: [*_layer_raw]
  type: pandas.CSVDataset
  filepath: ${globals:paths.ingestion}/ground_truth/ec/${globals:data_sources.ec_gt.version}/tn_pairs_raw.tsv
  save_args:
    sep: "\t"
    header: true
    index: false
  load_args:
    sep: "\t"

ingestion.raw.ec_ground_truth.negative.edges@spark:
  <<: [*_layer_raw, *_spark_csv]
  filepath: ${globals:paths.ingestion}/ground_truth/ec/${globals:data_sources.ec_gt.version}/tn_pairs_raw.tsv
  load_args:
    sep: "\t"
    header: true
    index: false

ingestion.raw.ec_ground_truth.positive.edges@pandas:
  <<: [*_layer_raw]
  type: pandas.CSVDataset
  filepath: ${globals:paths.ingestion}/ground_truth/ec/${globals:data_sources.ec_gt.version}/tp_pairs_raw.tsv
  save_args:
    sep: "\t"
    header: true
    index: false
  load_args:
    sep: "\t"

ingestion.raw.ec_ground_truth.positive.edges@spark:
  <<: [*_layer_raw, *_spark_csv]
  filepath: ${globals:paths.ingestion}/ground_truth/ec/${globals:data_sources.ec_gt.version}/tp_pairs_raw.tsv
  load_args:
    sep: "\t"
    header: true
    index: false

ingestion.int.ec_ground_truth.negative.edges:
  <<: [*_layer_raw, *_spark_csv]
  filepath: ${globals:paths.ingestion}/ground_truth/ec/${globals:data_sources.ec_gt.version}/tn_pairs.tsv
  load_args:
    sep: "\t"
    header: true
    index: false
  save_args:
    sep: "\t"
    header: true
    index: false
    mode: overwrite
  

ingestion.int.ec_ground_truth.positive.edges:
  <<: [*_layer_raw, *_spark_csv]
  filepath: ${globals:paths.ingestion}/ground_truth/ec/${globals:data_sources.ec_gt.version}/tp_pairs.tsv
  load_args:
    sep: "\t"
    header: true
    index: false
  save_args:
    sep: "\t"
    header: true
    index: false
    mode: overwrite
=======
ingestion.int.ground_truth.positive.edges@pandas:
  <<: [*_pandas_parquet, *_layer_int]
  filepath: ${globals:paths.ingestion}/ground_truth/translator/${globals:data_sources.gt.version}/tp_pairs
  
ingestion.int.ground_truth.negative.edges@pandas:
  <<: [*_pandas_parquet, *_layer_int]
  filepath: ${globals:paths.ingestion}/ground_truth/translator/${globals:data_sources.gt.version}/tn_pairs
>>>>>>> 3c5243cd

ingestion.int.ground_truth.positive.edges@spark:
  <<: [*_spark_parquet, *_layer_int]
  filepath: ${globals:paths.ingestion}/ground_truth/translator/${globals:data_sources.gt.version}/tp_pairs
  
ingestion.int.ground_truth.negative.edges@spark:
  <<: [*_spark_parquet, *_layer_int]
  filepath: ${globals:paths.ingestion}/ground_truth/translator/${globals:data_sources.gt.version}/tn_pairs
  
# -------------------------------------------------------------------------
# Robokop
# -------------------------------------------------------------------------  
ingestion.raw.robokop.nodes@spark:
  <<: *_layer_raw
  type: matrix.datasets.gcp.LazySparkDataset
  filepath: ${globals:paths.raw_public}/KGs/robokop-kg/${globals:data_sources.robokop.version}/robokop-${globals:data_sources.robokop.version}_nodes.tsv
  file_format: csv
  load_args:
    sep: "\t"
    header: true
    index: false

ingestion.raw.robokop.nodes@pandas:
  <<: [*_pandas_csv, *_layer_raw]
  filepath: ${globals:paths.raw_public}/KGs/robokop-kg/${globals:data_sources.robokop.version}/robokop-${globals:data_sources.robokop.version}_nodes.tsv
  save_args:
    sep: "\t"
    header: true
    index: false
  load_args:
    sep: "\t"

ingestion.raw.robokop.nodes@polars:
  <<: [*_polars_csv, *_layer_raw]
  filepath: ${globals:paths.raw_public}/KGs/robokop-kg/${globals:data_sources.robokop.version}/robokop-${globals:data_sources.robokop.version}_nodes.tsv
  save_args:
    separator: "\t"
    has_header: true
  load_args:
    separator: "\t"

ingestion.raw.robokop.edges@spark:
  <<: *_layer_raw
  type: matrix.datasets.gcp.LazySparkDataset
  filepath: ${globals:paths.raw_public}/KGs/robokop-kg/${globals:data_sources.robokop.version}/robokop-${globals:data_sources.robokop.version}_edges.tsv
  file_format: csv
  load_args:
    sep: "\t"
    header: true
    index: false

ingestion.raw.robokop.edges@pandas:
  <<: [*_pandas_csv, *_layer_raw]
  filepath: ${globals:paths.raw_public}/KGs/robokop-kg/${globals:data_sources.robokop.version}/robokop-${globals:data_sources.robokop.version}_edges.tsv
  save_args:
    sep: "\t"
    header: true
    index: false
  load_args:
    sep: "\t"

ingestion.raw.robokop.edges@polars:
  <<: [*_polars_csv, *_layer_raw]
  filepath: ${globals:paths.raw_public}/KGs/robokop-kg/${globals:data_sources.robokop.version}/robokop-${globals:data_sources.robokop.version}_edges.tsv
  save_args:
    separator: "\t"
    has_header: true
  load_args:
    separator: "\t"

ingestion.int.robokop.nodes:
   <<: [*_spark_parquet, *_layer_int]
   filepath: ${globals:paths.ingestion}/int/robokop/${globals:data_sources.robokop.version}/nodes

ingestion.int.robokop.edges:
   <<: [*_spark_parquet, *_layer_int]
   filepath: ${globals:paths.ingestion}/int/robokop/${globals:data_sources.robokop.version}/edges

# -------------------------------------------------------------------------
# SPOKE
# -------------------------------------------------------------------------
ingestion.raw.spoke.nodes@spark:
 <<: *_layer_raw
 type: matrix.datasets.gcp.LazySparkDataset
 filepath: ${globals:paths.raw_private}/KGs/spoke/${globals:data_sources.spoke.version}/spoke-${globals:data_sources.spoke.version}_nodes.tsv
 file_format: csv
 load_args:
   sep: "\t"
   header: true
   index: false

ingestion.raw.spoke.nodes@pandas:
  <<: [*_pandas_csv, *_layer_raw]
  filepath: ${globals:paths.raw_private}/KGs/spoke/${globals:data_sources.spoke.version}/spoke-${globals:data_sources.spoke.version}_nodes.tsv
  save_args:
    sep: "\t"
    header: true
    index: false
  load_args:
    sep: "\t"

ingestion.raw.spoke.nodes@polars:
  <<: [*_polars_csv, *_layer_raw]
  filepath: ${globals:paths.raw_private}/KGs/spoke/${globals:data_sources.spoke.version}/spoke-${globals:data_sources.spoke.version}_nodes.tsv
  save_args:
    separator: "\t"
    has_header: true
  load_args:
    separator: "\t"

ingestion.raw.spoke.edges@spark:
 <<: *_layer_raw
 type: matrix.datasets.gcp.LazySparkDataset
 filepath: ${globals:paths.raw_private}/KGs/spoke/${globals:data_sources.spoke.version}/spoke-${globals:data_sources.spoke.version}_edges.tsv
 file_format: csv
 load_args:
   sep: "\t"
   header: true
   index: false

ingestion.raw.spoke.edges@pandas:
  <<: [*_pandas_csv, *_layer_raw]
  filepath: ${globals:paths.raw_private}/KGs/spoke/${globals:data_sources.spoke.version}/spoke-${globals:data_sources.spoke.version}_edges.tsv
  save_args:
    sep: "\t"
    header: true
    index: false
  load_args:
    sep: "\t"

ingestion.raw.spoke.edges@polars:
  <<: [*_polars_csv, *_layer_raw]
  filepath: ${globals:paths.raw_private}/KGs/spoke/${globals:data_sources.spoke.version}/spoke-${globals:data_sources.spoke.version}_edges.tsv
  save_args:
    separator: "\t"
    has_header: true
  load_args:
    separator: "\t"

ingestion.int.spoke.nodes:
 <<: [*_spark_parquet, *_layer_int]
 filepath: ${globals:paths.ingestion}/int/spoke/${globals:data_sources.spoke.version}/nodes

ingestion.int.spoke.edges:
  <<: [*_spark_parquet, *_layer_int]
  filepath: ${globals:paths.ingestion}/int/spoke/${globals:data_sources.spoke.version}/edges

# -------------------------------------------------------------------------
# Embiology
# -------------------------------------------------------------------------
ingestion.raw.embiology.nodes@spark:
  <<: [*_spark_parquet, *_layer_raw]
  type: matrix.datasets.gcp.LazySparkDataset
  filepath: ${globals:paths.raw_private}/KGs/embiology/${globals:data_sources.embiology.version}/nodes.parquet

ingestion.raw.embiology.nodes@pandas:
  <<: [*_pandas_parquet, *_layer_raw]
  filepath: ${globals:paths.raw_private}/KGs/embiology/${globals:data_sources.embiology.version}/nodes.parquet

ingestion.raw.embiology.edges@spark:
  <<: [*_spark_parquet, *_layer_raw]
  type: matrix.datasets.gcp.LazySparkDataset
  filepath: ${globals:paths.raw_private}/KGs/embiology/${globals:data_sources.embiology.version}/edges.parquet

ingestion.raw.embiology.edges@pandas:
  <<: [*_pandas_parquet, *_layer_raw]
  filepath: ${globals:paths.raw_private}/KGs/embiology/${globals:data_sources.embiology.version}/edges.parquet

ingestion.int.embiology.nodes:
  <<: [*_spark_parquet, *_layer_int]
  filepath: ${globals:paths.ingestion}/int/embiology/${globals:data_sources.embiology.version}/nodes

ingestion.int.embiology.edges:
  <<: [*_spark_parquet, *_layer_int]
  filepath: ${globals:paths.ingestion}/int/embiology/${globals:data_sources.embiology.version}/edges

# -------------------------------------------------------------------------
# Orchard
# -------------------------------------------------------------------------
ingestion.raw.orchard.edges@spark:
  <<: [*_orchard_bq]
  type: matrix.datasets.gcp.SparkBigQueryDataset

ingestion.raw.orchard.edges@pandas:
  <<: [*_orchard_bq]
  type: matrix.datasets.gcp.PandasBigQueryDataset

ingestion.int.orchard.edges:
  <<: [*_spark_parquet, *_layer_int]
  filepath: ${globals:paths.ingestion}/int/orchard/${globals:data_sources.orchard.version}/edges<|MERGE_RESOLUTION|>--- conflicted
+++ resolved
@@ -346,70 +346,21 @@
   save_args:
     sep: "\t"
 
-<<<<<<< HEAD
-ingestion.raw.kgml_xdtd_ground_truth.positive.edges@pandas:
-  <<: [*_layer_raw]
-  type: pandas.CSVDataset
-  filepath: ${globals:paths.ingestion}/kgml_xdtd_ground_truth/translator/${globals:data_sources.kgml_xdtd_gt.version}/tp_pairs_raw.tsv
-  save_args:
-    sep: "\t"
-    header: true
-    index: false
-  load_args:
-    sep: "\t"
-
-ingestion.raw.kgml_xdtd_ground_truth.negative.edges@pandas:
-  <<: [*_layer_raw]
-  type: pandas.CSVDataset
-  filepath: ${globals:paths.ingestion}/kgml_xdtd_ground_truth/translator/${globals:data_sources.kgml_xdtd_gt.version}/tn_pairs_raw.tsv
-  save_args:
-    sep: "\t"
-    header: true
-    index: false
-  load_args:
-    sep: "\t"
-
-ingestion.raw.kgml_xdtd_ground_truth.positive.edges@spark:
-  <<: [*_layer_raw, *_spark_csv]
-  filepath: ${globals:paths.ingestion}/kgml_xdtd_ground_truth/translator/${globals:data_sources.kgml_xdtd_gt.version}/tp_pairs_raw.tsv
-  load_args:
-    sep: "\t"
-    header: true
-    index: false
-
-ingestion.raw.kgml_xdtd_ground_truth.negative.edges@spark:
-  <<: [*_layer_raw, *_spark_csv]
-  filepath: ${globals:paths.ingestion}/kgml_xdtd_ground_truth/translator/${globals:data_sources.kgml_xdtd_gt.version}/tn_pairs_raw.tsv
-  load_args:
-    sep: "\t"
-    header: true
-    index: false
-
-ingestion.int.kgml_xdtd_ground_truth.positive.edges:
-  <<: [*_spark_csv, *_layer_int]
-  filepath: ${globals:paths.ingestion}/kgml_xdtd_ground_truth/kg2/${globals:data_sources.kgml_xdtd_gt.version}/tp_pairs_raw.tsv
-  load_args:
-    sep: "\t"
-    header: true
-    index: false
-  save_args:
-    sep: "\t"
-    header: true
-    index: false
-    mode: overwrite
-
-ingestion.int.kgml_xdtd_ground_truth.negative.edges:
-  <<: [*_spark_csv, *_layer_int]
-  filepath: ${globals:paths.ingestion}/kgml_xdtd_ground_truth/kg2/${globals:data_sources.kgml_xdtd_gt.version}/tn_pairs_raw.tsv
-  load_args:
-    sep: "\t"
-    header: true
-    index: false
-  save_args:
-    sep: "\t"
-    header: true
-    index: false
-    mode: overwrite
+ingestion.int.kgml_xdtd_ground_truth.positive.edges@pandas:
+  <<: [*_pandas_parquet, *_layer_int]
+  filepath: ${globals:paths.ingestion}/kgml_xdtd_ground_truth/kg2/${globals:data_sources.kgml_xdtd_gt.version}/tp_pairs
+
+ingestion.int.kgml_xdtd_ground_truth.negative.edges@pandas:
+  <<: [*_pandas_parquet, *_layer_int]
+  filepath: ${globals:paths.ingestion}/kgml_xdtd_ground_truth/kg2/${globals:data_sources.kgml_xdtd_gt.version}/tn_pairs
+
+ingestion.int.kgml_xdtd_ground_truth.positive.edges@spark:
+  <<: [*_spark_parquet, *_layer_int]
+  filepath: ${globals:paths.ingestion}/kgml_xdtd_ground_truth/kg2/${globals:data_sources.kgml_xdtd_gt.version}/tp_pairs
+
+ingestion.int.kgml_xdtd_ground_truth.negative.edges@spark:
+  <<: [*_pandas_parquet, *_layer_int]
+  filepath: ${globals:paths.ingestion}/kgml_xdtd_ground_truth/kg2/${globals:data_sources.kgml_xdtd_gt.version}/tn_pairs
 
 # -------------------------------------------------------------------------
 # Ground truth EC
@@ -435,88 +386,22 @@
     Accept: application/octet-stream
     Authorization: token ${globals:gh_token}
 
-ingestion.raw.ec_ground_truth.negative.edges@pandas:
-  <<: [*_layer_raw]
-  type: pandas.CSVDataset
-  filepath: ${globals:paths.ingestion}/ground_truth/ec/${globals:data_sources.ec_gt.version}/tn_pairs_raw.tsv
-  save_args:
-    sep: "\t"
-    header: true
-    index: false
-  load_args:
-    sep: "\t"
-
-ingestion.raw.ec_ground_truth.negative.edges@spark:
-  <<: [*_layer_raw, *_spark_csv]
-  filepath: ${globals:paths.ingestion}/ground_truth/ec/${globals:data_sources.ec_gt.version}/tn_pairs_raw.tsv
-  load_args:
-    sep: "\t"
-    header: true
-    index: false
-
-ingestion.raw.ec_ground_truth.positive.edges@pandas:
-  <<: [*_layer_raw]
-  type: pandas.CSVDataset
-  filepath: ${globals:paths.ingestion}/ground_truth/ec/${globals:data_sources.ec_gt.version}/tp_pairs_raw.tsv
-  save_args:
-    sep: "\t"
-    header: true
-    index: false
-  load_args:
-    sep: "\t"
-
-ingestion.raw.ec_ground_truth.positive.edges@spark:
-  <<: [*_layer_raw, *_spark_csv]
-  filepath: ${globals:paths.ingestion}/ground_truth/ec/${globals:data_sources.ec_gt.version}/tp_pairs_raw.tsv
-  load_args:
-    sep: "\t"
-    header: true
-    index: false
-
-ingestion.int.ec_ground_truth.negative.edges:
-  <<: [*_layer_raw, *_spark_csv]
-  filepath: ${globals:paths.ingestion}/ground_truth/ec/${globals:data_sources.ec_gt.version}/tn_pairs.tsv
-  load_args:
-    sep: "\t"
-    header: true
-    index: false
-  save_args:
-    sep: "\t"
-    header: true
-    index: false
-    mode: overwrite
-  
-
-ingestion.int.ec_ground_truth.positive.edges:
-  <<: [*_layer_raw, *_spark_csv]
-  filepath: ${globals:paths.ingestion}/ground_truth/ec/${globals:data_sources.ec_gt.version}/tp_pairs.tsv
-  load_args:
-    sep: "\t"
-    header: true
-    index: false
-  save_args:
-    sep: "\t"
-    header: true
-    index: false
-    mode: overwrite
-=======
-ingestion.int.ground_truth.positive.edges@pandas:
+ingestion.int.ec_ground_truth.negative.edges@pandas:
   <<: [*_pandas_parquet, *_layer_int]
-  filepath: ${globals:paths.ingestion}/ground_truth/translator/${globals:data_sources.gt.version}/tp_pairs
-  
-ingestion.int.ground_truth.negative.edges@pandas:
+  filepath: ${globals:paths.ingestion}/ground_truth/ec/${globals:data_sources.ec_gt.version}/tn_pairs
+
+ingestion.int.ec_ground_truth.positive.edges@pandas:
   <<: [*_pandas_parquet, *_layer_int]
-  filepath: ${globals:paths.ingestion}/ground_truth/translator/${globals:data_sources.gt.version}/tn_pairs
->>>>>>> 3c5243cd
-
-ingestion.int.ground_truth.positive.edges@spark:
-  <<: [*_spark_parquet, *_layer_int]
-  filepath: ${globals:paths.ingestion}/ground_truth/translator/${globals:data_sources.gt.version}/tp_pairs
-  
-ingestion.int.ground_truth.negative.edges@spark:
-  <<: [*_spark_parquet, *_layer_int]
-  filepath: ${globals:paths.ingestion}/ground_truth/translator/${globals:data_sources.gt.version}/tn_pairs
-  
+  filepath: ${globals:paths.ingestion}/ground_truth/ec/${globals:data_sources.ec_gt.version}/tp_pairs
+
+ingestion.int.ec_ground_truth.negative.edges@spark:
+  <<: [*_spark_parquet, *_layer_int] 
+  filepath: ${globals:paths.ingestion}/ground_truth/ec/${globals:data_sources.ec_gt.version}/tn_pairs
+
+ingestion.int.ec_ground_truth.positive.edges@spark:
+  <<: [*_spark_parquet, *_layer_int]
+  filepath: ${globals:paths.ingestion}/ground_truth/ec/${globals:data_sources.ec_gt.version}/tp_pairs
+
 # -------------------------------------------------------------------------
 # Robokop
 # -------------------------------------------------------------------------  
