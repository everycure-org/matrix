# SERVER CONFIGURATION -------------------

# `mlflow_tracking_uri` is the path where the runs will be recorded.
# For more informations, see https://www.mlflow.org/docs/latest/tracking.html#where-runs-are-recorded
# kedro-mlflow accepts relative path from the project root.
# For instance, default `mlruns` will create a mlruns folder
# at the root of the project

# All credentials needed for mlflow must be stored in credentials .yml as a dict
# they will be exported as environment variable
# If you want to set some credentials,  e.g. AWS_ACCESS_KEY_ID, AWS_SECRET_ACCESS_KEY
# > in `credentials.yml`:
# your_mlflow_credentials:
#   AWS_ACCESS_KEY_ID: 132456
#   AWS_SECRET_ACCESS_KEY: 132456
# > in this file `mlflow.yml`:
# credentials: mlflow_credentials

server:
  mlflow_tracking_uri: ${oc.env:MLFLOW_ENDPOINT,http://127.0.0.1:5001} # if null, will use mlflow.get_tracking_uri() as a default
  mlflow_registry_uri: null # if null, mlflow_tracking_uri will be used as mlflow default
  credentials: null  # must be a valid key in credentials.yml which refers to a dict of sensitive mlflow environment variables (password, tokens...). See top of the file.
  request_header_provider: # this is only useful to deal with expiring token, see https://github.com/Galileo-Galilei/kedro-mlflow/issues/357
    type: null # The path to a class : my_project.pipelines.module.MyClass. Should inherit from https://github.com/mlflow/mlflow/blob/master/mlflow/tracking/request_header/abstract_request_header_provider.py#L4
    pass_context: False # should the class be instantiated with "kedro_context" argument?
    init_kwargs: {} # any kwargs to pass to the class when it is instantiated

tracking:
  # You can specify a list of pipeline names for which tracking will be disabled
  # Running "kedro run --pipeline=<pipeline_name>" will not log parameters
  # in a new mlflow run

  disable_tracking:
<<<<<<< HEAD
    pipelines: ["fabricator", "test", "sampling"]
=======
    pipelines: ["fabricator", "test", "preprocessing"]
>>>>>>> 18e19ed1

  experiment:
    name: ${globals:run_name}
    restore_if_deleted: True  # if the experiment`name` was previously deleted experiment, should we restore it?

  run:
    id: null # if `id` is None, a new run will be created
    name: ${oc.env:RUN_NAME, null, True} # if `name` is None, pipeline name will be used for the run name. You can use "${km.random_name:}" to generate a random name (mlflow's default)
    nested: True  # if `nested` is False, you won't be able to launch sub-runs inside your nodes
  params:
    dict_params:
      flatten: True  # if True, parameter which are dictionary will be splitted in multiple parameters when logged in mlflow, one for each key.
      recursive: True  # Should the dictionary flattening be applied recursively (i.e for nested dictionaries)? Not use if `flatten_dict_params` is False.
      sep: "." # In case of recursive flattening, what separator should be used between the keys? E.g. {hyperaparam1: {p1:1, p2:2}} will be logged as hyperaparam1.p1 and hyperaparam1.p2 in mlflow.
    long_params_strategy: fail # One of ["fail", "tag", "truncate" ] If a parameter is above mlflow limit (currently 250), what should kedro-mlflow do? -> fail, set as a tag instead of a parameter, or truncate it to its 250 first letters?


# UI-RELATED PARAMETERS -----------------

ui:
  port: "5000" # the port to use for the ui. Use mlflow default with 5000.
  host: "127.0.0.1"  # the host to use for the ui. Use mlflow efault of "127.0.0.1".<|MERGE_RESOLUTION|>--- conflicted
+++ resolved
@@ -31,11 +31,7 @@
   # in a new mlflow run
 
   disable_tracking:
-<<<<<<< HEAD
-    pipelines: ["fabricator", "test", "sampling"]
-=======
-    pipelines: ["fabricator", "test", "preprocessing"]
->>>>>>> 18e19ed1
+    pipelines: ["fabricator", "test", "preprocessing", "sampling"]
 
   experiment:
     name: ${globals:run_name}
