--- conflicted
+++ resolved
@@ -39,11 +39,7 @@
 
   run:
     id: null # if `id` is None, a new run will be created
-<<<<<<< HEAD
-    name: lavi # if `name` is None, pipeline name will be used for the run name. You can use "${km.random_name:}" to generate a random name (mlflow's default)
-=======
     name: ${oc.env:RUN_NAME, test} # if `name` is None, pipeline name will be used for the run name. You can use "${km.random_name:}" to generate a random name (mlflow's default)
->>>>>>> f8c1fc14
     nested: True  # if `nested` is False, you won't be able to launch sub-runs inside your nodes
   params:
     dict_params:
