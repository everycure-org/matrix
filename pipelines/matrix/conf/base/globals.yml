random_state: 111

neo4j:
  # these get overwritten in prod through the env variables, in base we default to 2nd param
  host: ${oc.env:NEO4J_HOST,bolt://127.0.0.1:7687}
  user: ${oc.env:NEO4J_USER,neo4j}
  password: ${oc.env:NEO4J_PASSWORD,admin}

# points at our central GCS_BUCKET where we store our ground truth data
# Note: Overwrite with WG project ID & bucket if you want to write to a different project's BigQuery
# We always ingest public datasets from the dev bucket, to avoid having to keep it in sync between prod and dev bucket.
dev_gcs_bucket: gs://mtrx-us-central1-hub-dev-storage
prod_gcs_bucket: gs://mtrx-us-central1-hub-prod-storage

runtime_gcs_bucket: gs://${oc.env:RUNTIME_GCP_BUCKET}
runtime_gcp_project: ${oc.env:RUNTIME_GCP_PROJECT_ID}

dev_gcp_project_id: mtrx-hub-dev-3of

git_sha: ${oc.env:GIT_SHA, default-sha}
gh_token: ${oc.env:GH_TOKEN, dummy}

run_name: ${oc.env:RUN_NAME, default-run-name}
versions:
  release: local-release

data_sources:
  rtx_kg2:
    version: &_rtx_kg_version v2.10.0_validated
  robokop:
    version: 30fd1bfc18cd5ccb
  spoke:
    version: V5.2
  embiology:
    version: 03032025
# Dataset with node and edge proposals by the
# EveryCure medical team.
  ec_medical_team:
    version: 20241031
  # Cleaned clinical trial data from the
  # EveryCure medical team.
  ec_clinical_trials:
    version: 20230309 # NOTE: Here 0309 is a period of time (here Mar to Sep 2023)
  drug_list:
    # check releases here: https://github.com/everycure-org/core-entities/releases
    version: v0.1.1
  disease_list:
    # check releases here: https://github.com/everycure-org/core-entities/releases
    version: v0.1.1
  gt:
    version: *_rtx_kg_version # NOTE: This is the version of the GT dataset which was developed for rtx-kg2 as a part of KGML-xDTD pipeline
  drugmech:
    # check releases here: https://github.com/SuLab/DrugMechDB/releases/ 
    version: 2.0.1
  off_label:
    version: v0.1
# NOTE: MLflow does not like "new options" in the mlflow.yml
# due to schema validation. Will make PR.
mlflow_artifact_root: null
mlflow_experiment_id: null

mlflow_url: ${oc.env:MLFLOW_URL}
paths:
  # Upstream-source versioned
  raw:                ${dev_gcs_bucket}/kedro/data/01_raw
  kg_raw:             ${dev_gcs_bucket}/data/01_RAW
  kg_raw_private:     ${prod_gcs_bucket}/data/01_RAW
  ingestion:          data/ingestion

  # Release-based
  integration:        data/releases/${versions.release}/datasets/integration
  release:            data/releases/${versions.release}/datasets/release

  # Run-based
<<<<<<< HEAD
  modelling:                  data/releases/${versions.release}/runs/${run_name}/datasets/modelling
=======
  filtering:          data/releases/${versions.release}/runs/${run_name}/datasets/filtering
  embeddings:         data/releases/${versions.release}/runs/${run_name}/datasets/embeddings
  modelling:          data/releases/${versions.release}/runs/${run_name}/datasets/modelling
  evaluation:         data/releases/${versions.release}/runs/${run_name}/datasets/evaluation
>>>>>>> 68914654
  matrix_generation:  data/releases/${versions.release}/runs/${run_name}/datasets/matrix_generation
  pre_transformed_evaluation:   data/releases/${versions.release}/runs/${run_name}/datasets/pre_transformed_evaluation
  matrix_transformations:  data/releases/${versions.release}/runs/${run_name}/datasets/matrix_transformations
  evaluation:         data/releases/${versions.release}/runs/${run_name}/datasets/evaluation
  inference:          data/releases/${versions.release}/runs/${run_name}/datasets/inference
 
  tmp:                data/tmp

  # Embedding cache dataset
  cache:              data/cache<|MERGE_RESOLUTION|>--- conflicted
+++ resolved
@@ -72,14 +72,9 @@
   release:            data/releases/${versions.release}/datasets/release
 
   # Run-based
-<<<<<<< HEAD
-  modelling:                  data/releases/${versions.release}/runs/${run_name}/datasets/modelling
-=======
   filtering:          data/releases/${versions.release}/runs/${run_name}/datasets/filtering
   embeddings:         data/releases/${versions.release}/runs/${run_name}/datasets/embeddings
   modelling:          data/releases/${versions.release}/runs/${run_name}/datasets/modelling
-  evaluation:         data/releases/${versions.release}/runs/${run_name}/datasets/evaluation
->>>>>>> 68914654
   matrix_generation:  data/releases/${versions.release}/runs/${run_name}/datasets/matrix_generation
   pre_transformed_evaluation:   data/releases/${versions.release}/runs/${run_name}/datasets/pre_transformed_evaluation
   matrix_transformations:  data/releases/${versions.release}/runs/${run_name}/datasets/matrix_transformations
