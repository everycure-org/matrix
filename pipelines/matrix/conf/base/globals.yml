--- conflicted
+++ resolved
@@ -52,11 +52,7 @@
   # Upstream-source versioned
   raw:                ${source_gcs_bucket}/kedro/data/01_raw
   # TODO: When we merge https://github.com/everycure-org/matrix/pull/122 we should move all raw data to the new location
-<<<<<<< HEAD
-  new_raw:            ${gcs_bucket}/data/01_RAW/
-=======
   kg_raw:             ${gcs_bucket}/data/01_RAW/
->>>>>>> 963602df
   ingestion:          data/ingestion
 
   # Release-based
