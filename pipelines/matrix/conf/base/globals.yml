random_state: 111

neo4j:
  # these get overwritten in prod through the env variables, in base we default to 2nd param
  host: ${oc.env:NEO4J_HOST,bolt://127.0.0.1:7687}
  user: ${oc.env:NEO4J_USER,neo4j}
  password: ${oc.env:NEO4J_PASSWORD,admin}

openai:
  endpoint: ${oc.env:OPENAI_ENDPOINT, https://api.openai.com/v1}
  api_key: ${oc.env:OPENAI_API_KEY}

# points at our central GCS_BUCKET where we store our ground truth data
# Note: Overwrite with WG project ID & bucket if you want to write to a different project's BigQuery
gcs_bucket: gs://${oc.env:GCP_BUCKET, mtrx-us-central1-hub-dev-storage}
source_gcs_bucket: ${gcs_bucket}
gcp_project: ${oc.env:GCP_PROJECT_ID, mtrx-hub-dev-3of}
git_sha: ${oc.env:GIT_SHA, local-sha}
gh_token: ${oc.env:GH_TOKEN, dummy}

run_name: ${oc.env:RUN_NAME, local-run}
versions:
  # overwritten in prod environment for shared releases
  release: ${oc.env:RELEASE_VERSION, local-release}
data_sources:
  rtx-kg2:
    version: v2.10.0
  robokop:
    version: c5ec1f282158182f
# Dataset with node and edge proposals by the
# EveryCure medical team.
  ec-medical-team:
    version: 20241016
  # Cleaned clinical trial data from the
  # EveryCure medical team.
  clinical-trial-data:
    version: 20230309 # NOTE: Here 0309 is a period of time (here Mar to Sep 2023)
  ec-drug-list:
    # NOTE: This is currently the artifact id, as the GitHub API only
    # allows for downloading an artifact by its id. Get the artifact id
    # of the latest release as follows:
    # curl -X GET -H "Content-Type: application/json" -H "Authorization: token PAT" -H "Accept: application/vnd.github.v3.raw" https://api.github.com/repos/everycure-org/matrix-drug-list/releases | jq ".[0].assets | map(select(.name == \"drugList.tsv\"))[0] | .id"
    version: 192198441 
  ec-disease-list:
    version: latest # TODO: We should version

# NOTE: MLflow does not like "new options" in the mlflow.yml
# due to schema validation. Will make PR.
mlflow_artifact_root: null

paths:
  # we read from our central GCS bucket where we store our ground truth data
  raw: ${source_gcs_bucket}/kedro/data/01_raw
  # TODO: When we merge https://github.com/everycure-org/matrix/pull/122 we should move all raw data to the new location
<<<<<<< HEAD
  kg_raw: ${gcs_bucket}/data/01_RAW/
  # we write to local disk going forward
  int: data/02_intermediate
  prm: data/03_primary
  feat: data/04_feature
  model_input: data/05_model_input
  models: data/06_models
  model_output: data/07_model_output
  reporting: data/08_reporting
=======
  new_raw: ${gcs_bucket}/data/01_RAW/

  # Release-based
  ingestion: data/ingestion
  integration: data/releases/${versions.release}/datasets/integration
  embeddings: data/releases/${versions.release}/datasets/embeddings

  # Run-based
  modelling: data/releases/${versions.release}/runs/${run_name}/datasets/modelling
  evaluation: data/releases/${versions.release}/runs/${run_name}/datasets/evaluation
  matrix_generation: data/releases/${versions.release}/runs/${run_name}/datasets/matrix_generation
  inference: data/releases/${versions.release}/runs/${run_name}/datasets/inference

>>>>>>> 437a9baa
  tmp: data/tmp<|MERGE_RESOLUTION|>--- conflicted
+++ resolved
@@ -52,18 +52,7 @@
   # we read from our central GCS bucket where we store our ground truth data
   raw: ${source_gcs_bucket}/kedro/data/01_raw
   # TODO: When we merge https://github.com/everycure-org/matrix/pull/122 we should move all raw data to the new location
-<<<<<<< HEAD
   kg_raw: ${gcs_bucket}/data/01_RAW/
-  # we write to local disk going forward
-  int: data/02_intermediate
-  prm: data/03_primary
-  feat: data/04_feature
-  model_input: data/05_model_input
-  models: data/06_models
-  model_output: data/07_model_output
-  reporting: data/08_reporting
-=======
-  new_raw: ${gcs_bucket}/data/01_RAW/
 
   # Release-based
   ingestion: data/ingestion
@@ -76,5 +65,4 @@
   matrix_generation: data/releases/${versions.release}/runs/${run_name}/datasets/matrix_generation
   inference: data/releases/${versions.release}/runs/${run_name}/datasets/inference
 
->>>>>>> 437a9baa
   tmp: data/tmp