random_state: 111

neo4j:
  # these get overwritten in prod through the env variables, in base we default to 2nd param
  host: ${oc.env:NEO4J_HOST,bolt://127.0.0.1:7687}
  user: ${oc.env:NEO4J_USER,neo4j}
  password: ${oc.env:NEO4J_PASSWORD,admin}

# points at our central GCS_BUCKET where we store our ground truth data
# Note: Overwrite with WG project ID & bucket if you want to write to a different project's BigQuery
# We always ingest public datasets from the dev bucket, to avoid having to keep it in sync between prod and dev bucket.
dev_gcs_bucket: gs://mtrx-us-central1-hub-dev-storage
prod_gcs_bucket: gs://mtrx-us-central1-hub-prod-storage

runtime_gcs_bucket: gs://${oc.env:RUNTIME_GCP_BUCKET}
runtime_gcp_project: ${oc.env:RUNTIME_GCP_PROJECT_ID}

dev_gcp_project_id: mtrx-hub-dev-3of

git_sha: ${oc.env:GIT_SHA, default-sha}
gh_token: ${oc.env:GH_TOKEN, dummy}

run_name: ${oc.env:RUN_NAME, default-run-name}
versions:
  release: local-release

data_sources:
  rtx_kg2:
    version: &_rtx_kg_version v2.10.0_validated
  robokop:
    version: 30fd1bfc18cd5ccb
  spoke:
    version: V5.2
  embiology:
<<<<<<< HEAD
    version: 03032025
=======
    version: "03032025"
>>>>>>> 5e99d7fd
# Dataset with node and edge proposals by the
# EveryCure medical team.
  ec_medical_team:
    version: 20241031
  # Cleaned clinical trial data from the
  # EveryCure medical team.
  ec_clinical_trials:
    version: 20230309 # NOTE: Here 0309 is a period of time (here Mar to Sep 2023)
  drug_list:
    # check releases here: https://github.com/everycure-org/matrix-drug-list/releases
    version: "Release v2.0.0"
  disease_list:
    # check releases here: https://github.com/everycure-org/matrix-disease-list/releases
    version: "February 2025 release 5"
  gt:
    version: *_rtx_kg_version # NOTE: This is the version of the GT dataset which was developed for rtx-kg2 as a part of KGML-xDTD pipeline
  drugmech:
    # check releases here: https://github.com/SuLab/DrugMechDB/releases/ 
    version: 2.0.1
# NOTE: MLflow does not like "new options" in the mlflow.yml
# due to schema validation. Will make PR.
mlflow_artifact_root: null
mlflow_experiment_id: null

mlflow_url: ${oc.env:MLFLOW_URL}
paths:
  # Upstream-source versioned
  raw:                ${dev_gcs_bucket}/kedro/data/01_raw
  kg_raw:             ${dev_gcs_bucket}/data/01_RAW
  kg_raw_private:     ${prod_gcs_bucket}/data/01_RAW
  ingestion:          data/ingestion

  # Release-based
  integration:        data/releases/${versions.release}/datasets/integration
  filtering:          data/releases/${versions.release}/datasets/filtering
  embeddings:         data/releases/${versions.release}/datasets/embeddings
  release:            data/releases/${versions.release}/datasets/release

  # Run-based
  modelling:          data/releases/${versions.release}/runs/${run_name}/datasets/modelling
  evaluation:         data/releases/${versions.release}/runs/${run_name}/datasets/evaluation
  matrix_generation:  data/releases/${versions.release}/runs/${run_name}/datasets/matrix_generation
  inference:          data/releases/${versions.release}/runs/${run_name}/datasets/inference
 
  tmp:                data/tmp

  # Embedding cache dataset
  cache:              data/cache<|MERGE_RESOLUTION|>--- conflicted
+++ resolved
@@ -32,11 +32,7 @@
   spoke:
     version: V5.2
   embiology:
-<<<<<<< HEAD
-    version: 03032025
-=======
     version: "03032025"
->>>>>>> 5e99d7fd
 # Dataset with node and edge proposals by the
 # EveryCure medical team.
   ec_medical_team:
