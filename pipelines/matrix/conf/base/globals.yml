random_state: 111

neo4j:
  # these get overwritten in prod through the env variables, in base we default to 2nd param
  host: ${oc.env:NEO4J_HOST,bolt://127.0.0.1:7687}
  user: ${oc.env:NEO4J_USER,neo4j}
  password: ${oc.env:NEO4J_PASSWORD,admin}

# points at our central GCS_BUCKET where we store our ground truth data
# Note: Overwrite with WG project ID & bucket if you want to write to a different project's BigQuery
# We always ingest public datasets from the dev bucket, to avoid having to keep it in sync between prod and dev bucket.
dev_gcs_bucket: gs://mtrx-us-central1-hub-dev-storage
prod_gcs_bucket: gs://mtrx-us-central1-hub-prod-storage
# Public GCS bucket for public datasets
public_gcs_bucket: gs://data.dev.everycure.org

runtime_gcs_bucket: gs://${oc.env:RUNTIME_GCP_BUCKET}
runtime_gcp_project: ${oc.env:RUNTIME_GCP_PROJECT_ID}

dev_gcp_project_id: mtrx-hub-dev-3of

git_sha: ${oc.env:GIT_SHA, default-sha}
gh_token: ${oc.env:GH_TOKEN, dummy}

run_name: ${oc.env:RUN_NAME, default-run-name}
versions:
  release: local-release

data_sources:
  rtx_kg2:
    version: &_rtx_kg_version v2.10.0_validated
  robokop:
    version: 30fd1bfc18cd5ccb
  spoke:
    version: V5.7
  embiology:
<<<<<<< HEAD
    version: 03032025
  # Dataset with node and edge proposals by the
  # EveryCure medical team.
=======
  # needs to be a string as otherwise it will be parsed as a octal number
  # https://stackoverflow.com/questions/32965846/cant-parse-yaml-correctly-when-number-contains-leading-zeros-and-for-yes-no-val
    version: "03032025"
# Dataset with node and edge proposals by the
# EveryCure medical team.
>>>>>>> 34cffaef
  ec_medical_team:
    version: 20241031
  # Cleaned clinical trial data from the
  # EveryCure medical team.
  ec_clinical_trials:
    version: 20230309 # NOTE: Here 0309 is a period of time (here Mar to Sep 2023)
  drug_list:
    # check releases here: https://github.com/everycure-org/core-entities/releases
    version: v0.1.1
  disease_list:
    # check releases here: https://github.com/everycure-org/core-entities/releases
    version: v0.1.3
  kgml_xdtd_gt:
    version: *_rtx_kg_version
  ec_gt:
    # check releases here: https://github.com/everycure-org/matrix-indication-list/releases
    version: "Release v1.3.3"
  drugmech:
    # check releases here: https://github.com/SuLab/DrugMechDB/releases/
    version: 2.0.1
  off_label:
    version: v0.1
  orchard:
    version: 20250801
# NOTE: MLflow does not like "new options" in the mlflow.yml
# due to schema validation. Will make PR.
mlflow_artifact_root: null
mlflow_experiment_id: null

mlflow_url: ${oc.env:MLFLOW_URL}
paths:
  # Upstream-source versioned
  raw:             ${dev_gcs_bucket}/data/01_RAW
  raw_private:     ${prod_gcs_bucket}/data/01_RAW
  ingestion:          data/ingestion
  # public data sources
  raw_public:      ${public_gcs_bucket}/data/01_RAW

  # Release-based
  integration: data/releases/${versions.release}/datasets/integration
  release: data/releases/${versions.release}/datasets/release

  # Run-based
  filtering: data/releases/${versions.release}/runs/${run_name}/datasets/filtering
  embeddings: data/releases/${versions.release}/runs/${run_name}/datasets/embeddings
  modelling: data/releases/${versions.release}/runs/${run_name}/datasets/modelling
  matrix_generation: data/releases/${versions.release}/runs/${run_name}/datasets/matrix_generation
  matrix_transformations: data/releases/${versions.release}/runs/${run_name}/datasets/matrix_transformations
  evaluation: data/releases/${versions.release}/runs/${run_name}/datasets/evaluation
  inference: data/releases/${versions.release}/runs/${run_name}/datasets/inference

  tmp: data/tmp

  # Embedding cache dataset
  cache: data/cache<|MERGE_RESOLUTION|>--- conflicted
+++ resolved
@@ -34,17 +34,11 @@
   spoke:
     version: V5.7
   embiology:
-<<<<<<< HEAD
-    version: 03032025
-  # Dataset with node and edge proposals by the
-  # EveryCure medical team.
-=======
   # needs to be a string as otherwise it will be parsed as a octal number
   # https://stackoverflow.com/questions/32965846/cant-parse-yaml-correctly-when-number-contains-leading-zeros-and-for-yes-no-val
     version: "03032025"
 # Dataset with node and edge proposals by the
 # EveryCure medical team.
->>>>>>> 34cffaef
   ec_medical_team:
     version: 20241031
   # Cleaned clinical trial data from the
