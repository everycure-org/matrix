random_state: 111

neo4j:
  # these get overwritten in prod through the env variables, in base we default to 2nd param
  host: ${oc.env:NEO4J_HOST,bolt://127.0.0.1:7687}
  user: ${oc.env:NEO4J_USER,neo4j}
  password: ${oc.env:NEO4J_PASSWORD,admin}

# points at our central GCS_BUCKET where we store our ground truth data
# Note: Overwrite with WG project ID & bucket if you want to write to a different project's BigQuery
gcs_bucket: gs://${oc.env:GCP_BUCKET, mtrx-us-central1-hub-dev-storage}
source_gcs_bucket: ${gcs_bucket}
gcp_project: ${oc.env:GCP_PROJECT_ID, mtrx-hub-dev-3of}
git_sha: ${oc.env:GIT_SHA, default-sha}
gh_token: ${oc.env:GH_TOKEN, dummy}

run_name: ${oc.env:RUN_NAME, default-run-name}
versions:
  release: local-release

data_sources:
  rtx_kg2:
<<<<<<< HEAD
    version: &_rtx_kg_version v2.10.0 #when bumping to 2.10, we should stop to limit PMID for the semmed filtering
=======
    version: &_rtx_kg_version v2.10.0
>>>>>>> 5d57f261
  robokop:
    version: 30fd1bfc18cd5ccb
  spoke:
    version: V5.2
# Dataset with node and edge proposals by the
# EveryCure medical team.
  ec_medical_team:
    version: 20241031
  # Cleaned clinical trial data from the
  # EveryCure medical team.
  ec_clinical_trials:
    version: 20230309 # NOTE: Here 0309 is a period of time (here Mar to Sep 2023)
  drug_list:
    # check releases here: https://github.com/everycure-org/matrix-drug-list/releases
    version: "Release v2.0.0"
  disease_list:
    # check releases here: https://github.com/everycure-org/matrix-disease-list/releases
    version: "February 2025 release 5"
  gt:
    version: *_rtx_kg_version # NOTE: This is the version of the GT dataset which was developed for rtx-kg2 as a part of KGML-xDTD pipeline
  drugmech:
    # check releases here: https://github.com/SuLab/DrugMechDB/releases/ 
    version: 2.0.1
# NOTE: MLflow does not like "new options" in the mlflow.yml
# due to schema validation. Will make PR.
mlflow_artifact_root: null
mlflow_experiment_id: null

mlflow_url: https://mlflow.platform.dev.everycure.org/

paths:
  # Upstream-source versioned
  raw:                ${source_gcs_bucket}/kedro/data/01_raw
  kg_raw:             ${gcs_bucket}/data/01_RAW
  ingestion:          data/ingestion

  # Release-based
  integration:        data/releases/${versions.release}/datasets/integration
  filtering:          data/releases/${versions.release}/datasets/filtering
  embeddings:         data/releases/${versions.release}/datasets/embeddings
  release:            data/releases/${versions.release}/datasets/release

  # Run-based
  modelling:          data/releases/${versions.release}/runs/${run_name}/datasets/modelling
  evaluation:         data/releases/${versions.release}/runs/${run_name}/datasets/evaluation
  matrix_generation:  data/releases/${versions.release}/runs/${run_name}/datasets/matrix_generation
  inference:          data/releases/${versions.release}/runs/${run_name}/datasets/inference
 
  tmp:                data/tmp

  # Embedding cache dataset
  cache:              data/cache<|MERGE_RESOLUTION|>--- conflicted
+++ resolved
@@ -20,11 +20,7 @@
 
 data_sources:
   rtx_kg2:
-<<<<<<< HEAD
-    version: &_rtx_kg_version v2.10.0 #when bumping to 2.10, we should stop to limit PMID for the semmed filtering
-=======
     version: &_rtx_kg_version v2.10.0
->>>>>>> 5d57f261
   robokop:
     version: 30fd1bfc18cd5ccb
   spoke:
