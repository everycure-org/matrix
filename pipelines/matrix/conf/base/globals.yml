random_state: 111

neo4j:
  # these get overwritten in prod through the env variables, in base we default to 2nd param
  host: ${oc.env:NEO4J_HOST,bolt://127.0.0.1:7687}
  user: ${oc.env:NEO4J_USER,neo4j}
  password: ${oc.env:NEO4J_PASSWORD,admin}

openai:
  endpoint: ${oc.env:OPENAI_ENDPOINT, https://api.openai.com/v1}
  api_key: ${oc.env:OPENAI_API_KEY}

# points at our central GCS_BUCKET where we store our ground truth data
# Note: Overwrite with WG project ID & bucket if you want to write to a different project's BigQuery
gcs_bucket: gs://${oc.env:GCP_BUCKET, mtrx-us-central1-hub-dev-storage}
source_gcs_bucket: ${gcs_bucket}
gcp_project: ${oc.env:GCP_PROJECT_ID, mtrx-hub-dev-3of}
git_sha: ${oc.env:GIT_SHA, default-sha}
gh_token: ${oc.env:GH_TOKEN, dummy}

run_name: ${oc.env:RUN_NAME, default-run-name}
versions:
<<<<<<< HEAD
  release: 20241025
=======
  release: local-release
>>>>>>> 646547ce

data_sources:
  rtx-kg2:
    version: v2.10.0
  robokop:
    version: c5ec1f282158182f
# Dataset with node and edge proposals by the
# EveryCure medical team.
  ec-medical-team:
    version: 20241016
  # Cleaned clinical trial data from the
  # EveryCure medical team.
  clinical-trial-data:
    version: 20230309 # NOTE: Here 0309 is a period of time (here Mar to Sep 2023)
  ec-drug-list:
    # NOTE: This is currently the artifact id, as the GitHub API only
    # allows for downloading an artifact by its id. Get the artifact id
    # of the latest release as follows:
    # curl -X GET -H "Content-Type: application/json" -H "Authorization: token PAT" -H "Accept: application/vnd.github.v3.raw" https://api.github.com/repos/everycure-org/matrix-drug-list/releases | jq ".[0].assets | map(select(.name == \"drugList.tsv\"))[0] | .id"
    version: 200891683
  ec-disease-list:
    version: latest # TODO: We should version

# NOTE: MLflow does not like "new options" in the mlflow.yml
# due to schema validation. Will make PR.
mlflow_artifact_root: null

mlflow_url: https://mlflow.platform.dev.everycure.org/

paths:
<<<<<<< HEAD
  # we read from our central GCS bucket where we store our ground truth data
  raw:                ${source_gcs_bucket}/kedro/data/01_raw
  # TODO: When we merge https://github.com/everycure-org/matrix/pull/122 we should move all raw data to the new location
  new_raw:            ${gcs_bucket}/data/01_RAW/
=======
  # Upstream-source versioned
  raw:                ${source_gcs_bucket}/kedro/data/01_raw
  kg_raw:             ${gcs_bucket}/data/01_RAW
>>>>>>> 646547ce
  ingestion:          data/ingestion

  # Release-based
  integration:        data/releases/${versions.release}/datasets/integration
  embeddings:         data/releases/${versions.release}/datasets/embeddings

  # Run-based
  modelling:          data/releases/${versions.release}/runs/${run_name}/datasets/modelling
  evaluation:         data/releases/${versions.release}/runs/${run_name}/datasets/evaluation
  matrix_generation:  data/releases/${versions.release}/runs/${run_name}/datasets/matrix_generation
  inference:          data/releases/${versions.release}/runs/${run_name}/datasets/inference

  tmp:                data/tmp<|MERGE_RESOLUTION|>--- conflicted
+++ resolved
@@ -20,11 +20,7 @@
 
 run_name: ${oc.env:RUN_NAME, default-run-name}
 versions:
-<<<<<<< HEAD
-  release: 20241025
-=======
   release: local-release
->>>>>>> 646547ce
 
 data_sources:
   rtx-kg2:
@@ -55,16 +51,9 @@
 mlflow_url: https://mlflow.platform.dev.everycure.org/
 
 paths:
-<<<<<<< HEAD
-  # we read from our central GCS bucket where we store our ground truth data
-  raw:                ${source_gcs_bucket}/kedro/data/01_raw
-  # TODO: When we merge https://github.com/everycure-org/matrix/pull/122 we should move all raw data to the new location
-  new_raw:            ${gcs_bucket}/data/01_RAW/
-=======
   # Upstream-source versioned
   raw:                ${source_gcs_bucket}/kedro/data/01_raw
   kg_raw:             ${gcs_bucket}/data/01_RAW
->>>>>>> 646547ce
   ingestion:          data/ingestion
 
   # Release-based
