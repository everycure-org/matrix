--- conflicted
+++ resolved
@@ -32,13 +32,9 @@
   robokop:
     version: 30fd1bfc18cd5ccb
   spoke:
-<<<<<<< HEAD
-    version: V5.2
+    version: V5.7
   monarch:
     version: 2025-03-10.1
-=======
-    version: V5.7
->>>>>>> 6c6a6276
   embiology:
     version: 03032025
 # Dataset with node and edge proposals by the
