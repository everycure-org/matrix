random_state: 111

neo4j:
  # these get overwritten in prod through the env variables, in base we default to 2nd param
  host: ${oc.env:NEO4J_HOST,bolt://127.0.0.1:7687}
  user: ${oc.env:NEO4J_USER,neo4j}
  password: ${oc.env:NEO4J_PASSWORD,admin}

openai:
  endpoint: https://api.openai.com/v1
  api_key: ${oc.env:OPENAI_API_KEY}

# points at our central GCS_BUCKET where we store our ground truth data
# Note: Overwrite with WG project ID & bucket if you want to write to a different project's BigQuery
gcs_bucket: gs://${oc.env:GCP_BUCKET, mtrx-us-central1-hub-dev-storage}
gcp_project: ${oc.env:GCP_PROJECT_ID, mtrx-hub-dev-3of}
git_sha: ${oc.env:GIT_SHA, local}

versions:
  # overwritten in prod environment for shared releases
  release: ${oc.env:RELEASE_VERSION, local}

data_sources:
  rtx-kg2:
    version: v2.7.3
<<<<<<< HEAD
  robokop:
    version: c5ec1f282158182f

paths:
  # we read from our central GCS bucket where we store our ground truth data
  raw: ${gcs_bucket}/kedro/data/01_RAW # I think this path should be raw: ${gcs_bucket}/kedro/data/01_RAW
=======
  # Dataset with node and edge proposals by the
  # EveryCure medical team.
  ec-medical-team:
    version: 20240823

paths:
  # we read from our central GCS bucket where we store our ground truth data
  raw: gs://mtrx-us-central1-hub-dev-storage/kedro/data/01_raw
>>>>>>> 77b1f564
  # we write to local disk going forward
  int: data/02_intermediate
  prm: data/03_primary
  feat: data/04_feature
  model_input: data/05_model_input
  models: data/06_models
  model_output: data/07_model_output
  reporting: data/08_reporting
  tmp: data/tmp<|MERGE_RESOLUTION|>--- conflicted
+++ resolved
@@ -23,23 +23,16 @@
 data_sources:
   rtx-kg2:
     version: v2.7.3
-<<<<<<< HEAD
   robokop:
     version: c5ec1f282158182f
-
-paths:
-  # we read from our central GCS bucket where we store our ground truth data
-  raw: ${gcs_bucket}/kedro/data/01_RAW # I think this path should be raw: ${gcs_bucket}/kedro/data/01_RAW
-=======
-  # Dataset with node and edge proposals by the
-  # EveryCure medical team.
+# Dataset with node and edge proposals by the
+# EveryCure medical team.
   ec-medical-team:
     version: 20240823
 
 paths:
   # we read from our central GCS bucket where we store our ground truth data
   raw: gs://mtrx-us-central1-hub-dev-storage/kedro/data/01_raw
->>>>>>> 77b1f564
   # we write to local disk going forward
   int: data/02_intermediate
   prm: data/03_primary
