random_state: 111

neo4j:
  # these get overwritten in prod through the env variables, in base we default to 2nd param
  host: ${oc.env:NEO4J_HOST,bolt://127.0.0.1:7687}
  user: ${oc.env:NEO4J_USER,neo4j}
  password: ${oc.env:NEO4J_PASSWORD,admin}

# points at our central GCS_BUCKET where we store our ground truth data
# Note: Overwrite with WG project ID & bucket if you want to write to a different project's BigQuery
# We always ingest public datasets from the dev bucket, to avoid having to keep it in sync between prod and dev bucket.
dev_gcs_bucket: gs://mtrx-us-central1-hub-dev-storage
prod_gcs_bucket: gs://mtrx-us-central1-hub-prod-storage
# Public GCS bucket for public datasets
public_gcs_bucket: gs://data.dev.everycure.org

runtime_gcs_bucket: gs://${oc.env:RUNTIME_GCP_BUCKET}
runtime_gcp_project: ${oc.env:RUNTIME_GCP_PROJECT_ID}

dev_gcp_project_id: mtrx-hub-dev-3of

git_sha: ${oc.env:GIT_SHA, default-sha}
gh_token: ${oc.env:GH_TOKEN, dummy}

run_name: ${oc.env:RUN_NAME, default-run-name}
versions:
  release: local-release

data_sources:
  rtx_kg2:
    version: &_rtx_kg_version v2.10.0_validated
  robokop:
    version: 30fd1bfc18cd5ccb
  spoke:
    version: V5.7
  embiology:
    version: 03032025
  # Dataset with node and edge proposals by the
  # EveryCure medical team.
  ec_medical_team:
    version: 20241031
  # Cleaned clinical trial data from the
  # EveryCure medical team.
  ec_clinical_trials:
    version: 20230309 # NOTE: Here 0309 is a period of time (here Mar to Sep 2023)
  drug_list:
    # check releases here: https://github.com/everycure-org/core-entities/releases
    version: v0.1.1
  disease_list:
    # check releases here: https://github.com/everycure-org/core-entities/releases
    version: v0.1.3
  gt:
    version: *_rtx_kg_version # NOTE: This is the version of the GT dataset which was developed for rtx-kg2 as a part of KGML-xDTD pipeline
  drugmech:
    # check releases here: https://github.com/SuLab/DrugMechDB/releases/
    version: 2.0.1
  off_label:
    version: v0.1
# NOTE: MLflow does not like "new options" in the mlflow.yml
# due to schema validation. Will make PR.
mlflow_artifact_root: null
mlflow_experiment_id: null

mlflow_url: ${oc.env:MLFLOW_URL}
paths:
  # Upstream-source versioned
<<<<<<< HEAD
  raw: ${dev_gcs_bucket}/kedro/data/01_raw
  kg_raw: ${dev_gcs_bucket}/data/01_RAW
  kg_raw_private: ${prod_gcs_bucket}/data/01_RAW
  ingestion: data/ingestion
  # public data sources
  public_kg_raw: ${public_gcs_bucket}/data/01_RAW
=======
  raw:             ${dev_gcs_bucket}/data/01_RAW
  raw_private:     ${prod_gcs_bucket}/data/01_RAW
  ingestion:          data/ingestion
  # public data sources
  raw_public:      ${public_gcs_bucket}/data/01_RAW
>>>>>>> 8d937115

  # Release-based
  integration: data/releases/${versions.release}/datasets/integration
  release: data/releases/${versions.release}/datasets/release

  # Run-based
  filtering: data/releases/${versions.release}/runs/${run_name}/datasets/filtering
  embeddings: data/releases/${versions.release}/runs/${run_name}/datasets/embeddings
  modelling: data/releases/${versions.release}/runs/${run_name}/datasets/modelling
  matrix_generation: data/releases/${versions.release}/runs/${run_name}/datasets/matrix_generation
  matrix_transformations: data/releases/${versions.release}/runs/${run_name}/datasets/matrix_transformations
  evaluation: data/releases/${versions.release}/runs/${run_name}/datasets/evaluation
  inference: data/releases/${versions.release}/runs/${run_name}/datasets/inference

  tmp: data/tmp

  # Embedding cache dataset
  cache: data/cache<|MERGE_RESOLUTION|>--- conflicted
+++ resolved
@@ -64,20 +64,11 @@
 mlflow_url: ${oc.env:MLFLOW_URL}
 paths:
   # Upstream-source versioned
-<<<<<<< HEAD
-  raw: ${dev_gcs_bucket}/kedro/data/01_raw
-  kg_raw: ${dev_gcs_bucket}/data/01_RAW
-  kg_raw_private: ${prod_gcs_bucket}/data/01_RAW
-  ingestion: data/ingestion
-  # public data sources
-  public_kg_raw: ${public_gcs_bucket}/data/01_RAW
-=======
   raw:             ${dev_gcs_bucket}/data/01_RAW
   raw_private:     ${prod_gcs_bucket}/data/01_RAW
   ingestion:          data/ingestion
   # public data sources
   raw_public:      ${public_gcs_bucket}/data/01_RAW
->>>>>>> 8d937115
 
   # Release-based
   integration: data/releases/${versions.release}/datasets/integration
