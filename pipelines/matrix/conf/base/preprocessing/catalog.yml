--- conflicted
+++ resolved
@@ -34,12 +34,6 @@
     columns: ["ID", "name", "category", "new_id", "description"]
 
 preprocessing.int.nodes:
-<<<<<<< HEAD
-  <<: [*_layer_int]
-  type: pandas.ParquetDataset
-  filepath: ${globals:paths.tmp}/preprocessing_int_nodes.parquet
-  
-=======
   <<: [*_layer_int, *_medical_kg_sheets_dataset]
   save_args:
     sheet_name: new_nodes
@@ -47,7 +41,6 @@
   load_args:
     sheet_name: new_nodes
     columns: ["ID", "category", "normalized_curie", "label", "types", "description"]
->>>>>>> a85e74aa
 
 preprocessing.raw.edges:
   <<: [*_layer_raw, *_medical_kg_sheets_dataset]
@@ -56,9 +49,13 @@
     columns: ["Source", "Target", "Label"]
 
 preprocessing.int.edges:
-  <<: [*_layer_prm]
-  type: pandas.ParquetDataset
-  filepath: ${globals:paths.tmp}/preprocessing_int_edges.parquet
+  <<: [*_layer_prm, *_medical_kg_sheets_dataset]
+  save_args:
+    sheet_name: new_edges
+    write_columns: ["SourceId", "TargetId"]
+  load_args:
+    sheet_name: new_edges
+    columns: ["SourceId", "TargetId", "Label"]
 
 preprocessing.raw.clinical_trials_data:
   <<: *_medical_clinical_trials_sheet_dataset
@@ -75,9 +72,23 @@
       - "significantly_worse"
 
 preprocessing.int.mapped_clinical_trials_data:
-  <<: [*_layer_int]
-  type: pandas.ParquetDataset
-  filepath: ${globals:paths.tmp}/preprocessing_int_mapped_clinical_trials.parquet
+  <<: *_medical_clinical_trials_sheet_dataset
+  save_args:
+    sheet_name: new_clinical_trial_DD_pairs
+    write_columns: ["drug_curie", "disease_curie"]
+  load_args:
+    sheet_name: new_clinical_trial_DD_pairs
+    columns:
+      - "clinical_trial_id"
+      - "reason_for_rejection"
+      - "drug_name"
+      - "disease_name"
+      - "significantly_better"
+      - "non_significantly_better"
+      - "non_significantly_worse"
+      - "significantly_worse"
+      - "drug_curie"
+      - "disease_curie"
 
 preprocessing.raw.disease_list:
   <<: [*_layer_raw]
