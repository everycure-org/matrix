run_name: test-run
versions:
  release: test-release

openai:
<<<<<<< HEAD
  endpoint: ${oc.env:OPENAI_ENDPOINT, http://mock-genai:1080/v1}
=======
  endpoint: ${oc.env:OPENAI_ENDPOINT, http://localhost:1080/v1}
>>>>>>> 1130fb05
  api_key: dummy

paths:
  raw:                data/test/raw
  kg_raw:             data/test/raw
  # Upstream version-based
  ingestion:          data/test/ingestion
  # Release-based
  integration:        data/test/releases/${versions.release}/datasets/integration
  embeddings:         data/test/releases/${versions.release}/datasets/embeddings

  # Run-based
  modelling:          data/test/releases/${versions.release}/runs/${run_name}/datasets/modelling
  evaluation:         data/test/releases/${versions.release}/runs/${run_name}/datasets/evaluation
  matrix_generation:  data/test/releases/${versions.release}/runs/${run_name}/datasets/matrix_generation
  inference:          data/test/releases/${versions.release}/runs/${run_name}/datasets/inference

  tmp:                data/test/tmp<|MERGE_RESOLUTION|>--- conflicted
+++ resolved
@@ -3,11 +3,7 @@
   release: test-release
 
 openai:
-<<<<<<< HEAD
-  endpoint: ${oc.env:OPENAI_ENDPOINT, http://mock-genai:1080/v1}
-=======
   endpoint: ${oc.env:OPENAI_ENDPOINT, http://localhost:1080/v1}
->>>>>>> 1130fb05
   api_key: dummy
 
 paths:
