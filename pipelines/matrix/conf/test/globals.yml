--- conflicted
+++ resolved
@@ -2,11 +2,8 @@
   release: test
 
 openai:
-<<<<<<< HEAD
-  endpoint: ${oc.env:OPENAI_ENDPOINT, http://localhost:1080/v1}
-=======
+  # endpoint: ${oc.env:OPENAI_ENDPOINT, http://localhost:1080/v1}
   endpoint: ${oc.env:OPENAI_ENDPOINT, http://mock-genai:1080/v1}
->>>>>>> 1a8e4437
   api_key: dummy
 
 paths:
