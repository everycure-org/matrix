--- conflicted
+++ resolved
@@ -8,15 +8,9 @@
 
 paths:
   raw:                data/test/raw
-<<<<<<< HEAD
-  new_raw:            data/test/raw
-  ingestion:          data/test/ingestion
-
-=======
   kg_raw:             data/test/raw
   # Upstream version-based
   ingestion:          data/test/ingestion
->>>>>>> 646547ce
   # Release-based
   integration:        data/test/releases/${versions.release}/datasets/integration
   embeddings:         data/test/releases/${versions.release}/datasets/embeddings
