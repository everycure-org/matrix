--- conflicted
+++ resolved
@@ -7,19 +7,6 @@
   api_key: dummy
 
 paths:
-<<<<<<< HEAD
-  raw: data/test/01_raw
-  new_raw: data/test/01_raw
-
-  ingestion: data/test/ingestion
-  integration: data/test/integration
-  embeddings: data/test/embeddings
-  
-  modelling: data/test/modelling
-  evaluation: data/test/evaluation
-  matrix_generation: data/test/matrix_generation
-  inference: data/test/inference
-=======
   raw:                data/test/raw
   new_raw:            data/test/raw
 
@@ -36,5 +23,4 @@
   matrix_generation:  data/test/releases/${versions.release}/runs/${run_name}/datasets/matrix_generation
   inference:          data/test/releases/${versions.release}/runs/${run_name}/datasets/inference
 
-  tmp:                data/test/tmp
->>>>>>> 3c841d22
+  tmp:                data/test/tmp