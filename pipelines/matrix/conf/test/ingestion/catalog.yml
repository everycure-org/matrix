_pandas_csv: &_pandas_csv
  type:  pandas.CSVDataset

_pandas_parquet_ds: &_pandas_parquet
  type: matrix.datasets.graph.PandasParquetDataset
  save_args:
    engine: pyarrow
  load_args:
    engine: pyarrow

_spark_parquet_ds: &_spark_parquet
  type: matrix.datasets.gcp.LazySparkDataset
  file_format: parquet
  save_args:
    mode: overwrite

_spark_csv: &_spark_csv
  type: spark.SparkDataset
  file_format: csv
  load_args:
    header: True
  save_args:
    mode: overwrite

_layer_raw: &_layer_raw
  metadata:
    kedro-viz:
      layer: raw

_layer_int: &_layer_int
  metadata:
    kedro-viz:
      layer: integration

ingestion.raw.disease_list:
  <<: [*_layer_raw]
  type: pandas.CSVDataset
  filepath: ${globals:paths.raw}/disease_list/translator/${globals:data_sources.disease_list.version}/source_disease_list.tsv
  save_args:
    sep: "\t"
    header: true
    index: false
  load_args:
    sep: "\t"

ingestion.raw.drug_list:
  <<: [*_layer_raw]
  type: pandas.CSVDataset
  filepath: ${globals:paths.raw}/drug_list/translator/${globals:data_sources.drug_list.version}/source_drug_list.tsv
  save_args:
    sep: "\t"
    header: true
    index: false
  load_args:
    sep: "\t"

ingestion.raw.kgml_xdtd_ground_truth.positives:
  <<: [*_layer_raw]
  type: pandas.CSVDataset
  filepath: ${globals:paths.raw}/ground_truth/kg2/${globals:data_sources.kgml_xdtd_gt.version}/tp_pairs.txt
  load_args:
    sep: "\t"
  save_args:
    sep: "\t"

ingestion.raw.kgml_xdtd_ground_truth.negatives:
  <<: [*_layer_raw]
  type: pandas.CSVDataset
  filepath: ${globals:paths.raw}/ground_truth/kg2/${globals:data_sources.kgml_xdtd_gt.version}/tn_pairs.txt
  load_args:
    sep: "\t"
  save_args:
    sep: "\t"

ingestion.raw.drugmech.edges@spark:
  type: matrix.datasets.gcp.LazySparkDataset
  filepath: ${globals:paths.raw}/drugmech/${globals:data_sources.drugmech.version}/indication_paths.json
  file_format: json
  load_args:
    multiline: true

# -------------------------------------------------------------------------
# RTX-KG2
# -------------------------------------------------------------------------  
ingestion.raw.rtx_kg2.curie_to_pmids@pandas:
  type: pandas.SQLTableDataset
  table_name: curie_to_pmids  
  credentials: sqlite_credentials
  save_args:
    if_exists: replace
ingestion.raw.rtx_kg2.curie_to_pmids@spark:
  type: matrix.datasets.gcp.RemoteSparkJDBCDataset
  project: ${globals:dev_gcp_project_id}
  table: curie_to_pmids
  url: sqlite:${globals:paths.raw}/KGs/rtx_kg2/${globals:data_sources.rtx_kg2.version}/curie_to_pmids.sqlite
  load_args:
    properties:
      driver: org.sqlite.JDBC

ingestion.raw.rtx_kg2.nodes@pandas:
  <<: [*_pandas_csv, *_layer_raw]
  filepath: ${globals:paths.raw}/KGs/rtx_kg2/${globals:data_sources.rtx_kg2.version}/rtx-kg2_2.10.0_nodes_v2-2.tsv
  load_args:
    sep: "\t"
  save_args:
    header: true
    index: false
    sep: "\t"
ingestion.raw.rtx_kg2.nodes@spark:
  <<: *_layer_raw
  type: matrix.datasets.gcp.LazySparkDataset
  filepath: ${globals:paths.raw}/KGs/rtx_kg2/${globals:data_sources.rtx_kg2.version}/rtx-kg2_2.10.0_nodes_v2-2.tsv
  file_format: csv
  load_args:
    sep: "\t"
    header: true

ingestion.raw.rtx_kg2.edges@pandas:
  <<: [*_pandas_csv, *_layer_raw]
  filepath: ${globals:paths.raw}/KGs/rtx_kg2/${globals:data_sources.rtx_kg2.version}/rtx-kg2_2.10.0_edges_v2-2.tsv
  save_args:
    sep: "\t"
    header: true
    index: false
  load_args:
    sep: "\t"
ingestion.raw.rtx_kg2.edges@spark:
  <<: *_layer_raw
  type: matrix.datasets.gcp.LazySparkDataset
  filepath: ${globals:paths.raw}/KGs/rtx_kg2/${globals:data_sources.rtx_kg2.version}/rtx-kg2_2.10.0_edges_v2-2.tsv
  file_format: csv
  load_args:
    sep: "\t"
    header: true
  save_args:
    header: true
ingestion.int.rtx_kg2.nodes:
  <<: [*_spark_parquet, *_layer_int]
  filepath: ${globals:paths.ingestion}/int/rtx_kg2/${globals:data_sources.rtx_kg2.version}/nodes
ingestion.int.rtx_kg2.edges:
  <<: [*_spark_parquet, *_layer_int]
  filepath: ${globals:paths.ingestion}/int/rtx_kg2/${globals:data_sources.rtx_kg2.version}/edges
ingestion.int.rtx_kg2.curie_to_pmids:
  <<: [*_spark_parquet, *_layer_int]
  filepath: ${globals:paths.ingestion}/int/rtx_kg2/${globals:data_sources.rtx_kg2.version}/curie_to_pmids

<<<<<<< HEAD
ingestion.raw.ec_ground_truth.positives:
  <<: [*_layer_raw]
  type: pandas.CSVDataset
  filepath: ${globals:paths.raw}/ground_truth/ec/${globals:data_sources.ec_gt.version}/tp_pairs.txt
  load_args:
    sep: "\t"
  save_args:
    sep: "\t"

ingestion.raw.ec_ground_truth.negatives:
  <<: [*_layer_raw]
  type: pandas.CSVDataset
  filepath: ${globals:paths.raw}/ground_truth/ec/${globals:data_sources.ec_gt.version}/tn_pairs.txt
  load_args:
    sep: "\t"
  save_args:
    sep: "\t"
=======
ingestion.raw.orchard.edges@pandas:
  <<: [*_pandas_parquet, *_layer_raw]
  filepath: ${globals:paths.tmp}/orchard/${globals:data_sources.orchard.version}/edges

ingestion.raw.orchard.edges@spark:
  <<: [*_spark_parquet, *_layer_raw]
  filepath: ${globals:paths.tmp}/orchard/${globals:data_sources.orchard.version}/edges
>>>>>>> 3c5243cd
<|MERGE_RESOLUTION|>--- conflicted
+++ resolved
@@ -72,6 +72,24 @@
   save_args:
     sep: "\t"
 
+ingestion.raw.ec_ground_truth.positives:
+  <<: [*_layer_raw]
+  type: pandas.CSVDataset
+  filepath: ${globals:paths.raw}/ground_truth/ec/${globals:data_sources.ec_gt.version}/tp_pairs.txt
+  load_args:
+    sep: "\t"
+  save_args:
+    sep: "\t"
+
+ingestion.raw.ec_ground_truth.negatives:
+  <<: [*_layer_raw]
+  type: pandas.CSVDataset
+  filepath: ${globals:paths.raw}/ground_truth/ec/${globals:data_sources.ec_gt.version}/tn_pairs.txt
+  load_args:
+    sep: "\t"
+  save_args:
+    sep: "\t
+
 ingestion.raw.drugmech.edges@spark:
   type: matrix.datasets.gcp.LazySparkDataset
   filepath: ${globals:paths.raw}/drugmech/${globals:data_sources.drugmech.version}/indication_paths.json
@@ -143,31 +161,10 @@
 ingestion.int.rtx_kg2.curie_to_pmids:
   <<: [*_spark_parquet, *_layer_int]
   filepath: ${globals:paths.ingestion}/int/rtx_kg2/${globals:data_sources.rtx_kg2.version}/curie_to_pmids
-
-<<<<<<< HEAD
-ingestion.raw.ec_ground_truth.positives:
-  <<: [*_layer_raw]
-  type: pandas.CSVDataset
-  filepath: ${globals:paths.raw}/ground_truth/ec/${globals:data_sources.ec_gt.version}/tp_pairs.txt
-  load_args:
-    sep: "\t"
-  save_args:
-    sep: "\t"
-
-ingestion.raw.ec_ground_truth.negatives:
-  <<: [*_layer_raw]
-  type: pandas.CSVDataset
-  filepath: ${globals:paths.raw}/ground_truth/ec/${globals:data_sources.ec_gt.version}/tn_pairs.txt
-  load_args:
-    sep: "\t"
-  save_args:
-    sep: "\t"
-=======
 ingestion.raw.orchard.edges@pandas:
   <<: [*_pandas_parquet, *_layer_raw]
   filepath: ${globals:paths.tmp}/orchard/${globals:data_sources.orchard.version}/edges
 
 ingestion.raw.orchard.edges@spark:
   <<: [*_spark_parquet, *_layer_raw]
-  filepath: ${globals:paths.tmp}/orchard/${globals:data_sources.orchard.version}/edges
->>>>>>> 3c5243cd
+  filepath: ${globals:paths.tmp}/orchard/${globals:data_sources.orchard.version}/edges