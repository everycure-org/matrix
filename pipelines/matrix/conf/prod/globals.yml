--- conflicted
+++ resolved
@@ -3,11 +3,8 @@
 versions:
   sources:
     rtx-kg2: v2.7.3
-<<<<<<< HEAD
     medical_team_data: v1.0_2023_mar_sep
-=======
   release: dummy
->>>>>>> a50c32a0
 
 paths:
   raw: ${gcs_bucket}/kedro/data/01_raw
