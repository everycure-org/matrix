--- conflicted
+++ resolved
@@ -1,12 +1,4 @@
 gcs_bucket: gs://${oc.env:GCP_BUCKET}
-
-<<<<<<< HEAD
-=======
-versions:
-  sources:
-    rtx-kg2: v2.7.3
-  release: 20240725
->>>>>>> ea2eb988
 
 paths:
   raw: ${gcs_bucket}/kedro/data/01_raw
