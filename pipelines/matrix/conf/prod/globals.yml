<<<<<<< HEAD
gcs_bucket: gs://${oc.env:GCP_BUCKET}

versions:
  sources:
    rtx-kg2: v2.7.3
  release: 20240725

=======
>>>>>>> f0195217
paths:
  raw: ${gcs_bucket}/kedro/data/01_raw
  int: ${gcs_bucket}/kedro/data/02_intermediate
  prm: ${gcs_bucket}/kedro/data/03_primary
  feat: ${gcs_bucket}/kedro/data/04_feature
  model_input: ${gcs_bucket}/kedro/data/05_model_input
  models: ${gcs_bucket}/kedro/data/06_models
  model_output: ${gcs_bucket}/kedro/data/07_model_output
  reporting: ${gcs_bucket}/kedro/data/08_reporting<|MERGE_RESOLUTION|>--- conflicted
+++ resolved
@@ -1,13 +1,3 @@
-<<<<<<< HEAD
-gcs_bucket: gs://${oc.env:GCP_BUCKET}
-
-versions:
-  sources:
-    rtx-kg2: v2.7.3
-  release: 20240725
-
-=======
->>>>>>> f0195217
 paths:
   raw: ${gcs_bucket}/kedro/data/01_raw
   int: ${gcs_bucket}/kedro/data/02_intermediate
