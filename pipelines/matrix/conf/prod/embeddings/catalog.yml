--- conflicted
+++ resolved
@@ -1,8 +1,4 @@
 _bigquery_ds: &_bigquery_ds
-<<<<<<< HEAD
-  # versioned: true
-=======
->>>>>>> c778ec2d
   type: matrix.datasets.gcp.BigQueryTableDataset
   project_id: ${oc.env:GCP_PROJECT_ID}
 
