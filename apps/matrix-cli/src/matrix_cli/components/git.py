"""
Functions that interact with git locally.
"""

import json
import subprocess
from typing import List, Optional, Tuple

import typer
from matrix_cli.components.cache import memory
from matrix_cli.components.models import PRInfo
from matrix_cli.components.settings import settings
from matrix_cli.components.utils import get_git_root, run_command


@memory.cache
def fetch_pr_detail(pr_number: int) -> PRInfo:
    """
    Fetches PR details including merge commit.
    """
    # Fetch PR details including merge commit
    command = ["gh", "pr", "view", str(pr_number), "--json", "number,title,author,labels,url,mergeCommit,headRefName"]

    try:
        pr_json = run_command(command)
    except:
        typer.echo(f"\nWarning: Failed to fetch PR details for missing PR #{pr_number}", err=True)
        return

    pr_info = json.loads(pr_json)

    # Extract only the login from the author field
    if "author" in pr_info and isinstance(pr_info["author"], dict):
        pr_info["author"] = pr_info["author"].get("login", "unknown")  # Default to "unknown" if login is missing

    # Fetch diff if merge commit exists
    diff = ""
    if merge_commit := pr_info.get("mergeCommit") and pr_info["mergeCommit"].get("oid"):
        try:
            diff = get_code_from_commit(merge_commit)
        except subprocess.CalledProcessError:
            typer.echo(f"\nWarning: Could not fetch diff for PR #{pr_number}", err=True)
    else:
        # If no merge commit, use the head ref name to fetch the diff
        if head_ref_name := pr_info.get("headRefName"):
            try:
                diff = get_code_diff("origin/main", head_ref_name)
            except subprocess.CalledProcessError:
                typer.echo(f"\nWarning: Could not fetch diff for PR #{pr_number}", err=True)

    return PRInfo.from_github_response(pr_info, diff)


def parse_diff_input(since: str, until: str) -> Tuple[str, str]:
    """Parse the diff input to handle both reference ranges and time-based queries.

    Args:
        since: Starting reference or time expression
        until: Ending reference

    Returns:
        Tuple[str, str]: Processed from and to references
    """
    git_root = get_git_root()

    # Check if input looks like a time expression
    if any(time_unit in since.lower() for time_unit in ["day", "week", "month", "year", "ago"]):
        try:
            cmd = ["git", "log", f"--since={since}", "--format=%H"]
            result = subprocess.run(
                cmd,
                check=True,
                capture_output=True,
                text=True,
                cwd=git_root,
            )
            commits = result.stdout.strip().split("\n")
            if not commits or not commits[-1]:
                raise ValueError(f"No commits found in the specified timeframe: {since}")
            from_ref = commits[-1]  # Get the oldest commit
        except subprocess.CalledProcessError as e:
            raise ValueError(f"Failed to get commits for timeframe '{since}': {e.stderr}")
    else:
        from_ref = since

    return from_ref, until


<<<<<<< HEAD
def get_code_diff(since: str, file_patterns: List[str] = settings.inclusion_patterns) -> Optional[str]:
=======
def get_code_diff(since: str, until: str, file_patterns: List[str] = settings.inclusion_patterns) -> Optional[str]:
>>>>>>> 8824f3c8
    """Get code differences between two git references or time periods.

    Defaults to all files until latest main

    Args:
        since: Starting git reference or time expression
        until: Ending git reference (default: origin/main)

    Returns:
        str: Formatted diff output
    """
    until = get_current_branch()
    from_ref, to_ref = parse_diff_input(since, until)
    git_root = get_git_root()
    # allow also single ref which gets the diff just for that commit
    diff_ref = f"{from_ref}..{to_ref}" if to_ref is not None else from_ref
    return run_command(["git", "diff", diff_ref, "--", *file_patterns], cwd=git_root)


def get_code_from_commit(commit: str, file_patterns: List[str] = settings.inclusion_patterns) -> Optional[str]:
    git_root = get_git_root()
    command = ["git", "diff", f"{commit}^!", "--", *file_patterns]
    print(command)
    return run_command(command, cwd=git_root)


def get_current_branch() -> str:
    return run_command(["git", "branch", "--show-current"]).strip()<|MERGE_RESOLUTION|>--- conflicted
+++ resolved
@@ -86,11 +86,7 @@
     return from_ref, until
 
 
-<<<<<<< HEAD
-def get_code_diff(since: str, file_patterns: List[str] = settings.inclusion_patterns) -> Optional[str]:
-=======
 def get_code_diff(since: str, until: str, file_patterns: List[str] = settings.inclusion_patterns) -> Optional[str]:
->>>>>>> 8824f3c8
     """Get code differences between two git references or time periods.
 
     Defaults to all files until latest main
@@ -102,7 +98,6 @@
     Returns:
         str: Formatted diff output
     """
-    until = get_current_branch()
     from_ref, to_ref = parse_diff_input(since, until)
     git_root = get_git_root()
     # allow also single ref which gets the diff just for that commit
