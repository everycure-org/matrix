--- conflicted
+++ resolved
@@ -100,14 +100,10 @@
         console.print(response)
 
 
-<<<<<<< HEAD
-def get_ai_code_summary(since: str, model: str = settings.base_model):
-=======
 def get_ai_code_summary(since: str, until: str, model: str = settings.base_model):
->>>>>>> 8824f3c8
     """Show code changes between two git references or time periods."""
 
-    diff_output = get_code_diff(since)
+    diff_output = get_code_diff(since, until)
 
     prompt = f"""
     Please provide a structured and detailed summary of the following code changes.
